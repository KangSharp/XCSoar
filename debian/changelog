--- conflicted
+++ resolved
@@ -1,4 +1,3 @@
-<<<<<<< HEAD
 xcsoar (6.6~alpha2) unstable; urgency=low
 
   * new release
@@ -10,13 +9,12 @@
   * new release
 
  -- Max Kellermann <max@duempel.org>  Thu, 21 Mar 2013 08:27:54 +0100
-=======
+
 xcsoar (6.5.4) unstable; urgency=low
 
   * new release
 
  -- Max Kellermann <max@duempel.org>  Wed, 10 Apr 2013 08:51:28 +0200
->>>>>>> 0cb9e626
 
 xcsoar (6.5.3) unstable; urgency=low
 
