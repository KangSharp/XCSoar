--- conflicted
+++ resolved
@@ -198,11 +198,6 @@
 
   OpenGL::Initialise();
 
-<<<<<<< HEAD
-  CheckLogCat(*asio_thread);
-
-=======
->>>>>>> ad8f5442
   CommonInterface::main_window->RunEventLoop();
 }
 
