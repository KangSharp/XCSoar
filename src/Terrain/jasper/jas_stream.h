/*
 * Copyright (c) 1999-2000 Image Power, Inc. and the University of
 *   British Columbia.
 * Copyright (c) 2001-2003 Michael David Adams.
 * All rights reserved.
 */

/* __START_OF_JASPER_LICENSE__
 * 
 * JasPer License Version 2.0
 * 
 * Copyright (c) 2001-2006 Michael David Adams
 * Copyright (c) 1999-2000 Image Power, Inc.
 * Copyright (c) 1999-2000 The University of British Columbia
 * 
 * All rights reserved.
 * 
 * Permission is hereby granted, free of charge, to any person (the
 * "User") obtaining a copy of this software and associated documentation
 * files (the "Software"), to deal in the Software without restriction,
 * including without limitation the rights to use, copy, modify, merge,
 * publish, distribute, and/or sell copies of the Software, and to permit
 * persons to whom the Software is furnished to do so, subject to the
 * following conditions:
 * 
 * 1.  The above copyright notices and this permission notice (which
 * includes the disclaimer below) shall be included in all copies or
 * substantial portions of the Software.
 * 
 * 2.  The name of a copyright holder shall not be used to endorse or
 * promote products derived from the Software without specific prior
 * written permission.
 * 
 * THIS DISCLAIMER OF WARRANTY CONSTITUTES AN ESSENTIAL PART OF THIS
 * LICENSE.  NO USE OF THE SOFTWARE IS AUTHORIZED HEREUNDER EXCEPT UNDER
 * THIS DISCLAIMER.  THE SOFTWARE IS PROVIDED BY THE COPYRIGHT HOLDERS
 * "AS IS", WITHOUT WARRANTY OF ANY KIND, EXPRESS OR IMPLIED, INCLUDING
 * BUT NOT LIMITED TO THE WARRANTIES OF MERCHANTABILITY, FITNESS FOR A
 * PARTICULAR PURPOSE AND NONINFRINGEMENT OF THIRD PARTY RIGHTS.  IN NO
 * EVENT SHALL THE COPYRIGHT HOLDERS BE LIABLE FOR ANY CLAIM, OR ANY SPECIAL
 * INDIRECT OR CONSEQUENTIAL DAMAGES, OR ANY DAMAGES WHATSOEVER RESULTING
 * FROM LOSS OF USE, DATA OR PROFITS, WHETHER IN AN ACTION OF CONTRACT,
 * NEGLIGENCE OR OTHER TORTIOUS ACTION, ARISING OUT OF OR IN CONNECTION
 * WITH THE USE OR PERFORMANCE OF THIS SOFTWARE.  NO ASSURANCES ARE
 * PROVIDED BY THE COPYRIGHT HOLDERS THAT THE SOFTWARE DOES NOT INFRINGE
 * THE PATENT OR OTHER INTELLECTUAL PROPERTY RIGHTS OF ANY OTHER ENTITY.
 * EACH COPYRIGHT HOLDER DISCLAIMS ANY LIABILITY TO THE USER FOR CLAIMS
 * BROUGHT BY ANY OTHER ENTITY BASED ON INFRINGEMENT OF INTELLECTUAL
 * PROPERTY RIGHTS OR OTHERWISE.  AS A CONDITION TO EXERCISING THE RIGHTS
 * GRANTED HEREUNDER, EACH USER HEREBY ASSUMES SOLE RESPONSIBILITY TO SECURE
 * ANY OTHER INTELLECTUAL PROPERTY RIGHTS NEEDED, IF ANY.  THE SOFTWARE
 * IS NOT FAULT-TOLERANT AND IS NOT INTENDED FOR USE IN MISSION-CRITICAL
 * SYSTEMS, SUCH AS THOSE USED IN THE OPERATION OF NUCLEAR FACILITIES,
 * AIRCRAFT NAVIGATION OR COMMUNICATION SYSTEMS, AIR TRAFFIC CONTROL
 * SYSTEMS, DIRECT LIFE SUPPORT MACHINES, OR WEAPONS SYSTEMS, IN WHICH
 * THE FAILURE OF THE SOFTWARE OR SYSTEM COULD LEAD DIRECTLY TO DEATH,
 * PERSONAL INJURY, OR SEVERE PHYSICAL OR ENVIRONMENTAL DAMAGE ("HIGH
 * RISK ACTIVITIES").  THE COPYRIGHT HOLDERS SPECIFICALLY DISCLAIM ANY
 * EXPRESS OR IMPLIED WARRANTY OF FITNESS FOR HIGH RISK ACTIVITIES.
 * 
 * __END_OF_JASPER_LICENSE__
 */

/*
 * I/O Stream Class
 *
 * $Id$
 */

#ifndef JAS_STREAM_H
#define JAS_STREAM_H

/******************************************************************************\
* Includes.
\******************************************************************************/

/* The configuration header file should be included first. */
#include <jasper/jas_config.h>

#include <stdio.h>
#if defined(JAS_HAVE_FCNTL_H)
#include <fcntl.h>
#endif
#include <string.h>
#if defined(JAS_HAVE_UNISTD_H)
#include <unistd.h>
#endif
#include <jasper/jas_types.h>

#include "Compiler.h"

#ifdef __cplusplus
extern "C" {
#endif

/******************************************************************************\
* Constants.
\******************************************************************************/

/* On most UNIX systems, we probably need to define O_BINARY ourselves. */
#ifndef O_BINARY
#define O_BINARY	0
#endif

/*
 * Stream open flags.
 */

/* The stream was opened for reading. */
#define JAS_STREAM_READ	0x0001
/* The stream was opened for writing. */
#define JAS_STREAM_WRITE	0x0002
/* The stream was opened for appending. */
#define JAS_STREAM_APPEND	0x0004
/* The stream was opened in binary mode. */
#define JAS_STREAM_BINARY	0x0008
/* The stream should be created/truncated. */
#define JAS_STREAM_CREATE	0x0010


/*
 * Stream buffering flags.
 */

/* The stream is unbuffered. */
#define JAS_STREAM_UNBUF	0x0000
/* The stream is line buffered. */
#define JAS_STREAM_LINEBUF	0x0001
/* The stream is fully buffered. */
#define JAS_STREAM_FULLBUF	0x0002
/* The buffering mode mask. */
#define	JAS_STREAM_BUFMODEMASK	0x000f

/* The memory associated with the buffer needs to be deallocated when the
  stream is destroyed. */
#define JAS_STREAM_FREEBUF	0x0008
/* The buffer is currently being used for reading. */
#define JAS_STREAM_RDBUF	0x0010
/* The buffer is currently being used for writing. */
#define JAS_STREAM_WRBUF	0x0020

/*
 * Stream error flags.
 */

/* The end-of-file has been encountered (on reading). */
#define JAS_STREAM_EOF	0x0001
/* An I/O error has been encountered on the stream. */
#define JAS_STREAM_ERR	0x0002
/* The read/write limit has been exceeded. */
#define	JAS_STREAM_RWLIMIT	0x0004
/* The error mask. */
#define JAS_STREAM_ERRMASK \
	(JAS_STREAM_EOF | JAS_STREAM_ERR | JAS_STREAM_RWLIMIT)

/*
 * Other miscellaneous constants.
 */

/* The default buffer size (for fully-buffered operation). */
#define JAS_STREAM_BUFSIZE	8192
/* The default permission mask for file creation. */
#define JAS_STREAM_PERMS	0666

/* The maximum number of characters that can always be put back on a stream. */
#define	JAS_STREAM_MAXPUTBACK	16

/******************************************************************************\
* Types.
\******************************************************************************/

/*
 * Generic file object.
 */

typedef void jas_stream_obj_t;

/*
 * Generic file object operations.
 */

typedef struct {

	/* Read characters from a file object. */
	int (*read_)(jas_stream_obj_t *obj, char *buf, int cnt);

	/* Write characters to a file object. */
	int (*write_)(jas_stream_obj_t *obj, char *buf, int cnt);

	/* Set the position for a file object. */
	long (*seek_)(jas_stream_obj_t *obj, long offset, int origin);

	/* Close a file object. */
	int (*close_)(jas_stream_obj_t *obj);

} jas_stream_ops_t;

/*
 * Stream object.
 */

typedef struct {

	/* The mode in which the stream was opened. */
	int openmode_;

	/* The buffering mode. */
	int bufmode_;

	/* The stream status. */
	int flags_;

	/* The start of the buffer area to use for reading/writing. */
	jas_uchar *bufbase_;

	/* The start of the buffer area excluding the extra initial space for
	  character putback. */
	jas_uchar *bufstart_;

	/* The buffer size. */
	int bufsize_;

	/* The current position in the buffer. */
	jas_uchar *ptr_;

	/* The number of characters that must be read/written before
	the buffer needs to be filled/flushed. */
	int cnt_;

	/* A trivial buffer to be used for unbuffered operation. */
	jas_uchar tinybuf_[JAS_STREAM_MAXPUTBACK + 1];

	/* The operations for the underlying stream file object. */
	jas_stream_ops_t *ops_;

	/* The underlying stream file object. */
	jas_stream_obj_t *obj_;

	/* The number of characters read/written. */
	long rwcnt_;

	/* The maximum number of characters that may be read/written. */
	long rwlimit_;

} jas_stream_t;

/*
 * Regular file object.
 */

/*
 * File descriptor file object.
 */
typedef struct {
	int fd;
	int flags;
<<<<<<< HEAD
	//char pathname[L_tmpnam + 1];
	char pathname[DIM_MAX_FILE_NAME]; // dima
=======
	char pathname[L_tmpnam + 1];
>>>>>>> b8d21b4c
} jas_stream_fileobj_t;

#define	JAS_STREAM_FILEOBJ_DELONCLOSE	0x01
#define JAS_STREAM_FILEOBJ_NOCLOSE	0x02

/*
 * Memory file object.
 */

typedef struct {

	/* The data associated with this file. */
	jas_uchar *buf_;

	/* The allocated size of the buffer for holding file data. */
	size_t bufsize_;

	/* The length of the file. */
	int_fast32_t len_;

	/* The seek position. */
	int_fast32_t pos_;

	/* Is the buffer growable? */
	int growable_;

	/* Was the buffer allocated internally? */
	int myalloc_;

} jas_stream_memobj_t;

/******************************************************************************\
* Macros/functions for opening and closing streams.
\******************************************************************************/

jas_stream_t *jas_stream_create(void);

void jas_stream_initbuf(jas_stream_t *stream, int bufmode, char *buf, int bufsize);

/* Open a file as a stream. */
jas_stream_t *jas_stream_fopen(const char *filename, const char *mode);

/* Open a memory buffer as a stream. */
gcc_malloc
jas_stream_t *jas_stream_memopen(char *buf, int bufsize);

/* Do not use this function.
It will eventually replace jas_stream_memopen. */
jas_stream_t *jas_stream_memopen2(char *buf, size_t bufsize);

/* Open a file descriptor as a stream. */
jas_stream_t *jas_stream_fdopen(int fd, const char *mode);

/* Open a stdio stream as a stream. */
jas_stream_t *jas_stream_freopen(const char *path, const char *mode, FILE *fp);

/* Open a temporary file as a stream. */
jas_stream_t *jas_stream_tmpfile(void);

/* Close a stream. */
int jas_stream_close(jas_stream_t *stream);

/******************************************************************************\
* Macros/functions for getting/setting the stream state.
\******************************************************************************/

/* Get the EOF indicator for a stream. */
#define jas_stream_eof(stream) \
	(((stream)->flags_ & JAS_STREAM_EOF) != 0)

/* Get the error indicator for a stream. */
#define jas_stream_error(stream) \
	(((stream)->flags_ & JAS_STREAM_ERR) != 0)

/* Clear the error indicator for a stream. */
#define jas_stream_clearerr(stream) \
	((stream)->flags_ &= ~(JAS_STREAM_ERR | JAS_STREAM_EOF))

/* Get the read/write limit for a stream. */
#define	jas_stream_getrwlimit(stream) \
	(((const jas_stream_t *)(stream))->rwlimit_)

/* Set the read/write limit for a stream. */
int jas_stream_setrwlimit(jas_stream_t *stream, long rwlimit);

/* Get the read/write count for a stream. */
#define	jas_stream_getrwcount(stream) \
	(((const jas_stream_t *)(stream))->rwcnt_)

/* Set the read/write count for a stream. */
long jas_stream_setrwcount(jas_stream_t *stream, long rwcnt);

/******************************************************************************\
* Macros/functions for I/O.
\******************************************************************************/

/* Read a character from a stream. */
#ifndef NDEBUG
#define	jas_stream_getc(stream)	jas_stream_getc_func(stream)
#else
#define jas_stream_getc(stream)	jas_stream_getc_macro(stream)
#endif

/* Write a character to a stream. */
#ifndef NDEBUG
#define jas_stream_putc(stream, c)	jas_stream_putc_func(stream, c)
#else
#define jas_stream_putc(stream, c)	jas_stream_putc_macro(stream, c)
#endif

/* Read characters from a stream into a buffer. */
int jas_stream_read(jas_stream_t *stream, void *buf, int cnt);

/* Write characters from a buffer to a stream. */
int jas_stream_write(jas_stream_t *stream, const void *buf, int cnt);

/* Write formatted output to a stream. */
int jas_stream_printf(jas_stream_t *stream, const char *fmt, ...);

/* Write a string to a stream. */
int jas_stream_puts(jas_stream_t *stream, const char *s);

/* Read a line of input from a stream. */
char *jas_stream_gets(jas_stream_t *stream, char *buf, int bufsize);

/* Look at the next character to be read from a stream without actually
  removing it from the stream. */
#define	jas_stream_peekc(stream) \
	(((stream)->cnt_ <= 0) ? jas_stream_fillbuf(stream, 0) : \
	  ((int)(*(stream)->ptr_)))

/* Put a character back on a stream. */
int jas_stream_ungetc(jas_stream_t *stream, int c);

/******************************************************************************\
* Macros/functions for getting/setting the stream position.
\******************************************************************************/

/* Is it possible to seek on this stream? */
gcc_pure
int jas_stream_isseekable(jas_stream_t *stream);

/* Set the current position within the stream. */
long jas_stream_seek(jas_stream_t *stream, long offset, int origin);

/* Get the current position within the stream. */
long jas_stream_tell(jas_stream_t *stream);

/* Seek to the beginning of a stream. */
int jas_stream_rewind(jas_stream_t *stream);

/******************************************************************************\
* Macros/functions for flushing.
\******************************************************************************/

/* Flush any pending output to a stream. */
int jas_stream_flush(jas_stream_t *stream);

/******************************************************************************\
* Miscellaneous macros/functions.
\******************************************************************************/

/* Copy data from one stream to another. */
int jas_stream_copy(jas_stream_t *dst, jas_stream_t *src, int n);

/* Consume (i.e., discard) characters from stream. */
int jas_stream_gobble(jas_stream_t *stream, int n);

/* Write a character multiple times to a stream. */
int jas_stream_pad(jas_stream_t *stream, int n, int c);

/* Get the size of the file associated with the specified stream.
  The specified stream must be seekable. */
long jas_stream_length(jas_stream_t *stream);

/******************************************************************************\
* Internal functions.
\******************************************************************************/

/* The following functions are for internal use only!  If you call them
directly, you will die a horrible, miserable, and painful death! */

/* Read a character from a stream. */
#define jas_stream_getc_macro(stream) \
	((!((stream)->flags_ & (JAS_STREAM_ERR | JAS_STREAM_EOF | \
	  JAS_STREAM_RWLIMIT))) ? \
	  (((stream)->rwlimit_ >= 0 && (stream)->rwcnt_ >= (stream)->rwlimit_) ? \
	  (stream->flags_ |= JAS_STREAM_RWLIMIT, EOF) : \
	  jas_stream_getc2(stream)) : EOF)
#define jas_stream_getc2(stream) \
	((--(stream)->cnt_ < 0) ? jas_stream_fillbuf(stream, 1) : \
	  (++(stream)->rwcnt_, (int)(*(stream)->ptr_++)))

/* Write a character to a stream. */
#define jas_stream_putc_macro(stream, c) \
	((!((stream)->flags_ & (JAS_STREAM_ERR | JAS_STREAM_EOF | \
	  JAS_STREAM_RWLIMIT))) ? \
	  (((stream)->rwlimit_ >= 0 && (stream)->rwcnt_ >= (stream)->rwlimit_) ? \
	  (stream->flags_ |= JAS_STREAM_RWLIMIT, EOF) : \
	  jas_stream_putc2(stream, c)) : EOF)
#define jas_stream_putc2(stream, c) \
	(((stream)->bufmode_ |= JAS_STREAM_WRBUF, --(stream)->cnt_ < 0) ? \
	  jas_stream_flushbuf((stream), (jas_uchar)(c)) : \
	  (++(stream)->rwcnt_, (int)(*(stream)->ptr_++ = (c))))

/* These prototypes need to be here for the sake of the stream_getc and
stream_putc macros. */
int jas_stream_fillbuf(jas_stream_t *stream, int getflag);
int jas_stream_flushbuf(jas_stream_t *stream, int c);
int jas_stream_getc_func(jas_stream_t *stream);
int jas_stream_putc_func(jas_stream_t *stream, int c);

#ifdef __cplusplus
}
#endif

#endif<|MERGE_RESOLUTION|>--- conflicted
+++ resolved
@@ -254,12 +254,7 @@
 typedef struct {
 	int fd;
 	int flags;
-<<<<<<< HEAD
-	//char pathname[L_tmpnam + 1];
-	char pathname[DIM_MAX_FILE_NAME]; // dima
-=======
 	char pathname[L_tmpnam + 1];
->>>>>>> b8d21b4c
 } jas_stream_fileobj_t;
 
 #define	JAS_STREAM_FILEOBJ_DELONCLOSE	0x01
