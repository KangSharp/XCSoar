--- conflicted
+++ resolved
@@ -173,12 +173,8 @@
     return true;
   }
 
-<<<<<<< HEAD
   drag_start_geopoint = visible_projection.ScreenToGeo(p);
-=======
-  drag_start_geopoint = visible_projection.ScreenToGeo(x, y);
   arm_mapitem_list = had_focus;
->>>>>>> 27cbb722
 
   switch (follow_mode) {
   case FOLLOW_SELF:
