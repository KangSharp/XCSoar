/*
Copyright_License {

  XCSoar Glide Computer - http://www.xcsoar.org/
  Copyright (C) 2000-2015 The XCSoar Project
  A detailed list of copyright holders can be found in the file "AUTHORS".

  This program is free software; you can redistribute it and/or
  modify it under the terms of the GNU General Public License
  as published by the Free Software Foundation; either version 2
  of the License, or (at your option) any later version.

  This program is distributed in the hope that it will be useful,
  but WITHOUT ANY WARRANTY; without even the implied warranty of
  MERCHANTABILITY or FITNESS FOR A PARTICULAR PURPOSE.  See the
  GNU General Public License for more details.

  You should have received a copy of the GNU General Public License
  along with this program; if not, write to the Free Software
  Foundation, Inc., 59 Temple Place - Suite 330, Boston, MA  02111-1307, USA.
}
*/

#include "TaskProgressRenderer.hpp"
#include "Look/TaskLook.hpp"
#include "Engine/Task/Stats/TaskSummary.hpp"
#include "Screen/Canvas.hpp"
#include "Screen/Layout.hpp"
#include "Math/Angle.hpp"

#include <algorithm>

void 
TaskProgressRenderer::Draw(const TaskSummary& summary, Canvas &canvas,
                           const PixelRect &rc, bool inverse)
{
  const int radius = std::min(rc.right - rc.left, rc.bottom - rc.top) / 2 - 
                     Layout::Scale(3);
  RasterPoint center;
  center.x = (rc.left + rc.right) / 2;
  center.y = (rc.bottom + rc.top) / 2;

<<<<<<< HEAD
  const auto sweep = M_2PI * fixed(0.9);
  Pen pen_f(1, inverse ? COLOR_WHITE : COLOR_BLACK);
=======
  const Angle sweep = Angle::FullCircle() * fixed(0.97);
>>>>>>> 5d7b871b

  if (summary.p_remaining < fixed(0.99)) {
    canvas.Select(look.hbGray);
    canvas.SelectNullPen();
    canvas.DrawSegment(center.x, center.y, radius, Angle::Zero(),
                       sweep * (fixed(1) -  summary.p_remaining));
  }

  const Pen pen_f(1, inverse ? COLOR_WHITE : COLOR_BLACK);
  canvas.Select(pen_f);
  canvas.SelectHollowBrush();
  canvas.DrawCircle(center.x, center.y, radius);

  unsigned i = 0;
  for (auto it = summary.pts.begin(); it != summary.pts.end(); ++it, ++i) {
    Angle a = sweep * it->p;
    int x = center.x + (int)(radius * a.fastsine());
    int y = center.y - (int)(radius * a.fastcosine());
    int w;
    if (i == summary.active) {
      if (it->achieved)
        canvas.Select(look.hbGreen);
      else
        canvas.Select(look.hbOrange);

      w = Layout::Scale(3);
    } else if (i < summary.active) {
      if (it->achieved)
        canvas.Select(look.hbGreen);
      else
        canvas.Select(look.hbNotReachableTerrain);

      w = Layout::Scale(2);
    } else {
      if (it->achieved)
        canvas.Select(look.hbGreen);
      else
        canvas.Select(look.hbLightGray);

      w = Layout::Scale(1);
    }
    
    canvas.Rectangle(x - w, y - w, x + w, y + w);
  }
}<|MERGE_RESOLUTION|>--- conflicted
+++ resolved
@@ -40,12 +40,7 @@
   center.x = (rc.left + rc.right) / 2;
   center.y = (rc.bottom + rc.top) / 2;
 
-<<<<<<< HEAD
-  const auto sweep = M_2PI * fixed(0.9);
-  Pen pen_f(1, inverse ? COLOR_WHITE : COLOR_BLACK);
-=======
   const Angle sweep = Angle::FullCircle() * fixed(0.97);
->>>>>>> 5d7b871b
 
   if (summary.p_remaining < fixed(0.99)) {
     canvas.Select(look.hbGray);
