--- conflicted
+++ resolved
@@ -341,13 +341,8 @@
     TCHAR Buffer[NAME_SIZE+1];
     FormatLabel(Buffer, way_point, vwp.reachable, vwp.reach);
 
-<<<<<<< HEAD
     auto sc = vwp.point;
-    if ((vwp.reachable != WaypointRenderer::Unreachable &&
-=======
-    RasterPoint sc = vwp.point;
     if ((vwp.IsReachable() &&
->>>>>>> a576c0fc
          settings.landable_style == WaypointRendererSettings::LandableStyle::PURPLE_CIRCLE) ||
         settings.vector_landable_rendering)
       // make space for the green circle
