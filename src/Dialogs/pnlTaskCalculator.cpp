--- conflicted
+++ resolved
@@ -89,13 +89,8 @@
     }
   }
 
-<<<<<<< HEAD
-  fixed rPlanned = XCSoarInterface::Calculated().task_stats.total.solution_planned.IsDefined()
-    ? XCSoarInterface::Calculated().task_stats.total.solution_planned.vector.distance
-=======
   fixed rPlanned = task_stats.total.solution_planned.IsDefined()
-    ? task_stats.total.solution_planned.vector.Distance
->>>>>>> 6d01cef9
+    ? task_stats.total.solution_planned.vector.distance
     : fixed_zero;
 
   wp = (WndProperty*)wf->FindByName(_T("prpDistance"));
