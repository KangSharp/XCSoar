/*
Copyright_License {

  XCSoar Glide Computer - http://www.xcsoar.org/
  Copyright (C) 2000-2013 The XCSoar Project
  A detailed list of copyright holders can be found in the file "AUTHORS".

  This program is free software; you can redistribute it and/or
  modify it under the terms of the GNU General Public License
  as published by the Free Software Foundation; either version 2
  of the License, or (at your option) any later version.

  This program is distributed in the hope that it will be useful,
  but WITHOUT ANY WARRANTY; without even the implied warranty of
  MERCHANTABILITY or FITNESS FOR A PARTICULAR PURPOSE.  See the
  GNU General Public License for more details.

  You should have received a copy of the GNU General Public License
  along with this program; if not, write to the Free Software
  Foundation, Inc., 59 Temple Place - Suite 330, Boston, MA  02111-1307, USA.
}
*/

#include "TaskDialogs.hpp"
#include "Dialogs/WidgetDialog.hpp"
#include "Dialogs/Waypoint/WaypointDialogs.hpp"
#include "Widget/ListWidget.hpp"
#include "Screen/Layout.hpp"
#include "Screen/Font.hpp"
#include "Look/DialogLook.hpp"
#include "Task/ProtectedTaskManager.hpp"
#include "Engine/Task/Unordered/AlternateList.hpp"
#include "Components.hpp"
#include "Interface.hpp"
#include "UIGlobals.hpp"
#include "Look/MapLook.hpp"
#include "Renderer/WaypointListRenderer.hpp"
#include "Language/Language.hpp"

class AlternatesListWidget final
  : public ListWidget, private ActionListener {
  enum Buttons {
    SETTINGS,
    GOTO,
  };

  const DialogLook &dialog_look;

  WndButton *details_button, *cancel_button, *goto_button;

public:
  AlternateList alternates;

public:
  void CreateButtons(WidgetDialog &dialog);

public:
  AlternatesListWidget(const DialogLook &_dialog_look)
    :dialog_look(_dialog_look) {}

  unsigned GetCursorIndex() const {
    return GetList().GetCursorIndex();
  }

  void Update() {
    ProtectedTaskManager::Lease lease(*protected_task_manager);
    alternates = lease->GetAlternates();
  }

public:
  /* virtual methods from class Widget */
  virtual void Prepare(ContainerWindow &parent, const PixelRect &rc) override;
  virtual void Unprepare() override {
    DeleteWindow();
  }

  /* virtual methods from class List::Handler */
  virtual void OnPaintItem(Canvas &canvas, const PixelRect rc,
                           unsigned index) override {
    assert(index < alternates.size());

    const ComputerSettings &settings = CommonInterface::GetComputerSettings();
    const Waypoint &waypoint = alternates[index].waypoint;
    const GlideResult& solution = alternates[index].solution;

    WaypointListRenderer::Draw(canvas, rc, waypoint, solution.vector.distance,
                               solution.SelectAltitudeDifference(settings.task.glide),
                               UIGlobals::GetDialogLook(),
                               UIGlobals::GetMapLook().waypoint,
                               CommonInterface::GetMapSettings().waypoint);
  }

<<<<<<< HEAD
  virtual void OnActivateItem(unsigned index) override;
=======
  virtual bool CanActivateItem(unsigned index) const {
    return true;
  }

  virtual void OnActivateItem(unsigned index);
>>>>>>> e682393b

  /* virtual methods from class ActionListener */
  virtual void OnAction(int id) override;
};

void
AlternatesListWidget::CreateButtons(WidgetDialog &dialog)
{
  goto_button = dialog.AddButton(_("Goto"), *this, GOTO);
  details_button = dialog.AddButton(_("Details"), mrOK);
  cancel_button = dialog.AddButton(_("Close"), mrCancel);
}

void
AlternatesListWidget::Prepare(ContainerWindow &parent, const PixelRect &rc)
{
  UPixelScalar item_height = dialog_look.list.font_bold->GetHeight()
    + Layout::Scale(6) + dialog_look.small_font->GetHeight();
  assert(item_height > 0);

  CreateList(parent, dialog_look, rc, item_height);

  GetList().SetLength(alternates.size());
}

void
AlternatesListWidget::OnActivateItem(unsigned index)
{
  details_button->OnClicked();
}

void
AlternatesListWidget::OnAction(int id)
{
  switch (id) {
  case GOTO:
    unsigned index = GetCursorIndex();

    auto const &item = alternates[index];
    auto const &waypoint = item.waypoint;

    protected_task_manager->DoGoto(waypoint);
    cancel_button->OnClicked();

    break;
  }
}

void
dlgAlternatesListShowModal()
{
  if (protected_task_manager == NULL)
    return;

  const DialogLook &dialog_look = UIGlobals::GetDialogLook();

  AlternatesListWidget widget(dialog_look);
  widget.Update();

  WidgetDialog dialog(dialog_look);
  dialog.CreateFull(UIGlobals::GetMainWindow(), _("Alternates"), &widget);
  widget.CreateButtons(dialog);

  int i = dialog.ShowModal() == mrOK
    ? (int)widget.GetCursorIndex()
    : -1;
  dialog.StealWidget();

  if (i < 0 || (unsigned)i >= widget.alternates.size())
    return;

  dlgWaypointDetailsShowModal(UIGlobals::GetMainWindow(),
                              widget.alternates[i].waypoint);
}<|MERGE_RESOLUTION|>--- conflicted
+++ resolved
@@ -90,15 +90,11 @@
                                CommonInterface::GetMapSettings().waypoint);
   }
 
-<<<<<<< HEAD
-  virtual void OnActivateItem(unsigned index) override;
-=======
   virtual bool CanActivateItem(unsigned index) const {
     return true;
   }
 
-  virtual void OnActivateItem(unsigned index);
->>>>>>> e682393b
+  virtual void OnActivateItem(unsigned index) override;
 
   /* virtual methods from class ActionListener */
   virtual void OnAction(int id) override;
