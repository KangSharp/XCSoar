--- conflicted
+++ resolved
@@ -56,11 +56,7 @@
    * @param _c Value of c
    */
   Quadratic(const fixed _a, const fixed _b, const fixed _c) :
-<<<<<<< HEAD
-    da(Double(_a)), b(_b), denom(b * b - Double(da * _c))
-=======
-    da(fixed_two * _a), b(_b), denom(sqr(b) - fixed_two * da * _c)
->>>>>>> 9c4b4e98
+    da(Double(_a)), b(_b), denom(sqr(b) - Double(da * _c))
   {
   }
 
