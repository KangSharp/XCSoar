--- conflicted
+++ resolved
@@ -79,20 +79,12 @@
 {
   for (unsigned i = 0; i < ROUTEPOLAR_POINTS; ++i) {
     const Angle ang = IndexToAngle(i);
-<<<<<<< HEAD
     GlideResult res = SolveTask(polar, wind, ang, is_glide);
-    RoutePolarPoint point(res.time_elapsed, res.height_glide);
-    if (res.validity != GlideResult::RESULT_OK)
-      point.valid = false;
-    points[i] = point;
-=======
-    GlideResult res = solve_task(polar, wind, ang, is_glide);
     if (res.IsOk()) {
       RoutePolarPoint point(res.time_elapsed, res.height_glide);
       points[i] = point;
     } else
       points[i].valid = false;
->>>>>>> 35160111
   }
 }
 
