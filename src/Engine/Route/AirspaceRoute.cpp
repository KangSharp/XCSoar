/* Copyright_License {

  XCSoar Glide Computer - http://www.xcsoar.org/
  Copyright (C) 2000-2011 The XCSoar Project
  A detailed list of copyright holders can be found in the file "AUTHORS".

  This program is free software; you can redistribute it and/or
  modify it under the terms of the GNU General Public License
  as published by the Free Software Foundation; either version 2
  of the License, or (at your option) any later version.

  This program is distributed in the hope that it will be useful,
  but WITHOUT ANY WARRANTY; without even the implied warranty of
  MERCHANTABILITY or FITNESS FOR A PARTICULAR PURPOSE.  See the
  GNU General Public License for more details.

  You should have received a copy of the GNU General Public License
  along with this program; if not, write to the Free Software
  Foundation, Inc., 59 Temple Place - Suite 330, Boston, MA  02111-1307, USA.
}
 */

#include "AirspaceRoute.hpp"
#include "Navigation/SearchPointVector.hpp"
#include "Airspace/AirspaceIntersectionVisitor.hpp"
#include "Airspace/AirspaceCircle.hpp"
#include "Airspace/AirspacePolygon.hpp"
#include "Airspace/Predicate/AirspacePredicateHeightRange.hpp"
#include "Math/FastMath.h"

// Airspace query helpers

/**
 * Find airspace and location of nearest intercept
 */
class AIV: public AirspaceIntersectionVisitor
{
public:
  typedef std::pair<const AbstractAirspace*, RoutePoint> AIVResult;

private:
  const RouteLink& link;
  fixed min_distance;
  const TaskProjection& proj;
  const RoutePolars& rpolar;
  const GeoPoint origin;
  AIVResult nearest;

public:
  AIV(const RouteLink& _e,
      const TaskProjection& _proj,
      const RoutePolars& _rpolar):
    AirspaceIntersectionVisitor(),
    link(_e),
    min_distance(-fixed_one),
    proj(_proj),
    rpolar(_rpolar),
    origin(proj.unproject(_e.first)),
    nearest((const AbstractAirspace *)NULL, _e.first)
    {
    }
  virtual void Visit(const AirspaceCircle &as) {
    visit_abstract(as);
  }
  virtual void Visit(const AirspacePolygon &as) {
    visit_abstract(as);
  }
  void visit_abstract(const AbstractAirspace &as) {
    assert(!m_intersections.empty());

    GeoPoint point = m_intersections[0].first;

    RouteLink l = rpolar.GenerateIntermediate(link.first,
                                               RoutePoint(proj.project(point), link.second.altitude),
                                               proj);

    if (l.second.altitude < RoughAltitude(as.GetBase().altitude) ||
        l.second.altitude > RoughAltitude(as.GetTop().altitude))
      return;

    if (negative(min_distance) || (l.d < min_distance)) {
      min_distance = l.d;
      nearest = std::make_pair(&as, l.second);
    }
  }

  AIVResult get_nearest() const {
    return nearest;
  }
};


class AirspaceInsideOtherVisitor: public AirspaceVisitor {
  const AbstractAirspace* m_found;

public:
  AirspaceInsideOtherVisitor():
    m_found(NULL) {};

  const AbstractAirspace* found() {
    return m_found;
  }

protected:
  virtual void Visit(const AirspaceCircle &as) {
    visit_abstract(as);
  }
  virtual void Visit(const AirspacePolygon &as) {
    visit_abstract(as);
  }
  virtual void visit_abstract(const AbstractAirspace &as) {
    m_found = &as;
  }
};


AirspaceRoute::RouteAirspaceIntersection
AirspaceRoute::FirstIntersecting(const RouteLink& e) const
{
  const GeoPoint origin(task_projection.unproject(e.first));
  const GeoPoint dest(task_projection.unproject(e.second));
  AIV visitor(e, task_projection, rpolars_route);
  m_airspaces.VisitIntersecting(origin, dest, visitor);
  const AIV::AIVResult res (visitor.get_nearest());
  count_airspace++;
  return RouteAirspaceIntersection(res.first, res.second);
}

const AbstractAirspace*
AirspaceRoute::InsideOthers(const AGeoPoint& origin) const
{
  AirspaceInsideOtherVisitor visitor;
  m_airspaces.visit_within_range(origin, fixed_one, visitor);
  count_airspace++;
  return visitor.found();
}


// Node generation utilities

AirspaceRoute::ClearingPair
AirspaceRoute::FindClearingPair(const SearchPointVector& spv,
                                const SearchPointVector::const_iterator start,
                                const SearchPointVector::const_iterator end,
                                const RoutePoint &dest) const
{
  bool backwards = false;
  ClearingPair p(dest, dest);

  bool check_others = false;

  SearchPointVector::const_iterator i= start;

  int j=0;
  while ((i != end)&&(j<2)) {
    AFlatGeoPoint pborder(i->get_flatLocation(), dest.altitude); // @todo alt!
    const FlatRay ray(pborder, dest);

    if (spv.IntersectsWith(ray)) {
      j++;
      if (j==1) {
        i = start;
        backwards = true;
        continue;
      }
    } else {
      AGeoPoint gborder(task_projection.unproject(pborder), dest.altitude); // @todo alt!
      if (!check_others || !InsideOthers(gborder)) {
        if (j==0) {
          p.first = pborder;
        } else if (j==1) {
          p.second = pborder;
        }
      }
    }

    if (backwards)
      spv.PreviousCircular(i);
    else
      spv.NextCircular(i);
  }
  return p;
}

AirspaceRoute::ClearingPair
AirspaceRoute::GetPairs(const SearchPointVector& spv,
                         const RoutePoint &start,
                         const RoutePoint &dest) const
{
  SearchPointVector::const_iterator i_closest =
    spv.NearestIndexConvex(start);
  SearchPointVector::const_iterator i_furthest =
    spv.NearestIndexConvex(dest);
  ClearingPair p = FindClearingPair(spv, i_closest, i_furthest, start);
  return p;
}

AirspaceRoute::ClearingPair
AirspaceRoute::GetBackupPairs(const SearchPointVector& spv,
                              const RoutePoint &_start,
                              const RoutePoint &intc) const
{
  SearchPointVector::const_iterator start = spv.NearestIndexConvex(intc);
  ClearingPair p(intc, intc);

  SearchPointVector::const_iterator i_left = start;
  spv.NextCircular(i_left);
  p.first = AFlatGeoPoint(i_left->get_flatLocation(), _start.altitude); // @todo alt!

  SearchPointVector::const_iterator i_right = start;
  spv.PreviousCircular(i_right);
  p.second = AFlatGeoPoint(i_right->get_flatLocation(), _start.altitude); // @todo alt!

  return p;
}

unsigned
AirspaceRoute::AirspaceSize() const
{
  return m_airspaces.size();
}

AirspaceRoute::AirspaceRoute(const Airspaces& master):
  m_airspaces(master, false)
{
  Reset();
}

AirspaceRoute::~AirspaceRoute()
{
  // clean up, we dont need the clearances any more
  m_airspaces.clear_clearances();
}

void
AirspaceRoute::Reset()
{
  RoutePlanner::Reset();
  m_airspaces.clear_clearances();
  m_airspaces.clear();
}

void
AirspaceRoute::Synchronise(const Airspaces& master,
                           const AGeoPoint& origin,
                           const AGeoPoint& destination)
{
  // @todo: also synchronise with AirspaceWarningManager to filter out items that are
  // acknowledged.
  h_min = std::min(origin.altitude, std::min(destination.altitude, h_min));
  h_max = std::max(origin.altitude, std::max(destination.altitude, h_max));
  // @todo: have margin for h_max to allow for climb
  AirspacePredicateHeightRangeExcludeTwo condition(h_min, h_max, origin, destination);
<<<<<<< HEAD
  if (m_airspaces.synchronise_in_range(master, vector.MidPoint(origin), vector.distance/2, condition))
=======
  if (m_airspaces.synchronise_in_range(master, origin.Middle(destination),
                                       half(origin.distance(destination)),
                                            condition))
>>>>>>> 95a3ad04
  {
    if (m_airspaces.size())
      dirty = true;
  }
}

void
AirspaceRoute::AddNearbyAirspace(const RouteAirspaceIntersection &inx,
                                   const RouteLink &e)
{
  const SearchPointVector& fat = inx.airspace->GetClearance();
  const ClearingPair p = GetPairs(fat, e.first, e.second);
  const ClearingPair pb = GetBackupPairs(fat, e.first, inx.point);

  // process all options
  AddCandidate(RouteLinkBase(e.first, p.first));
  AddCandidate(RouteLinkBase(e.first, p.second));
  AddCandidate(RouteLinkBase(e.first, pb.first));
  AddCandidate(RouteLinkBase(e.first, pb.second));
}

void
AirspaceRoute::AddNearby(const RouteLink &e)
{
  if (m_inx.airspace == NULL)
    AddNearbyTerrain(m_inx.point, e);
  else
    AddNearbyAirspace(m_inx, e);
}

bool
AirspaceRoute::CheckSecondary(const RouteLink &e)
{
  if (!rpolars_route.IsAirspaceEnabled())
    return true; // trivial

  m_inx = FirstIntersecting(e);
  if (m_inx.airspace != NULL)  {
    AddCandidate(e);
    return false;
  };
  return true;
}

bool
AirspaceRoute::CheckClearance(const RouteLink &e, RoutePoint& inp) const
{
  // attempt terrain clearance first

  if (!CheckClearanceTerrain(e, inp)) {
    m_inx.airspace = NULL;
    m_inx.point = inp;
    return false;
  }

  if (!rpolars_route.IsAirspaceEnabled())
    return true; // trivial

  // passes terrain, so now check airspace clearance

  m_inx = FirstIntersecting(e);
  if (m_inx.airspace != NULL)  {
    inp = m_inx.point;
    return false;
  }

  // made it this far!
  return true;
}

void
AirspaceRoute::OnSolve(const AGeoPoint& origin,
                        const AGeoPoint& destination)
{
  if (m_airspaces.empty()) {
    task_projection.reset(origin);
    task_projection.update_fast();
  } else {
    task_projection = m_airspaces.get_task_projection();
  }
}

/*
consider pa: trying for pb

  for first intersection found, obstacle A,

    follow border both ways** to find point p1 on A such that p1-pb wont intersect with A.

    if pa-p1 also doesnt intersect with A,
       if can add one stage
         then pa->p1 is linked and p1 is added as candidate*
    else
       if can add two stages

         then follow border both ways** to find p2 (distance p2-b smaller than p1-b),
         that does not intersect with A.

         now pa->p1 and p1->p2 are linked and p1 and p2 are added as candidates*

         actually this is for entire paths

  if no intersections, link pa->pb

  mark a as done (pop)

* dont add if already exists
** follow border up to nearest point index towards pb;
     this may be an intermediate point if we descend

  // candidates may collapse if can clear both directions, if they
  // dont we need all points between the to-start, to-end calls

------------

  Allow entry into airspace if destination point is final and it is in that airspace
  Ditto with start

  Maintain airspace cache:
  - keep persistent
  - dont copy basic airspace, merge items and convert to convex hull fattened
  - merge test: check bounding box overlap first, then

  - visit master regularly with task info,
       - check if items to be added or deleted
       - delete if entirely inside does nothing
       - add new if entirely outside

  - this means we *do* own the airspaces

*/
<|MERGE_RESOLUTION|>--- conflicted
+++ resolved
@@ -251,13 +251,9 @@
   h_max = std::max(origin.altitude, std::max(destination.altitude, h_max));
   // @todo: have margin for h_max to allow for climb
   AirspacePredicateHeightRangeExcludeTwo condition(h_min, h_max, origin, destination);
-<<<<<<< HEAD
-  if (m_airspaces.synchronise_in_range(master, vector.MidPoint(origin), vector.distance/2, condition))
-=======
   if (m_airspaces.synchronise_in_range(master, origin.Middle(destination),
-                                       half(origin.distance(destination)),
-                                            condition))
->>>>>>> 95a3ad04
+                                       half(origin.Distance(destination)),
+                                       condition))
   {
     if (m_airspaces.size())
       dirty = true;
