--- conflicted
+++ resolved
@@ -1,12 +1,8 @@
 #include "Trace.hpp"
 #include "Navigation/Aircraft.hpp"
 
-<<<<<<< HEAD
-Trace::Trace():m_optimise_time(0)
-=======
 Trace::Trace() :
   m_optimise_time(0)
->>>>>>> 3185657c
 {
 }
 
@@ -68,59 +64,20 @@
   return trace_tree.end();
 }
 
-<<<<<<< HEAD
-=======
-struct time_out_of_range {
-  time_out_of_range(const unsigned the_time = 0) :
-    m_time(the_time)
-  {
-  }
-
-  bool
-  operator()(const TracePoint& x) const
-  {
-    return (x.time < m_time);
-  }
-
-  const unsigned m_time;
-};
-
-static bool
-time_sort(const TracePoint& elem1, const TracePoint& elem2)
-{
-  return (elem1.time < elem2.time);
-}
->>>>>>> 3185657c
 
 TracePointVector
 Trace::find_within_range(const GEOPOINT &loc, const fixed range,
                          const unsigned mintime, const fixed resolution) const
 {
-<<<<<<< HEAD
   AIRCRAFT_STATE state; state.Location = loc; state.Time = mintime;
-=======
-  AIRCRAFT_STATE state;
-  state.Location = loc;
->>>>>>> 3185657c
   TracePoint bb_target(state, task_projection);
   const unsigned mrange = task_projection.project_range(loc, range);
   const unsigned rrange = task_projection.project_range(loc, resolution);
 
-<<<<<<< HEAD
 //  TracePointVector vectors;
   TracePointSet tset;
   trace_tree.find_within_range(bb_target, mrange, 
                                std::inserter(tset, tset.begin()));
-=======
-  TracePointVector vectors;
-  trace_tree.find_within_range(bb_target, mrange, std::back_inserter(vectors));
-
-  time_out_of_range time_pred(mintime);
-  vectors.erase(std::remove_if(vectors.begin(), vectors.end(), time_pred),
-      vectors.end());
-
-  std::sort(vectors.begin(), vectors.end(), time_sort);
->>>>>>> 3185657c
 
   if (mintime>0) {
     TracePointSet::iterator tit = tset.lower_bound(bb_target);
@@ -150,7 +107,6 @@
 {
   if ((obj.last_time == previous.time) && (next.last_time == obj.time)) {
     next.last_time = previous.time;
-<<<<<<< HEAD
   }
 }
 
@@ -169,23 +125,6 @@
 
     TracePointSet::iterator it_previous = it;
     TracePointSet::iterator it_next = it;
-=======
-    next.Vario = (next.NavAltitude - previous.NavAltitude) / (next.time
-        - previous.time);
-    /// \todo work out scheme to merge NettoVario etc also
-  }
-}
-
-void
-Trace::thin_trace(TracePointVector& vec, const unsigned mrange_sq) const
-{
-  if (vec.size() < 2)
-    return;
-
-  for (TracePointVector::iterator it = vec.begin() + 1; it + 1 != vec.end();) {
-    TracePointVector::iterator it_previous = it - 1;
-    TracePointVector::iterator it_next = it + 1;
->>>>>>> 3185657c
 
     if (it->approx_sq_dist(*it_previous) < mrange_sq) {
       adjust_links(*it_previous, *it, *it_next);
@@ -194,47 +133,22 @@
       ++it;
     }
   }
-<<<<<<< HEAD
 */
 }
 
 
 TracePointVector 
 Trace::get_trace_points(const unsigned max_points) const
-=======
-}
-
-void
-Trace::thin_trace(TracePointVector& vec, const GEOPOINT &loc, const fixed range) const
-{
-  const unsigned mrange = task_projection.project_range(loc, range);
-
-  thin_trace(vec, mrange * mrange);
-}
-
-TracePointVector
-Trace::get_trace_points(unsigned max_points) const
->>>>>>> 3185657c
 {
   TracePointSet tset;
 
-<<<<<<< HEAD
   for (TraceTree::const_iterator it = begin();
        it != end(); ++it) {
     tset.insert(*it);
   }
-=======
-  for (TraceTree::const_iterator it = begin(); it != end(); ++it) {
-    vectors.push_back(*it);
-  }
-
-  if (vectors.empty())
-    return vectors;
->>>>>>> 3185657c
 
   if (!tset.empty()) {
 
-<<<<<<< HEAD
     unsigned mrange = 3;
     do {
       thin_trace(tset, mrange);
@@ -243,15 +157,5 @@
   }
 
   TracePointVector vectors(tset.begin(), tset.end());
-=======
-  unsigned mrange = 3;
-
-  do {
-    thin_trace(vectors, mrange);
-    mrange = (mrange * 4) / 3;
-  } while (vectors.size() > max_points);
-
-  // printf("trace points size %d mrange %d\n", vectors.size(), mrange);
->>>>>>> 3185657c
   return vectors;
 }