/* Copyright_License {

  XCSoar Glide Computer - http://www.xcsoar.org/
  Copyright (C) 2000-2011 The XCSoar Project
  A detailed list of copyright holders can be found in the file "AUTHORS".

  This program is free software; you can redistribute it and/or
  modify it under the terms of the GNU General Public License
  as published by the Free Software Foundation; either version 2
  of the License, or (at your option) any later version.

  This program is distributed in the hope that it will be useful,
  but WITHOUT ANY WARRANTY; without even the implied warranty of
  MERCHANTABILITY or FITNESS FOR A PARTICULAR PURPOSE.  See the
  GNU General Public License for more details.

  You should have received a copy of the GNU General Public License
  along with this program; if not, write to the Free Software
  Foundation, Inc., 59 Temple Place - Suite 330, Boston, MA  02111-1307, USA.
}
 */

#include "DistanceStat.hpp"

DistanceStatComputer::DistanceStatComputer(const bool _is_positive)
  :df(fixed_zero),
   v_lpf(fixed(400) / N_AV, false),
   is_positive(_is_positive) {}

void
DistanceStatComputer::calc_incremental_speed(DistanceStat &data, const fixed dt)
{
  if ((dt + fixed_half >= fixed_one) && data.IsDefined()) {
    if (av_dist.update(data.distance)) {
      const fixed d_av = av_dist.average() / N_AV;
      av_dist.reset();

      fixed v_f = fixed_zero;
      for (unsigned i = 0; i < (unsigned)(dt + fixed_half); ++i) {
        const fixed v = df.update(d_av);
        v_f = v_lpf.update(v);
      }
      data.speed_incremental = (is_positive ? -v_f : v_f);
    }
<<<<<<< HEAD
  } else if (!positive(dt) || !positive(data.distance)) {
    reset_incremental_speed(data);
=======
  } else if (!positive(dt) || !data.IsDefined()) {
    reset_incremental_speed();
>>>>>>> 6d01cef9
  }
}

void
DistanceStatComputer::reset_incremental_speed(DistanceStat &data)
{
  fixed distance = data.IsDefined() ? data.get_distance() : fixed_zero;
  fixed speed = data.IsDefined() ? data.get_speed() : fixed_zero;

  df.reset(distance, (is_positive ? -1 : 1) * speed);
  v_lpf.reset((is_positive ? -1 : 1) * speed);
  data.speed_incremental = fixed_zero; // data.speed;
  av_dist.reset();
}

void
DistanceStatComputer::calc_speed(fixed time)
{
  if (positive(time) && data.IsDefined())
    data.speed = data.get_distance() / time;
  else
    data.speed = fixed_zero;
}<|MERGE_RESOLUTION|>--- conflicted
+++ resolved
@@ -42,13 +42,8 @@
       }
       data.speed_incremental = (is_positive ? -v_f : v_f);
     }
-<<<<<<< HEAD
-  } else if (!positive(dt) || !positive(data.distance)) {
+  } else if (!positive(dt) || !data.IsDefined()) {
     reset_incremental_speed(data);
-=======
-  } else if (!positive(dt) || !data.IsDefined()) {
-    reset_incremental_speed();
->>>>>>> 6d01cef9
   }
 }
 
@@ -65,7 +60,7 @@
 }
 
 void
-DistanceStatComputer::calc_speed(fixed time)
+DistanceStatComputer::calc_speed(DistanceStat &data, fixed time)
 {
   if (positive(time) && data.IsDefined())
     data.speed = data.get_distance() / time;
