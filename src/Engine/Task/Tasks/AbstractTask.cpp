/* Copyright_License {

  XCSoar Glide Computer - http://www.xcsoar.org/
  Copyright (C) 2000-2011 The XCSoar Project
  A detailed list of copyright holders can be found in the file "AUTHORS".

  This program is free software; you can redistribute it and/or
  modify it under the terms of the GNU General Public License
  as published by the Free Software Foundation; either version 2
  of the License, or (at your option) any later version.

  This program is distributed in the hope that it will be useful,
  but WITHOUT ANY WARRANTY; without even the implied warranty of
  MERCHANTABILITY or FITNESS FOR A PARTICULAR PURPOSE.  See the
  GNU General Public License for more details.

  You should have received a copy of the GNU General Public License
  along with this program; if not, write to the Free Software
  Foundation, Inc., 59 Temple Place - Suite 330, Boston, MA  02111-1307, USA.
}
*/

#include "AbstractTask.hpp"
#include "Navigation/Aircraft.hpp"
#include "BaseTask/TaskWaypoint.hpp"
#include "Util/Gradient.hpp"
#include "GlideSolvers/GlidePolar.hpp"
#include "Task/TaskEvents.hpp"
#include "Task/TaskBehaviour.hpp"

AbstractTask::AbstractTask(enum Type _type, TaskEvents &te,
                           const TaskBehaviour &tb, const GlidePolar &gp)
  :TaskInterface(_type),
   active_task_point(0),
   active_task_point_last(0-1),
   task_events(te),
   task_behaviour(tb),
   glide_polar(gp),
   mc_lpf(fixed(8)),
   ce_lpf(fixed(60)),
   em_lpf(fixed(60)),
   trigger_auto(false)
{
   stats.reset();
}

bool 
AbstractTask::UpdateAutoMC(GlidePolar &glide_polar,
                           const AircraftState& state, fixed fallback_mc)
{
  if (!positive(fallback_mc))
    fallback_mc = glide_polar.GetMC();

  if (!TaskStarted(true) || !task_behaviour.auto_mc) {
    ResetAutoMC();
    return false;
  }

  if (task_behaviour.auto_mc_mode == TaskBehaviour::AUTOMC_CLIMBAVERAGE) {
    stats.mc_best = mc_lpf.reset(fallback_mc);
    trigger_auto = false;
    return false;
  }

  fixed mc_found;
  if (CalcBestMC(state, mc_found)) {
    // improved solution found, activate auto fg mode
    if (mc_found > stats.mc_best)
      trigger_auto = true;
  } else {
    // no solution even at mc=0, deactivate auto fg mode
    trigger_auto = false;
  }

  if (trigger_auto) {
    // smooth out updates
    stats.mc_best = mc_lpf.update(mc_found);
    glide_polar.SetMC(stats.mc_best);
  } else {
    // reset lpf so will be smooth next time it becomes active
    stats.mc_best = mc_lpf.reset(fallback_mc);
  }

  return trigger_auto;
}

bool 
AbstractTask::UpdateIdle(const AircraftState &state)
{
  if (TaskStarted() && task_behaviour.calc_cruise_efficiency) {
    fixed val = fixed_one;
    if (CalcCruiseEfficiency(state, val))
      stats.cruise_efficiency = ce_lpf.update(val);
  } else {
    stats.cruise_efficiency = ce_lpf.reset(fixed_one);
  }

  if (TaskStarted() && task_behaviour.calc_effective_mc) {
    fixed val = glide_polar.GetMC();
    if (CalcEffectiveMC(state, val))
      stats.effective_mc = em_lpf.update(val);
  } else {
    stats.effective_mc = em_lpf.reset(glide_polar.GetMC());
  }

  if (task_behaviour.calc_glide_required)
    UpdateStatsGlide(state);
  else
    stats.glide_required = fixed_zero; // error

  return false;
}

unsigned 
AbstractTask::GetActiveTaskPointIndex() const
{
  return active_task_point;
}

void
AbstractTask::UpdateStatsDistances(const GeoPoint &location,
                                   const bool full_update)
{
<<<<<<< HEAD
  stats.total.remaining.set_distance(ScanDistanceRemaining(location));
=======
  const TaskPoint *active = GetActiveTaskPoint();
  stats.current_leg.vector_remaining = active != NULL
    ? active->GetVectorRemaining(location)
    : GeoVector::Invalid();

  stats.total.remaining.set_distance(scan_distance_remaining(location));
>>>>>>> 6d01cef9

  if (full_update)
    stats.distance_nominal = ScanDistanceNominal();

  ScanDistanceMinMax(location, full_update,
                       &stats.distance_min, &stats.distance_max);

  stats.total.travelled.set_distance(ScanDistanceTravelled(location));
  stats.total.planned.set_distance(ScanDistancePlanned());

  if (IsScored()) {
    if (!TaskStarted()) 
      stats.distance_scored = fixed_zero;
    else if (!TaskFinished()) 
      stats.distance_scored = ScanDistanceScored(location);
  } else
    stats.distance_scored = fixed_zero;
}

static void
Copy(DistanceStat &stat, const GlideResult &solution)
{
  if (solution.IsDefined())
    stat.set_distance(solution.vector.Distance);
  else
    stat.Reset();
}

static void
CalculatePirker(DistanceStat &pirker, const DistanceStat &planned,
                const DistanceStat &remaining_effective)
{
  if (planned.IsDefined() && remaining_effective.IsDefined())
    pirker.set_distance(planned.get_distance() -
                        remaining_effective.get_distance());
  else
    pirker.Reset();
}

void
AbstractTask::UpdateGlideSolutions(const AircraftState &state)
{
  GlideSolutionRemaining(state, glide_polar, stats.total.solution_remaining,
                           stats.current_leg.solution_remaining);

  if (positive(glide_polar.GetMC())) {
    GlidePolar polar_mc0 = glide_polar;
    polar_mc0.SetMC(fixed_zero); 
    
    GlideSolutionRemaining(state, polar_mc0, stats.total.solution_mc0,
                             stats.current_leg.solution_mc0);
  } else {
    // no need to re-calculate, just copy
    stats.total.solution_mc0 = stats.total.solution_remaining;
    stats.current_leg.solution_mc0 = stats.current_leg.solution_remaining;
  }

  GlideSolutionTravelled(state, stats.total.solution_travelled,
                           stats.current_leg.solution_travelled);

  GlideSolutionPlanned(state, stats.total.solution_planned,
                         stats.current_leg.solution_planned,
                         stats.total.remaining_effective,
                         stats.current_leg.remaining_effective,
                         stats.total.solution_remaining,
                         stats.current_leg.solution_remaining);

<<<<<<< HEAD
  if (stats.current_leg.solution_remaining.IsDefined())
    stats.current_leg.remaining.set_distance(
        stats.current_leg.solution_remaining.vector.distance);

  if (stats.current_leg.solution_travelled.IsDefined())
    stats.current_leg.travelled.set_distance(
        stats.current_leg.solution_travelled.vector.distance);

  if (stats.current_leg.solution_planned.IsDefined())
    stats.current_leg.planned.set_distance(
        stats.current_leg.solution_planned.vector.distance);
=======
  CalculatePirker(stats.total.pirker, stats.total.planned,
                  stats.total.remaining_effective);

  CalculatePirker(stats.current_leg.pirker, stats.current_leg.planned,
                  stats.current_leg.remaining_effective);

  Copy(stats.current_leg.remaining, stats.current_leg.solution_remaining);
  Copy(stats.current_leg.travelled, stats.current_leg.solution_travelled);
  Copy(stats.current_leg.planned, stats.current_leg.solution_planned);
>>>>>>> 6d01cef9

  stats.total.gradient = ::AngleToGradient(CalcGradient(state));
  stats.current_leg.gradient = ::AngleToGradient(CalcLegGradient(state));
}

bool
AbstractTask::Update(const AircraftState &state, 
                     const AircraftState &state_last)
{
  stats.task_valid = CheckTask();
  stats.has_targets = HasTargets();

  const bool full_update = 
    CheckTransitions(state, state_last) ||
    (active_task_point != active_task_point_last);

  UpdateStatsTimes(state);
  UpdateStatsDistances(state.location, full_update);
  UpdateGlideSolutions(state);
  bool sample_updated = UpdateSample(state, full_update);
  UpdateStatsSpeeds(state, state_last);
  UpdateFlightMode();

  active_task_point_last = active_task_point;

  return sample_updated || full_update;
}

void
AbstractTask::UpdateStatsSpeeds(const AircraftState &state, 
                                const AircraftState &state_last)
{
  if (!TaskFinished()) {
    if (TaskStarted()) {
      const fixed dt = state.time - state_last.time;
      stats_computer.total.CalcSpeeds(stats.total, dt);
      stats_computer.current_leg.CalcSpeeds(stats.current_leg, dt);
    } else {
      stats_computer.total.Reset(stats.total);
      stats_computer.current_leg.Reset(stats.current_leg);
    }
  }
}

void
AbstractTask::UpdateStatsGlide(const AircraftState &state)
{
  stats.glide_required = AngleToGradient(CalcRequiredGlide(state));
}

void
AbstractTask::UpdateStatsTimes(const AircraftState &state)
{
  // default for tasks with no start time...
  stats.Time = state.time;
  if (!TaskFinished()) {
    stats.total.SetTimes(ScanTotalStartTime(state), state);
    stats.current_leg.SetTimes(ScanLegStartTime(state),state);
  }
}

void
AbstractTask::ResetAutoMC()
{
  stats.mc_best = mc_lpf.reset(glide_polar.GetMC());
  trigger_auto = false;
}

void 
AbstractTask::Reset()
{
  ResetAutoMC();
  active_task_point_last = 0 - 1;
  ce_lpf.reset(fixed_one);
  stats.reset();
}

fixed
AbstractTask::CalcLegGradient(const AircraftState &aircraft) const
{
  // Get next turnpoint
  const TaskWaypoint *tp = GetActiveTaskPoint();
  if (!tp)
    return fixed_zero;

  // Get the distance to the next turnpoint
<<<<<<< HEAD
  const fixed d = tp->GetVectorRemaining(aircraft).distance;
=======
  const fixed d = tp->GetVectorRemaining(aircraft.location).Distance;
>>>>>>> 6d01cef9
  if (!d)
    return fixed_zero;

  // Calculate the geometric gradient (height divided by distance)
  return (aircraft.altitude - tp->GetElevation()) / d;
}

bool 
AbstractTask::CalcEffectiveMC(const AircraftState &state_now, fixed& val) const
{
  val = glide_polar.GetMC();
  return true;
}

void
AbstractTask::UpdateFlightMode()
{
  if (!stats.calc_flight_mode())
    return;

  task_events.FlightModeTransition(stats.flight_mode_final_glide);
}<|MERGE_RESOLUTION|>--- conflicted
+++ resolved
@@ -121,16 +121,12 @@
 AbstractTask::UpdateStatsDistances(const GeoPoint &location,
                                    const bool full_update)
 {
-<<<<<<< HEAD
-  stats.total.remaining.set_distance(ScanDistanceRemaining(location));
-=======
   const TaskPoint *active = GetActiveTaskPoint();
   stats.current_leg.vector_remaining = active != NULL
     ? active->GetVectorRemaining(location)
     : GeoVector::Invalid();
 
-  stats.total.remaining.set_distance(scan_distance_remaining(location));
->>>>>>> 6d01cef9
+  stats.total.remaining.set_distance(ScanDistanceRemaining(location));
 
   if (full_update)
     stats.distance_nominal = ScanDistanceNominal();
@@ -154,7 +150,7 @@
 Copy(DistanceStat &stat, const GlideResult &solution)
 {
   if (solution.IsDefined())
-    stat.set_distance(solution.vector.Distance);
+    stat.set_distance(solution.vector.distance);
   else
     stat.Reset();
 }
@@ -198,19 +194,6 @@
                          stats.total.solution_remaining,
                          stats.current_leg.solution_remaining);
 
-<<<<<<< HEAD
-  if (stats.current_leg.solution_remaining.IsDefined())
-    stats.current_leg.remaining.set_distance(
-        stats.current_leg.solution_remaining.vector.distance);
-
-  if (stats.current_leg.solution_travelled.IsDefined())
-    stats.current_leg.travelled.set_distance(
-        stats.current_leg.solution_travelled.vector.distance);
-
-  if (stats.current_leg.solution_planned.IsDefined())
-    stats.current_leg.planned.set_distance(
-        stats.current_leg.solution_planned.vector.distance);
-=======
   CalculatePirker(stats.total.pirker, stats.total.planned,
                   stats.total.remaining_effective);
 
@@ -220,7 +203,6 @@
   Copy(stats.current_leg.remaining, stats.current_leg.solution_remaining);
   Copy(stats.current_leg.travelled, stats.current_leg.solution_travelled);
   Copy(stats.current_leg.planned, stats.current_leg.solution_planned);
->>>>>>> 6d01cef9
 
   stats.total.gradient = ::AngleToGradient(CalcGradient(state));
   stats.current_leg.gradient = ::AngleToGradient(CalcLegGradient(state));
@@ -307,11 +289,7 @@
     return fixed_zero;
 
   // Get the distance to the next turnpoint
-<<<<<<< HEAD
-  const fixed d = tp->GetVectorRemaining(aircraft).distance;
-=======
-  const fixed d = tp->GetVectorRemaining(aircraft.location).Distance;
->>>>>>> 6d01cef9
+  const fixed d = tp->GetVectorRemaining(aircraft.location).distance;
   if (!d)
     return fixed_zero;
 
