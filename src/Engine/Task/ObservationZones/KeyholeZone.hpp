/*
  Copyright_License {

  XCSoar Glide Computer - http://www.xcsoar.org/
  Copyright (C) 2000-2012 The XCSoar Project
  A detailed list of copyright holders can be found in the file "AUTHORS".

  This program is free software; you can redistribute it and/or
  modify it under the terms of the GNU General Public License
  as published by the Free Software Foundation; either version 2
  of the License, or (at your option) any later version.

  This program is distributed in the hope that it will be useful,
  but WITHOUT ANY WARRANTY; without even the implied warranty of
  MERCHANTABILITY or FITNESS FOR A PARTICULAR PURPOSE.  See the
  GNU General Public License for more details.

  You should have received a copy of the GNU General Public License
  along with this program; if not, write to the Free Software
  Foundation, Inc., 59 Temple Place - Suite 330, Boston, MA  02111-1307, USA.
}
*/

#ifndef KEYHOLEZONE_HPP
#define KEYHOLEZONE_HPP

#include "SymmetricSectorZone.hpp"

/**
 * A (default) 90 degree 10km sector centered at the bisector of
 * incoming/outgoing legs, with 500m cylinder
 */
class KeyholeZone: public SymmetricSectorZone
{
protected:
  /**
   * Constructor.
   *
   * @param loc Tip of sector location
   * @param radius Radius (m) of sector
   *
   * @return Initialised object
   */
  KeyholeZone(Shape _shape, const GeoPoint &loc,
              const fixed radius = fixed(10000.0),
              const Angle angle = Angle::QuarterCircle())
    :SymmetricSectorZone(_shape, loc, radius, angle) {}

  KeyholeZone(const KeyholeZone &other, const GeoPoint &reference)
    :SymmetricSectorZone((const SymmetricSectorZone &)other, reference) {}

public:  
  /** 
   * Constructor
   * 
   * @param loc Tip point of sector
   * @param radius Outer radius (m)
   * 
   * @return Initialised object
   */
  KeyholeZone(const GeoPoint loc, const fixed radius = fixed(10000.0))
    :SymmetricSectorZone(KEYHOLE, loc, radius, Angle::QuarterCircle())
  {
    UpdateSector();
  }

  /* virtual methods from class ObservationZone */
  virtual bool IsInSector(const GeoPoint &location) const;
  virtual GeoPoint GetBoundaryParametric(fixed t) const;
  // TODO: implement virtual Boundary GetBoundary() const;
  virtual fixed ScoreAdjustment() const;

  /* virtual methods from class ObservationZonePoint */
  virtual ObservationZonePoint *Clone(const GeoPoint &_reference) const {
    return new KeyholeZone(*this, _reference);
  }
<<<<<<< HEAD
=======

  /** 
   * Check whether observer is within OZ
   *
   * @return True if reference point is inside sector
   */
  virtual bool IsInSector(const AircraftState &ref) const;

  /**
   * Get point on boundary from parametric representation
   *
   * @param t T value [0,1]
   *
   * @return Point on boundary
   */
  GeoPoint GetBoundaryParametric(fixed t) const;  

  virtual OZBoundary GetBoundary() const;

  /**
   * Distance reduction for scoring when outside this OZ
   *
   * @return Distance (m) to subtract from score
   */
  virtual fixed ScoreAdjustment() const;
>>>>>>> 156697d5
};

#endif<|MERGE_RESOLUTION|>--- conflicted
+++ resolved
@@ -67,41 +67,13 @@
   /* virtual methods from class ObservationZone */
   virtual bool IsInSector(const GeoPoint &location) const;
   virtual GeoPoint GetBoundaryParametric(fixed t) const;
-  // TODO: implement virtual Boundary GetBoundary() const;
+  virtual OZBoundary GetBoundary() const gcc_override;
   virtual fixed ScoreAdjustment() const;
 
   /* virtual methods from class ObservationZonePoint */
   virtual ObservationZonePoint *Clone(const GeoPoint &_reference) const {
     return new KeyholeZone(*this, _reference);
   }
-<<<<<<< HEAD
-=======
-
-  /** 
-   * Check whether observer is within OZ
-   *
-   * @return True if reference point is inside sector
-   */
-  virtual bool IsInSector(const AircraftState &ref) const;
-
-  /**
-   * Get point on boundary from parametric representation
-   *
-   * @param t T value [0,1]
-   *
-   * @return Point on boundary
-   */
-  GeoPoint GetBoundaryParametric(fixed t) const;  
-
-  virtual OZBoundary GetBoundary() const;
-
-  /**
-   * Distance reduction for scoring when outside this OZ
-   *
-   * @return Distance (m) to subtract from score
-   */
-  virtual fixed ScoreAdjustment() const;
->>>>>>> 156697d5
 };
 
 #endif