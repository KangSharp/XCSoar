/*
Copyright_License {

  XCSoar Glide Computer - http://www.xcsoar.org/
  Copyright (C) 2000-2012 The XCSoar Project
  A detailed list of copyright holders can be found in the file "AUTHORS".

  This program is free software; you can redistribute it and/or
  modify it under the terms of the GNU General Public License
  as published by the Free Software Foundation; either version 2
  of the License, or (at your option) any later version.

  This program is distributed in the hope that it will be useful,
  but WITHOUT ANY WARRANTY; without even the implied warranty of
  MERCHANTABILITY or FITNESS FOR A PARTICULAR PURPOSE.  See the
  GNU General Public License for more details.

  You should have received a copy of the GNU General Public License
  along with this program; if not, write to the Free Software
  Foundation, Inc., 59 Temple Place - Suite 330, Boston, MA  02111-1307, USA.
}
*/

#ifndef XCSOAR_NMEA_DERIVED_H
#define XCSOAR_NMEA_DERIVED_H

#include "Math/fixed.hpp"
#include "Navigation/GeoPoint.hpp"
#include "Navigation/SpeedVector.hpp"
#include "Task/TaskStats/TaskStats.hpp"
#include "Task/TaskStats/CommonStats.hpp"
#include "Contest/ContestStatistics.hpp"
#include "FlyingState.hpp"
#include "NMEA/VarioInfo.hpp"
#include "NMEA/ClimbInfo.hpp"
#include "NMEA/CirclingInfo.hpp"
#include "NMEA/ThermalBand.hpp"
#include "NMEA/ThermalLocator.hpp"
#include "NMEA/Validity.hpp"
#include "NMEA/ClimbHistory.hpp"
#include "TeamCodeCalculation.hpp"
#include "Engine/Navigation/TraceHistory.hpp"
#include "DateTime.hpp"
#include "Engine/GlideSolvers/GlidePolar.hpp"
#include "Atmosphere/Pressure.hpp"
#include "Engine/Route/Route.hpp"
#include "Util/TypeTraits.hpp"

/** Derived terrain altitude information, including glide range */
struct TerrainInfo
{
  /** True if terrain is valid, False otherwise */
  bool terrain_valid;

  /** Does the attribute #TerrainBase have a valid value? */
  bool terrain_base_valid;

  /** Does the attribute #AltitudeAGL have a valid value? */
  bool altitude_agl_valid;

  bool terrain_warning;

  /** Terrain altitude */
  fixed terrain_altitude;

  /** Lowest height within glide range */
  fixed terrain_base;

  /** Altitude over terrain */
  fixed altitude_agl;

  GeoPoint terrain_warning_location;

  void Clear();

  /**
   * Returns the terrain base, and falls back for terrain altitude if
   * the base is not known.
   */
  fixed GetTerrainBaseFallback() const {
    return terrain_base_valid
      ? terrain_base
      : terrain_altitude;
  }
};

static_assert(is_trivial<TerrainInfo>::value, "type is not trivial");

/** Derived team code information */
struct TeamInfo
{
  /** Are #teammate_vector and #TeammateLocation available? */
  bool teammate_available;

  /** Is #flarm_teammate_code available? */
  bool flarm_teammate_code_available;

  /** is #flarm_teammate_code current or did we lose him? */
  bool flarm_teammate_code_current;

  /** Team code */
  TeamCode own_teammate_code;

  /** Vector to the chosen team mate */
  GeoVector teammate_vector;

  /** Position of the chosen team mate */
  GeoPoint teammate_location;

  /** The team code of the FLARM teammate. */
  TeamCode flarm_teammate_code;

  void Clear();
};

static_assert(is_trivial<TeamInfo>::value, "type is not trivial");

struct AirspaceWarningsInfo {
  /**
   * The time stamp of the most recent airspace warning.  Check if
   * this value gets increased to see if there's a new warning.
   */
  Validity latest;

  void Clear();
};

static_assert(is_trivial<AirspaceWarningsInfo>::value, "type is not trivial");

/**
 * A struct that holds all the calculated values derived from the data in the
 * NMEA_INFO struct
 */
struct DerivedInfo: 
  public VarioInfo,
  public ClimbInfo,
  public CirclingInfo,
  public TerrainInfo,
  public TeamInfo
{
  /** GPS date and time (local) */
  BrokenDateTime date_time_local;

  /** Speed to fly block/dolphin (m/s) */
  fixed V_stf;

  /** Bearing including wind factor */
  Angle heading;

  /** Auto QNH calculation result. */
  AtmosphericPressure pressure;
  Validity pressure_available;

  ClimbHistory climb_history;

  /** Does #estimated_wind have a meaningful value? */
  Validity estimated_wind_available;

  /** Wind speed, direction */
  SpeedVector estimated_wind;

  /** Is the wind available? */
  Validity wind_available;

  /**
   * The effective wind vector; depending on the settings, this is
   * either ExternalWind, calculated wind or manual wind.
   */
  SpeedVector wind;

  Validity head_wind_available;
  fixed head_wind;

  /** Distance to zoom to for autozoom */
  fixed auto_zoom_distance;

  Validity sun_data_available;
  /** Sun's azimuth at the current location and time */
  Angle sun_azimuth;

  /** Copy of task statistics data for active task */
  TaskStats task_stats;
  /** Copy of common task statistics data */
  CommonStats common_stats;
  /** Copy of contest statistics data */
  ContestStatistics contest_stats;

  FlyingState flight;

  ThermalBandInfo thermal_band;

  ThermalLocatorInfo thermal_locator;

  /** Store of short term history of variables */
  TraceHistory trace_history;

  Validity auto_mac_cready_available;
  fixed auto_mac_cready;

  /** Glide polar used for safety calculations */
  GlidePolar glide_polar_safety;

  AirspaceWarningsInfo airspace_warnings;

  /** Route plan for current leg avoiding airspace */
  StaticRoute planned_route;

  /**
   * @todo Reset to cleared state
   */
  void Reset();

  void ResetFlight(bool full);

  void Expire(fixed Time);

<<<<<<< HEAD
  /**
   * Return the current wind vector, or the null vector if no wind is
   * available.
   */
  gcc_pure
  SpeedVector GetWindOrZero() const {
    return wind_available
      ? wind
      : SpeedVector::Zero();
=======
  void ProvideAutoMacCready(fixed clock, fixed mc) {
    if (auto_mac_cready_available &&
        fabs(auto_mac_cready - mc) < fixed(0.05))
      /* change is too small, ignore the new value to limit the rate */
      return;

    auto_mac_cready = mc;
    auto_mac_cready_available.Update(clock);
>>>>>>> de5a425d
  }
};

static_assert(is_trivial_ndebug<DerivedInfo>::value, "type is not trivial");

#endif
<|MERGE_RESOLUTION|>--- conflicted
+++ resolved
@@ -214,7 +214,6 @@
 
   void Expire(fixed Time);
 
-<<<<<<< HEAD
   /**
    * Return the current wind vector, or the null vector if no wind is
    * available.
@@ -224,7 +223,8 @@
     return wind_available
       ? wind
       : SpeedVector::Zero();
-=======
+  }
+
   void ProvideAutoMacCready(fixed clock, fixed mc) {
     if (auto_mac_cready_available &&
         fabs(auto_mac_cready - mc) < fixed(0.05))
@@ -233,7 +233,6 @@
 
     auto_mac_cready = mc;
     auto_mac_cready_available.Update(clock);
->>>>>>> de5a425d
   }
 };
 
