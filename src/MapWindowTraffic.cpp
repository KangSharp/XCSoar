--- conflicted
+++ resolved
@@ -53,14 +53,6 @@
     return;
 
   const MapWindowProjection &projection = render_projection;
-
-<<<<<<< HEAD
-  // Pen for icon outlines
-  canvas.black_pen();
-=======
-  // Create pen for icon outlines
-  Pen thinBlackPen(IBLSCALE(1), Color(0, 0, 0));
->>>>>>> ca80d994
 
   // Create point array that will form that arrow polygon
   RasterPoint Arrow[5];
@@ -152,11 +144,7 @@
     }
 
     // Select black pen
-<<<<<<< HEAD
     canvas.black_pen();
-=======
-    canvas.select(thinBlackPen);
->>>>>>> ca80d994
 
     // Rotate and shift the arrow to the right position and angle
     PolygonRotateShift(Arrow, 5, sc.x, sc.y,
