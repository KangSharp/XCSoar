--- conflicted
+++ resolved
@@ -252,18 +252,10 @@
 }
 
 static bool
-<<<<<<< HEAD
-is_allowed_mouse(HWND hWnd, UINT message, Window *allowed_mouse)
-{
-  return !is_altair() && allowed_mouse != NULL &&
-    (HWND)*allowed_mouse == hWnd &&
+is_allowed_mouse(HWND hWnd, UINT message, const Window *window)
+{
+  return !is_altair() && window != NULL && window->identify(hWnd) &&
     is_allowed_mouse_message(message);
-=======
-is_allowed_map(HWND hWnd, UINT message, const Window *window)
-{
-  return !is_altair() && window != NULL && window->identify(hWnd) &&
-    is_allowed_map_message(message);
->>>>>>> 6694b0dc
 }
 
 /**
@@ -301,11 +293,7 @@
 #endif /* !ENABLE_SDL */
 
 int
-<<<<<<< HEAD
 WndForm::ShowModal(Window *mouse_allowed)
-=======
-WndForm::ShowModal(Window *modal_allowed)
->>>>>>> 6694b0dc
 {
   assert_none_locked();
 
@@ -345,7 +333,7 @@
   EventLoop loop(*event_queue, main_window);
   Event event;
   while (mModalResult == 0 && loop.get(event))
-    if (main_window.FilterEvent(event, this, modal_allowed))
+    if (main_window.FilterEvent(event, this, mouse_allowed))
       loop.dispatch(event);
 
 #elif defined(ENABLE_SDL)
@@ -355,7 +343,7 @@
   EventLoop loop(main_window);
   SDL_Event event;
   while (mModalResult == 0 && loop.get(event))
-    if (main_window.FilterEvent(event, this, modal_allowed))
+    if (main_window.FilterEvent(event, this, mouse_allowed))
       loop.dispatch(event);
 
 #else /* !ENABLE_SDL */
@@ -375,11 +363,7 @@
 
     if (is_user_input(msg.message)
         && !identify_descendant(msg.hwnd) // not current window or child
-<<<<<<< HEAD
         && !is_allowed_mouse(msg.hwnd, msg.message, mouse_allowed))
-=======
-        && !is_allowed_map(msg.hwnd, msg.message, modal_allowed))
->>>>>>> 6694b0dc
       continue;   // make it modal
 
     // hack to stop exiting immediately
