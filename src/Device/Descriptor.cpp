--- conflicted
+++ resolved
@@ -128,14 +128,10 @@
 bool
 DeviceDescriptor::Open(OperationEnvironment &env)
 {
-<<<<<<< HEAD
-  if (config.port_type == DeviceConfig::PortType::INTERNAL)
-=======
   TCHAR buffer[64];
   LogStartUp(_T("Open device %s"), config.GetPortName(buffer, 64));
 
-  if (config.port_type == DeviceConfig::INTERNAL)
->>>>>>> 3a9c2bbf
+  if (config.port_type == DeviceConfig::PortType::INTERNAL)
     return OpenInternalGPS();
 
   const struct DeviceRegister *driver = FindDriverByName(config.driver_name);
