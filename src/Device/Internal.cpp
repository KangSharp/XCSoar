/*
Copyright_License {

  XCSoar Glide Computer - http://www.xcsoar.org/
  Copyright (C) 2000-2012 The XCSoar Project
  A detailed list of copyright holders can be found in the file "AUTHORS".

  This program is free software; you can redistribute it and/or
  modify it under the terms of the GNU General Public License
  as published by the Free Software Foundation; either version 2
  of the License, or (at your option) any later version.

  This program is distributed in the hope that it will be useful,
  but WITHOUT ANY WARRANTY; without even the implied warranty of
  MERCHANTABILITY or FITNESS FOR A PARTICULAR PURPOSE.  See the
  GNU General Public License for more details.

  You should have received a copy of the GNU General Public License
  along with this program; if not, write to the Free Software
  Foundation, Inc., 59 Temple Place - Suite 330, Boston, MA  02111-1307, USA.
}
*/

#include "Device/Internal.hpp"

#include "Port/Port.hpp"
#include "NMEA/Checksum.hpp"

#include <assert.h>
#include <stdio.h>
#include <string.h>

<<<<<<< HEAD
void
PortWriteNMEA(Port &port, const char *line)
=======
bool
PortWriteNMEA(Port *port, const char *line)
>>>>>>> ea8ed2e8
{
  assert(line != NULL);

<<<<<<< HEAD
  port.Write('$');
  port.Write(line);

  char checksum[16];
  sprintf(checksum, "*%02X\r\n", NMEAChecksum(line));
  port.Write(checksum);
=======
  /* reasonable hard-coded timeout; do we need to make this a
     parameter? */
  const unsigned timeout_ms = 1000;

  if (!port->Write('$') ||
      !port->FullWrite(line, strlen(line), timeout_ms))
    return false;

  char checksum[16];
  sprintf(checksum, "*%02X\r\n", NMEAChecksum(line));
  return port->FullWrite(checksum, strlen(checksum), timeout_ms);
>>>>>>> ea8ed2e8
}<|MERGE_RESOLUTION|>--- conflicted
+++ resolved
@@ -30,34 +30,20 @@
 #include <stdio.h>
 #include <string.h>
 
-<<<<<<< HEAD
-void
+bool
 PortWriteNMEA(Port &port, const char *line)
-=======
-bool
-PortWriteNMEA(Port *port, const char *line)
->>>>>>> ea8ed2e8
 {
   assert(line != NULL);
 
-<<<<<<< HEAD
-  port.Write('$');
-  port.Write(line);
-
-  char checksum[16];
-  sprintf(checksum, "*%02X\r\n", NMEAChecksum(line));
-  port.Write(checksum);
-=======
   /* reasonable hard-coded timeout; do we need to make this a
      parameter? */
   const unsigned timeout_ms = 1000;
 
-  if (!port->Write('$') ||
-      !port->FullWrite(line, strlen(line), timeout_ms))
+  if (!port.Write('$') ||
+      !port.FullWrite(line, strlen(line), timeout_ms))
     return false;
 
   char checksum[16];
   sprintf(checksum, "*%02X\r\n", NMEAChecksum(line));
-  return port->FullWrite(checksum, strlen(checksum), timeout_ms);
->>>>>>> ea8ed2e8
+  return port.FullWrite(checksum, strlen(checksum), timeout_ms);
 }