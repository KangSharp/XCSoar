/*
Copyright_License {

  XCSoar Glide Computer - http://www.xcsoar.org/
  Copyright (C) 2000-2012 The XCSoar Project
  A detailed list of copyright holders can be found in the file "AUTHORS".

  This program is free software; you can redistribute it and/or
  modify it under the terms of the GNU General Public License
  as published by the Free Software Foundation; either version 2
  of the License, or (at your option) any later version.

  This program is distributed in the hope that it will be useful,
  but WITHOUT ANY WARRANTY; without even the implied warranty of
  MERCHANTABILITY or FITNESS FOR A PARTICULAR PURPOSE.  See the
  GNU General Public License for more details.

  You should have received a copy of the GNU General Public License
  along with this program; if not, write to the Free Software
  Foundation, Inc., 59 Temple Place - Suite 330, Boston, MA  02111-1307, USA.
}
*/

#include "Screen/Util.hpp"
#include "Screen/Canvas.hpp"
#include "Util/Macros.hpp"
#include "Math/FastMath.h"

gcc_const
static RasterPoint
CirclePoint(int x, int y, int radius, unsigned angle)
{
  assert(angle < ARRAY_SIZE(ISINETABLE));

  return RasterPoint {
    PixelScalar(x + ISINETABLE[angle] * radius / 1024),
    PixelScalar(y - ICOSTABLE[angle] * radius / 1024),
  };
}

static void
segment_poly(RasterPoint* pt, const int x, const int y,
             const int radius, const unsigned istart, const unsigned iend,
             unsigned &npoly, const bool forward=true)
{
  assert(istart < ARRAY_SIZE(ISINETABLE));
  assert(iend < ARRAY_SIZE(ISINETABLE));

  // add start node
  pt[npoly++] = CirclePoint(x, y, radius, istart);

  // add intermediate nodes (if any)
  if (forward) {
    const unsigned ilast = istart < iend ? iend : iend + 4096;
    for (unsigned i = istart + 4096 / 64; i < ilast; i += 4096 / 64) {
      const unsigned angle = i & 0xfff;
      pt[npoly] = CirclePoint(x, y, radius, angle);

      if (pt[npoly].x != pt[npoly-1].x || pt[npoly].y != pt[npoly-1].y)
        npoly++;
    }
  } else {
    const unsigned ilast = istart > iend ? iend : iend - 4096;
    for (int i = istart + 4096 / 64; i > (int)ilast; i -= 4096 / 64) {
      const unsigned angle = i & 0xfff;
      pt[npoly] = CirclePoint(x, y, radius, angle);

      if (pt[npoly].x != pt[npoly-1].x || pt[npoly].y != pt[npoly-1].y)
        npoly++;
    }
  }

  // and end node
  pt[npoly++] = CirclePoint(x, y, radius, iend);
}

bool
Segment(Canvas &canvas, PixelScalar x, PixelScalar y, UPixelScalar radius,
        Angle start, Angle end, bool horizon)
{
  // dont draw if out of view
  PixelRect rc, bounds;
<<<<<<< HEAD
  SetRect(&rc, 0, 0, canvas.GetWidth(), canvas.GetHeight());
  SetRect(&bounds, x - radius, y - radius, x + radius, y + radius);
  if (!IntersectRect(&bounds, &bounds, &rc))
=======
  SetRect(rc, 0, 0, canvas.get_width(), canvas.get_height());
  SetRect(bounds, x - radius, y - radius, x + radius, y + radius);
  if (!OverlapsRect(bounds, rc))
>>>>>>> ffc3b1ee
    return false;

  const int istart = NATIVE_TO_INT(start.Native());
  const int iend = NATIVE_TO_INT(end.Native());

  unsigned npoly = 0;
  RasterPoint pt[67];

  // add center point
  if (!horizon) {
    pt[0].x = x;
    pt[0].y = y;
    npoly = 1;
  }

  segment_poly(pt, x, y, radius, istart, iend, npoly);

  assert(npoly < ARRAY_SIZE(pt));
  if (npoly)
    canvas.DrawTriangleFan(pt, npoly);

  return true;
}
                   

bool
Annulus(Canvas &canvas, PixelScalar x, PixelScalar y, UPixelScalar radius,
        Angle start, Angle end, UPixelScalar inner_radius)
{
  // dont draw if out of view
  PixelRect rc, bounds;
<<<<<<< HEAD
  SetRect(&rc, 0, 0, canvas.GetWidth(), canvas.GetHeight());
  SetRect(&bounds, x - radius, y - radius, x + radius, y + radius);
  if (!IntersectRect(&bounds, &bounds, &rc))
=======
  SetRect(rc, 0, 0, canvas.get_width(), canvas.get_height());
  SetRect(bounds, x - radius, y - radius, x + radius, y + radius);
  if (!OverlapsRect(bounds, rc))
>>>>>>> ffc3b1ee
    return false;

  const int istart = NATIVE_TO_INT(start.Native());
  const int iend = NATIVE_TO_INT(end.Native());

  unsigned npoly = 0;
  RasterPoint pt[66*2];

  segment_poly(pt, x, y, radius, istart, iend, npoly);
  segment_poly(pt, x, y, inner_radius, iend, istart, npoly, false);

  assert(npoly < ARRAY_SIZE(pt));
  if (npoly)
    canvas.DrawPolygon(pt, npoly);

  return true;
}

bool
KeyHole(Canvas &canvas, PixelScalar x, PixelScalar y, UPixelScalar radius,
        Angle start, Angle end, UPixelScalar inner_radius)
{
  // dont draw if out of view
  PixelRect rc, bounds;
<<<<<<< HEAD
  SetRect(&rc, 0, 0, canvas.GetWidth(), canvas.GetHeight());
  SetRect(&bounds, x - radius, y - radius, x + radius, y + radius);
  if (!IntersectRect(&bounds, &bounds, &rc))
=======
  SetRect(rc, 0, 0, canvas.get_width(), canvas.get_height());
  SetRect(bounds, x - radius, y - radius, x + radius, y + radius);
  if (!OverlapsRect(bounds, rc))
>>>>>>> ffc3b1ee
    return false;

  const int istart = NATIVE_TO_INT(start.Native());
  const int iend = NATIVE_TO_INT(end.Native());

  unsigned npoly = 0;
  RasterPoint pt[66*2];

  segment_poly(pt, x, y, radius, istart, iend, npoly);
  segment_poly(pt, x, y, inner_radius, iend, istart, npoly);

  assert(npoly < ARRAY_SIZE(pt));
  if (npoly)
    canvas.DrawPolygon(pt, npoly);

  return true;
}

void
RoundRect(Canvas &canvas, PixelScalar left, PixelScalar top,
          PixelScalar right, PixelScalar bottom, UPixelScalar radius)
{
  unsigned npoly = 0;
  RasterPoint pt[66*4];

  segment_poly(pt, left + radius, top + radius, radius, 3072, 4095, npoly);
  segment_poly(pt, right - radius, top + radius, radius, 0, 1023, npoly);
  segment_poly(pt, right - radius, bottom - radius, radius, 1024, 2047, npoly);
  segment_poly(pt, left + radius, bottom - radius, radius, 2048, 3071, npoly);

  assert(npoly < ARRAY_SIZE(pt));
  if (npoly)
    canvas.DrawPolygon(pt, npoly);
}<|MERGE_RESOLUTION|>--- conflicted
+++ resolved
@@ -80,15 +80,9 @@
 {
   // dont draw if out of view
   PixelRect rc, bounds;
-<<<<<<< HEAD
-  SetRect(&rc, 0, 0, canvas.GetWidth(), canvas.GetHeight());
-  SetRect(&bounds, x - radius, y - radius, x + radius, y + radius);
-  if (!IntersectRect(&bounds, &bounds, &rc))
-=======
-  SetRect(rc, 0, 0, canvas.get_width(), canvas.get_height());
+  SetRect(rc, 0, 0, canvas.GetWidth(), canvas.GetHeight());
   SetRect(bounds, x - radius, y - radius, x + radius, y + radius);
   if (!OverlapsRect(bounds, rc))
->>>>>>> ffc3b1ee
     return false;
 
   const int istart = NATIVE_TO_INT(start.Native());
@@ -120,15 +114,9 @@
 {
   // dont draw if out of view
   PixelRect rc, bounds;
-<<<<<<< HEAD
-  SetRect(&rc, 0, 0, canvas.GetWidth(), canvas.GetHeight());
-  SetRect(&bounds, x - radius, y - radius, x + radius, y + radius);
-  if (!IntersectRect(&bounds, &bounds, &rc))
-=======
-  SetRect(rc, 0, 0, canvas.get_width(), canvas.get_height());
+  SetRect(rc, 0, 0, canvas.GetWidth(), canvas.GetHeight());
   SetRect(bounds, x - radius, y - radius, x + radius, y + radius);
   if (!OverlapsRect(bounds, rc))
->>>>>>> ffc3b1ee
     return false;
 
   const int istart = NATIVE_TO_INT(start.Native());
@@ -153,15 +141,9 @@
 {
   // dont draw if out of view
   PixelRect rc, bounds;
-<<<<<<< HEAD
-  SetRect(&rc, 0, 0, canvas.GetWidth(), canvas.GetHeight());
-  SetRect(&bounds, x - radius, y - radius, x + radius, y + radius);
-  if (!IntersectRect(&bounds, &bounds, &rc))
-=======
-  SetRect(rc, 0, 0, canvas.get_width(), canvas.get_height());
+  SetRect(rc, 0, 0, canvas.GetWidth(), canvas.GetHeight());
   SetRect(bounds, x - radius, y - radius, x + radius, y + radius);
   if (!OverlapsRect(bounds, rc))
->>>>>>> ffc3b1ee
     return false;
 
   const int istart = NATIVE_TO_INT(start.Native());
