--- conflicted
+++ resolved
@@ -33,32 +33,8 @@
 #include <string.h>
 #include <winuser.h>
 
-<<<<<<< HEAD
-const PixelSize
-Canvas::CalcTextSize(const TCHAR *text, size_t length) const
-{
-  assert(text != nullptr);
-
-  TCHAR *duplicated = _tcsdup(text);
-  duplicated[length] = 0;
-
-#ifndef UNICODE
-  assert(ValidateUTF8(duplicated));
-#endif
-
-  const PixelSize size = CalcTextSize(duplicated);
-  free(duplicated);
-
-  return size;
-}
-
 unsigned
-Canvas::DrawFormattedText(const PixelRect r, const TCHAR *text,
-                          unsigned format)
-=======
-void
-Canvas::DrawFormattedText(PixelRect *rc, const TCHAR *text, unsigned format)
->>>>>>> 62529833
+Canvas::DrawFormattedText(PixelRect r, const TCHAR *text, unsigned format)
 {
   assert(text != nullptr);
 #ifndef UNICODE
