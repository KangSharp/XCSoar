--- conflicted
+++ resolved
@@ -83,25 +83,17 @@
 #endif
   }
 public:
-<<<<<<< HEAD
   virtual void Lock() {
-=======
-  void Lock() {
 #ifdef HAVE_POSIX
     pthread_mutex_lock(&mutex);
 #else
->>>>>>> 7b26c52e
     EnterCriticalSection(&handle);
 #endif
   };
-<<<<<<< HEAD
   virtual void Unlock() {
-=======
-  void Unlock() {
 #ifdef HAVE_POSIX
     pthread_mutex_unlock(&mutex);
 #else
->>>>>>> 7b26c52e
     LeaveCriticalSection(&handle);
 #endif
   }
