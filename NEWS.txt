<<<<<<< HEAD
Version 7.0 - not yet released
* LUA scripting
* user interface
  - screen layout with 12 infoboxes on the left, vario+3 infoboxes on right
  - new translation: Traditional Chinese
* data files
  - optimise the terrain loader
  - support runway width in CUP files
* devices
  - parse wind from standard NMEA sentence WMV
  - driver for XC Tracer Vario
  - driver for KRT2 radio
  - driver for Air Control Display altimeter
  - show detailed error message in device list
  - FLARM/OGN - make it possible to set/download registered device database
  - device manager: show flag if device provides data from
      environmental sensors (temperature, humidity)
  - combine traffic from all FLARM devices (support both FLARM and OGN devices on board)
  - GliderLink: new driver
  - AirControlDisplay: read radio frequencies from PAAVS,COM sentence
* weather
  - merge all weather data in one dialog
  - allow showing both terrain and RASP
  - RASP download from various well-known providers
  - show satellite images from pc_met (Deutscher Wetterdienst)
  - show wave forecast from pc_met (Deutscher Wetterdienst)
* calculations
  - merge redundant waves
  - task restart
* tracking
  - use DNS to resolve SkyLines server IP (#2604)
  - enable SkyLines traffic display on Windows
  - add option to show SkyLines traffic names on the map
  - show thermals obtained from the XCSoar Cloud server
* analysis
  - enhanced graphics: minor tics, color scheme, layout
  - key labels drawn on lines in several pages
  - task turnpoint label drawn on relevant pages
  - barogram: improved working band ceiling and floor calculation
  - climb history: new display uses time of climb as width of bars
  - new page: vario histogram in climb and cruise mode
  - new page: maccready cross-country speed
  - glide polar: dolphin speed line drawn on polar
* map display
  - new display: glide range line drawn to working floor
* thermal band
  - new algorithm, with improved statistics
  - separate active climb and encounter-averaged bands
* infoboxes
  - added ":1" unit for gradient type displays
  - new infobox: % time non-circling climb
  - new infobox: % climb chart showing proportions of time spent circling climb (gray), cruise,
      climbing cruise (green), circling non-climb (orange)
  - improved auto-scaling of vario-like graphical infoboxes
  - new infobox: "Number Of Satellites"
  - new infoboxes for radio frequencies, including setting the frequencies
* Windows
  - drop support for Windows CE
  - require Windows Vista or later
  - allow starting multiple XCSoar instances
* Linux
  - drop support for SDL 1.2
  - display rotation
* Android
  - drop support for ARMv6 and MIPS CPUs
* Kobo
  - support Kobo Glo HD
* Raspberry Pi
  - resizable mouse cursor
=======
Version 6.8.14 - not yet released
* Android
  - compatibility with Android 9
>>>>>>> 1369e779

Version 6.8.13 - 2020/04/08
* devices
  - LX: fix buffer overflow
  - LX: support downloading flights from LX7000 Pro IGC
* Android
  - use the full screen on very narrow/wide displays
* Kobo
  - fix build failure with GCC 9
  - switch from glibc to Musl
* WinCE
  - build with GCC 9
* allow the hyphen in XCI files

Version 6.8.12 - 2019/04/30
* weather
  - update source URLs for METARs and TAFs (https://)
* Android
  - increase targetSdkVersion to 26 (required by Google Play)
  - request storage and GPS permissions on Android 6+
  - fix crash when permission to use GPS is revoked
  - fix notification on Android 8+
* Task Editor
  - fixed task editor crashes (Ticket 3930).
* devices
  - IMI: raise max payload size to 2kB
* fix IGC logger crash when no date is available

Version 6.8.11 - 2018/08/18
* terrain
  - fix yet another crash bug (libJasper)
* Android
  - fix crash on Android 8 due to overzealous seccomp filter

Version 6.8.10 - 2017/10/07
* terrain
  - fix crash bug (6.8.9 regression)

Version 6.8.9 - 2017/10/05
* terrain
  - fix several crash bugs
* fix two crash bugs
* Kobo
  - fix internet access (#3869)
  - support for Kobo Glo HD Refurbished

Version 6.8.8 - 2017/09/09
* data files
  - support "GSEC" in OpenAir files
* weather
  - update source URLs for METARs and TAFs
* devices
  - CAI302: fix waypoint download (#3830)
  - IMI: fix PGRMZ parsing (was interpreted as altitude, now is pressure altitude)
  - LX: fix Nano 3 task declaration (#3858)
* Kobo
  - support for Kobo Aura Edition 2
  - support for Kobo Glo Refurbished
  - fix Wi-Fi on recent Kobo firmware releases (#3850)
  - fix USB storage compatibility with Windows 10
* Raspberry Pi
  - fix Raspbian Stretch compatibility
* Raspberry Pi / Cubieboard
  - fix for freeze on shutdown (#3679)

Version 6.8.7 - 2016/08/12
* data files
  - fix freeze after loading malformed topography file
* tracking
  - SkyLines: fix SkyLines tracking on non-Android
  - SkyLines: fix two buffer overflow bugs
  - new client for the experimental "XCSoar Cloud"
* Android
  - remove the deprecated crash dumper

Version 6.8.6 - 2016/07/22
* calculations
  - show takeoff time after landing (#3786)
* user interface
  - fix graphics error on FLARM gauge
  - fix crash in waypoint label renderer (#3781)
  - fix several crashes in waypoint editor (#3553, #3784)
  - fix crash in task manager
  - use task speed unit for OLC speed InfoBox (#3785)
* devices
  - EW: use first 6 characters of turn point names (was: 3)
  - EW: fix broken umlauts in turn point names
  - LX: fix Nano 3 firmware 2.0 compatibility (#3764)
* settings
  - adjust range and step size of terrain/arrival safety height settings
* map
  - increase upper limit of the number of waypoint labels displayed
* Android
  - fix crash due to Bluetooth LE connect failure
* Kobo
  - support USB-OTG for Kobo Glo HD and Kobo Touch 2.0

Version 6.8.5 - 2016/06/12
* calculations
  - update circling percentage only when flying
  - fix circling height gain calculation
* user interface
  - fix "kg/m^2" and "lb/ft^2" unit display
  - fix inverse colors in horizon page
  - reduce CPU load of some InfoBoxes (#3757)
* calculations
  - add option to disable external wind (#3693, #3773)
* devices
  - fix crash on malformed NMEA time stamp
* Android
  - improve Bluetooth LE compatibility (#3745)
* Kobo
  - reduce ghosting on old Kobo models; regression due to screen
    flashing fix in 6.8.4 (#3756)

Version 6.8.4 - 2016/05/18
* airspace cross-section
  - use airspace visibility configuration (#3751)
* data files
  - accept "Military Aerodrome Traffic Zone" (MATZ) airspaces in
    OpenAir files (#3732)
* devices
  - CAI302: fix "airspace" marker in waypoint uploader (#3750)
* calculations
  - improve landing detection at high wind speeds (#3748)
* logger
  - fix crash in NMEA logger
* user interface
  - Australian units for weight are kg
* Windows
  - fix terrain loader (#3747)
* Android
  - fix crash bug in IOIO driver (#3744)
  - fix crash bug on Android 1.6 (#3742)
* Kobo
  - eliminate screen flashing on Kobo Glo HD, Kobo Touch 2.0
  - support battery status on Kobo Glo HD, Kobo Touch 2.0

Version 6.8.3 - 2016/03/09
* map
  - fix distorted terrain when zoomed out
  - fix missing airspaces in cross section (#3537)
* calculations
  - update SIS-AT to 2016 scoring rules
  - fix landing time display (#3690)
  - fix AAT range display
* data files
  - use correct "comment" field for OziExplorer files
  - relax file format detection for OziExplorer files
  - fix bogus arrival heights on watched waypoints when GPS unavailable
  - fix crash in airspace parser
  - fix crash in XML parser
  - save user.cup after edit (#3701)
* devices
  - GTAltimeter: remove unmaintained driver (#3661)
* Kobo
  - support Kobo Glo HD, Kobo Touch 2.0
* fix crash in SkyLines tracking

Version 6.8.2 - 2015/09/19
* Rubik R-26S polar
* user interface
  - save settings after copy&pasting an InfoBox set (#3649)
* map
  - fix crash in the topography renderer
* calculations
  - fix task progress display after finish achieved (#3657)
* devices
  - fix wrong baud rate after task declaration (#3654)
* Android
  - support the "escape" key (#3647)
  - fix all RS232 permissions on Android (#3648)
* Kobo
  - fix wrong IP address display (#3650)
* Raspberry Pi / Cubieboard
  - support digit and letter keys (#3611)

Version 6.8.1 - 2015/08/27
* fix freeze bug when starting without GPS fix
* fix crash with empty xcsoar-checklist.txt file
* devices
  - fix TCP port on Windows (#3428)
* Windows
  - fix the airspace file parser (#3633)
* Kobo
  - fix overlapping text (#3634)
* Android
  - fix USB-RS232-OTG permissions on Android

Version 6.8 - 2015/08/18
* data files
  - optimise the topography loader
  - faster RASP map change
  - show all RASP maps
  - fix comments in TNP files
  - ignore trailing whitespace in airspace files (#3546)
  - store user-edited waypoints and markers in "user.cup"
* devices
  - remove option "Ignore checksum"
  - CAI302: add sink tone configuration
  - LX: implement LXNAV Nano3 task declaration (#3295)
  - LX: remove support for LX1600 pass-through mode
  - ATR833: new driver
  - Volkslogger: support DAeC keyhole declaration
  - Westerboer VW921: remove buggy driver (#3215)
  - added TCP port 2000 to portlist (part of #3326)
  - support LXNAV V7 pass-through mode (#1913, #2808, #2919)
* calculations
  - wave assistant
  - use maximum speed configured in plane setup as limit for calculations
  - use WGS84 earth ellipsoid for distance calculations (#2809)
  - remove setting "Prefer external wind"
  - reduce EKF wind latency
  - fix bogus value in "Nearest Airspace H" InfoBox (#3589)
  - obey the maximum start speed (#2841)
* airspace cross-section
  - sync map & cross-section view zoom setting (#2913)
* infoboxes
  - add "Fin MC0 AltD" infobox (#2824)
  - add "Next arrow" infobox (#3128)
* task editor
  - added one-click task reversal (#1730)
  - show name of loaded/saved tasks in dialog title (#1924)
  - support large legs in the FAI triangle renderer (#3413)
  - task calculator moved to "Status" dialog
  - markers can be used in tasks and for "goto"
* map
  - allow "Mark Drop" while panning
  - airspace labels
* user interface
  - allow horizontal speeds in m/s
  - allow mass in lb, wing loading in lb/ft^2
  - download data files from site configuration
  - remove support for custom status files
  - merge airspace warning buttons "ACK Warn" and "ACK Space" (#1086)
  - show airspace warning at bottom (#1378, #2628, #3275)
  - profile manager
  - password-protected profiles (#851)
  - checklist remembers last opened list (#3110)
  - use configured coordinate format in waypoint editor
  - remove custom font support, replaced with global "text size" setting
  - improved font sizes
  - improved font renderer
  - display rotation for Raspberry Pi and Cubieboard (#3238)
  - use /dev/input/event* on Raspberry Pi and Cubieboard (#3179)
  - support mouse wheel on Raspberry Pi and Cubieboard
  - scale touchscreen coordinates to screen size
  - bigger icons on high-dpi screens (#2795, #3267, #3397, #3540)
  - improved keypad support (#3281)
  - new translation: Simplified Chinese
* tracking
  - new option disables tracking while roaming on the cell network
  - queue SkyLines tracking fixes while data connection is unavailable
  - fix SkyLines traffic display on southern hemisphere (#3601)
  - show SkyLines traffic even if we have no GPS fix yet
  - show nearby waypoint in SkyLines traffic list
  - show altitude in list (#3606)
  - show all nearby traffic (#2814)
  - pass vehicle name to LiveTrack24
* Linux
  - Wayland support
* Android
  - fix IOIO connection on Android 4.x (#2959, #3260)
  - support IOIO-OTG with the Android device in USB host mode
  - support IOIO over Bluetooth
  - support Bluetooth LE
  - timeout for the HTTP client (e.g. LiveTrack24)
* Kobo
  - menu button
  - add UI allowing the start of external scripts to KoboMenu (#3194)
  - support Wifi with WEP (#3138)
  - support open Wifi networks (#3391)
  - support USB-OTG
  - export data partition via USB storage
  - support the Kobo Aura screen (#3490)

Version 6.7.9 - 2015/07/03
* user interface
  - fix crash in task editor
  - fix crash while panning the map
  - improved font renderer
* data files
  - fix comments in TNP files
* calculations
  - faster triangle score calculation
  - fix crash in triangle score calculation (#3576)
* Android
  - timeout for the HTTP client (e.g. LiveTrack24)
* Kobo
  - enable crash dumps in XCSoarData/crash/

Version 6.7.8 - 2015-05-22
* user interface
  - draw gray title bar on inactive dialogs
  - improved dialog button placement
  - fix missing buttons in terrain configuration (#3421)
* task
  - support large legs in the FAI triangle renderer (#3413)
  - make "Cruise efficiency" read-only
* devices
  - fix crash when downloading flight without "logs" folder
* Linux
  - support Raspberry Pi 2
  - show ports renamed by udev

Version 6.7.7 - 2015/02/20
* airspace
  - accept airspaces of class RMZ in OpenAir format files (#3437)
  - fix wrong AGL height due to longitude east/west wraparound (#3468)
* infoboxes
  - fix data for OLC infoboxes if "OLC League" is used (#3461)
* calculations
  - fix handicap factor for "OLC League" scores
  - fix reach calculation problems at border of map (#3239)
  - simplified EKF wind algorithm (#3062)
* input events
  - allow '_' character in event identifiers (#3464)
* replay
  - fix replay progress while replay is paused (#3446)

Version 6.7.6 - 2014/10/18
* tracking
  - updated SkyLines server IP
* user interface
  - fix crash when switching pages with cross section (#3012, #3231, #3395)
* devices
  - LX: relax download timeout (#3199)
  - OpenVario: new device driver
  - Vaulter: new device driver
* replay
  - accept "$GNRMC" in replay of NMEA files
* calculations
  - improve circling detection when using some external NMEA devices (#3360, #3372)
* configuration
  - report missing plane configuration file in log file

Version 6.7.5 - 2014/06/09
* fix crash in task manager (#3305)
* work around crash on Windows (PC) (#3284)
* devices
  - fixed attitude data handling
  - properly detect LXNAV Nano 3
  - FLARM: fix declaration with asterisk in task point name (#3323)
* airspace
  - assume all airspaces are active if day of week is not known
  - restore "Repetitive Sound" setting on startup (#3308)
* Android
  - fix crash when opening IOIO port (#3309)
  - allow reconnecting IOIO sensors
* tasks
  - fix loading of some tasks from .cup files

Version 6.7.4 - 2014/04/11
* map
  - fix topography rendering for polygon shapes (#3245)
  - fix SDL clipped polygon rendering algorithm (#3250)
* devices
  - Westerboer: ignore implausible values from buggy devices
* logger
  - create "logs" directory automatically for external flight downloads
* user interface
  - show status message when switching to next turnpoint (#3270)
* airspace
  - relax parsing of TNP airspace files (#3272)
* infoboxes
  - don't use depreciated content in default configuration (#3278)

Version 6.7.3 - 2014/01/22
* tracking
  - changed host for DHV tracking server (#3208)
* user interface
  - fix missing battery info in status panels
* map
  - fix disappearing observation zones at left/top screen border (#3212)
  - fix RASP display
* devices
  - LX: improved logger handshake (#3199)
  - LX: auto-retry after errors during IGC download
* Android
  - load XCSoarData from external SD card if available (#3198)
* Kobo
  - fix touch screen bug (#3195, #3204, #3211)

Version 6.7.2 - 2013/12/19
* user interface
  - fix crash in alternates list (#3146)
  - new translation: Slovenian
* infoboxes
  - fix "Fin Dist" infobox for GOTO tasks (#3152)
* configuration
  - increase upper limit for plane wing area (#3154)
  - fix saving of custom polars (#3173)
* waypoints
  - correctly handle S latitudes and W longitudes in waypoint editor (#3155)
  - fix saving waypoints to cup format files from waypoint editor
* devices
  - auto-reconnect TCP client (#3127)
  - handle time warps in NMEA replay
  - another midnight wraparound bug fix (#2973)
* Android
  - enable Vivante workaround for GC600 (#3184)
  - faster map renderer (#3124)
  - improved font quality
  - enable cursor key navigation in dialogs (#3133)
* Kobo
  - fix misassigned passphrase in WiFi dialog (#3151)
  - work around Kobo Touch N905B kernel crash in display driver (#3145)
  - work around Kobo Touch N905B touch screen bug
  - the "Home" button opens the menu
  - mount /dev/pts for telnetd (#3135)
  - fix crash in file manager and METAR/TAF dialog (#3078)

Version 6.7.1 - 2013/10/11
* replay
  - fix crash replaying an IGC file with no B record extensions (#3107)
* data files
  - save the previous log file in "xcsoar-old.log"
* user interface
  - new translation: Lithuanian
* devices
  - CAI302: work around transmission errors during IGC file download (#3074)
* Android
  - fix crash in "credits" dialog on Android 4 (#3106)
  - work around Vivante GPU texture bugs (#1995, #2228, #2990, #2998, #3105)
* Kobo
  - fix passphrase entry in WiFi setup (#3053)
  - fix compatibility with old Kobo firmware

Version 6.7 - 2013/09/30
* new target: Kobo e-book readers
* user interface
  - resizable main window
  - added AutoZoom gesture (up-down)
  - obsolete configuration pages "devices", "polar", "logger info" removed
  - new page: "horizon" (#1592)
  - default page gesture changed right/left sense according to other xc ui interaction pattern
  - pressing the Escape key in task manager switches to "Close" tab (#2877)
  - separate font for dialogs (#723, #2806)
  - repetitive airspace warning sound (#2952)
  - never close dialogs due to display rotation
  - disable custom fonts on Altair
  - improve small dialog font on Altair
  - fix loading translations on Linux (#2041)
* map
  - terrain countour lines (#2451)
  - continue loading terrain/topography without GPS fix (#2723)
  - suppress drawing duplicate topography labels
  - draw projected path when turning
  - additional zoom levels (#3037)
  - global "don't fill airspace" setting (#3047)
  - fix rendering errors when some airspaces have no border (#3045)
  - fix distinct page zoom in conjunction with circling zoom (#2907)
* infoboxes
  - new content "Speed task last hour"
  - new content "Next distance (nominal)"
  - new content "Takeoff distance" (#3059)
  - new panel for "Team code" provides quick access to team code settings (#2899)
  - new content "OLC speed" (#2352)
* tasks
  - custom "start requires arm" setting (#2782)
  - new option to disable OLC optimisation
  - MAT: ask user whether to add turn points while flying over it
  - update the calculator without a GPS fix (#2876)
  - fix task speed and time estimates before task start (#2876, #2906)
  - show "arm advance" button when manual arming is necessary (#1729)
  - support the OLC/DMSt 500km triangle threshold (#2963)
  - render finish point as achieved when task is finished (#2140)
  - subtract start/finish cylinder radius from task distance (#2308)
  - fix parsing of .cup task files
* route planner
  - ignore inactive and acknowledged airspaces (#2866)
* calculations
  - add more weight to zig-zag wind compared to circling wind
  - enable circling wind calculation in IGC replay (#2672)
  - fix OLC triangle display (#2775)
* waypoint editor
  - delete waypoint implemented
  - CUP file support added
* devices
  - enabling/disabling devices on-the-fly
  - "debug" button
  - more robust midnight wraparound handling (#2857)
  - new driver from Cambridge L-Nav
  - support TCP client connection
* Android
  - support IOIO via OpenAccessory (Android 4.x)
  - support USB host mode and USB-RS232 adapters on the Nook (#2886)
  - show Bluetooth name instead of MAC address in device list
  - enable fast refresh mode on Nook Simple Touch
* Analysis
  - a retrospective task is compiled that summarises waypoints the aircraft has 
    visited (within 15km radius).  These waypoints are drawn on OLC page of analysis dialog.
* data files
  - default profile is called "default.prf" instead of "xcsoar-registry.prf"
  - log file is called "xcsoar.log" instead of "xcsoar-startup.log"
  - fix name truncation when saving a waypoint file on Windows (#3096)

Version 6.6.5 - 2013/08/21
* user interface
  - reduce flickering in system configuration
* map
  - reduce CPU usage of airspace and topography renderer
* tasks
  - remove keyhole from the BGA start sector zone
* devices
  - enable Nook's internal GPS for mock locations (#2999)
* configuration
  - fix loading home waypoint on longitudes bigger than 90 degrees

Version 6.6.4 - 2013/07/11
* map
  - fix stuttering terrain on Windows CE
  - fix multi-touch pan gesture (#2684)
* calculations
  - improve robustness of the zig-zag wind algorithm (#2961)
* devices
  - FLARM: work around a Garrecht TRX-1090 firmware bug (#2745, #2749)
  - LX: faster LXNAV Nano detection over Bluetooth (#2819)
  - Volkslogger: increase timeout to calculate security (#2910)
  - fix bogus error message after pressing "Cancel"
  - show Bluetooth name instead of MAC address in device list

Version 6.6.3 - 2013/07/02
* map
  - fill FAI triangle areas on Windows
* devices
  - FLARM: improve task declaration reliability
  - LX: support Nano firmware 2.10 (#2819)
* Android
  - fix compatibility issue with Android 2.2
  - detect when internal GPS is lost on Android 2.3 and older (#2929)
* user interface
  - fix unit display for pressure in flight setup dialog (#2933)
* data files
  - added "Pilatus B4" polar

Version 6.6.2 - 2013/06/12
* map
  - fix misplaced topography labels (#2564)
  - fix keyboard panning with track up (#2908)
* infoboxes
  - ensure that the unit symbol is visible
  - fix ballast display in vario gauge (#2911)
* tasks
  - update all settings after task type change
* devices
  - Volkslogger: fix IGC file download on Windows CE
  - EWmicroRecorder: fix corrupt task declaration (#2921)
  - fix potential crash when garbage is received from device
  - fix IOIO reconnect
  - generate G record even when first device has no GPS (#2849)
* cross section
  - also display unknown airspace types (#2884)
* Raspberry Pi
  - fix instant crash (#2922)
* Altair
  - never override data path (#2509)
* Android
  - faster startup

Version 6.6.1 - 2013/05/08
* cross section
  - fix airspace display after display rotation (#2825)
* user interface
  - fix malformed name in airspace warning dialog (#2813)
  - don't lost focus to waypoint list on Altair (#2835)
  - don't forget map zoom when returning to map (#2805)
* devices
  - indicate duplicate devices in list
  - allow using more than one TCP/UDP device
  - fix spurious errors after IOIO baud rate change (#2733, #2754)
  - K6Bt: fix configured baud rate setup on Android (#2836)
  - work around Android 2.3 Bluetooth crash bug
* tasks
  - prevent moving target out of the cylinder (#2794)
* configuration
  - fix regression with polar configuration (#2803)
* support gcc 4.8

Version 6.6 - 2013/04/23
* map
  - optional distinct map zoom on each page (#1603)
  - add label selection "Task waypoints & airfields"
  - allow configuration of "Final glide bar" display (#2554)
  - new snail trail option "Vario-scaled dots and lines"
  - topography icons
  - don't draw pan info over north arrow (#2765)
* cross section
  - show airspace names (#1149, #2390)
  - use glide polar instead of current glide ratio (#2687)
* infoboxes
  - green InfoBox distance when inside observation zone (#2560)
  - limit the InfoBox aspect ratio
  - new InfoBox styles "Shaded" (#1852), "Glass" (#2466)
  - waypoint details button in target dialog (#1967)
  - show distance in radial InfoBox comment (#2577)
  - new InfoBox "ATC radial" with distance in nautical miles (#2269, #2706)
  - improved wind edit panel (#2770)
* user interface
  - replay fast-forward
  - new waypoint location editor (#343)
  - show required glide ratio in waypoint details (#1573)
  - add airspace ack button to map item list (#2139)
  - additionally show airspace altitude in feet (#2379)
  - show more files in replay file picker (#2582)
  - clicking with Ctrl key pressed moves the simulator (#199)
  - vario bar at the right edge of the map
* tasks
  - MAT tasks (#563)
  - custom symmetric quadrant (#2125)
  - AAT keyhole (#1687)
  - add AST point option "Score exit" (#2544)
  - optimise start point
  - allow up to 30 turn points in racing tasks
  - local time for task start open/close time (#2645)
  - enforce the task start open/close time (#2678)
  - fix start auto-advance
* calculations
  - improve the circling wind algorithm (#2690)
* devices
  - Volkslogger: support IGC file download (#1972)
  - Volkslogger: declaration no longer erases waypoint database from logger
  - CAI302: support uploading all waypoint file types (#2054)
  - V7: support for QNH synchronization to V7 vario
* Android
  - faster map renderer on some Android devices
* other
  - new polars for two G 102 Astir variants (#2701)
  - new option "auto bugs" increases bug setting every hour (#1526)
* configuration
  - fix saving of configuration values in non-metric setups (#2771)

Version 6.5.4 - 2013/04/10
* devices
  - Volkslogger: increase timeout for reading flight list
  - V7: fix QNH change
* logger
  - fix failing IGC logger (#2658, #2735, #2736, #2746, #2751)

Version 6.5.3 - 2013/03/26
* user interface
  - eliminate flickering in the cross section on Windows
  - fix wrong radial display in target dialog
  - start at terrain center when there's no GPS fix and no home location
* task
  - fix line OZ rounding error (#2599)
* devices
  - FLARM: fix IGC file download on firmware 5.09 (#2619)
* Android
  - fix crash with Hebrew language
* Mac OS X
  - fix crash on startup (#2607, #2667)
  - show missing serial ports, hide internal devices (#2668)
* infoboxes
  - fix rendering of thermal assistant aircraft symbol (#2702)

Version 6.5.2 - 2013/03/15
* user interface
  - fix hang during startup (#2662, #2663)
  - fix freeze in dialogs (#2664)
  - automatically re-enable manual wind controls (#2336)
  - fix crash after connecting FLARM (#2669)

Version 6.5.1 - 2013/03/12
* infoboxes
  - fix MacCready adjustment for non-metric units (#2654)
* user interface
  - fix bogus "restart XCSoar" messages
  - fix cross section render error on some OpenGL chips (#2631, #2661)
  - allow gestures in cross section (#2655)
* devices
  - fix crash in Android Bluetooth driver (#2636, #2656)
  - fix NMEA input on Android Bluetooth Server
* data files
  - use the terrain cache even when the system clock is wrong
  - fix G record regression (#2657)

Version 6.5 - 2013/03/08
* map
  - lower zoom levels possible while circling (#1120)
  - draw FAI triangle areas (#1563)
  - optimise the terrain renderer
  - added "Wind Up" display orientation
  - high-resolution terrain renderer (Android/Linux only)
  - kinetic panning (Android/Linux only)
  - new terrain color ramp "Gaudy"
* calculations
  - don't detect landing while climbing in a wave (#1330, #2289, #2406)
  - basic support for the contest "DMSt" (#2208)
* tasks
  - add task start countdown (#136, #1080)
  - optimise racing tasks for minimum distance
  - allow observation zone sizes up to 200km (#2401)
  - always use "arrival safety height" when calculating arrival heights
    for intermediate task turnpoints
* devices
  - LX: support flight download from LXNAV Nano (#2085)
  - LX: support flight download from LX5000/LX7000 pro IGC
  - LX: read bugs setting from the LX160 vario (#2167)
  - Android/IOIO: support BMP085 sensor (DroidSoar V2)
  - Android/IOIO: support MS5611 pressure sensor
  - added driver for Levil AHRS device
  - Leonardo: read indicated airspeed from PDGFTL1 sentence
  - C-Probe: read IAS/TAS from the device
  - K6Bt: fix baud rate switching with various drivers
  - K6Bt: fix configured baud rate setup on Android
* data files
  - added MATZ airspace class (#2530)
  - integrated handicaps from DAEC 2012
* logger
  - auto-flush IGC logger after every fix
* user interface
  - preselect first item with details in map item list for
    faster access (#2069, #2207)
  - non-modal FLARM radar (with InfoBoxes and menu)
  - show FAI triangle sectors in task manager
  - can drag modal dialogs
  - short click opens InfoBox dialog
  - support keyboard input on desktop computer
  - improved angle input (e.g. wind direction, sector radials)
  - faster map initialisation during startup
  - reduce audio vario latency
  - better bold fonts on Linux
  - add page option to show cross section below map
  - allow pages with FLARM radar and thermal assistant
  - double click on vario opens main menu
  - allow opening main menu while panning
  - new translations: Hebrew, Vietnamese
* infoboxes
  - added thermal assistant infobox
  - inverse colors for wind arrow infobox and flarm gauge (#2337)
* track friends via internet connection (SkyLines live tracking)
* SkyLines tracking enabled on Windows CE
* Android
  - check if external storage is mounted
* Documentation
  - started a French translation of the manual
  - included an almost complete German translation of the manual

Version 6.4.6 - 2013/01/23
* devices
  - Leonardo: fixed vario parser for the $c sentence
  - C-Probe: fixed temperature offset bug
  - GTAltimeter: fixed vario parser
  - SerialPort: fixed lockup/hang problem when closing for some CE devices (#2515)
* user interface
  - sort airspaces properly in the airspace list dialog (#2528)
* infoboxes
  - fixes broken wind arrow display in some situations (#2295)
  - fix font scaling on screen rotation change (Android/Linux OpenGL)
* data files
  - fixed arc airspace approximation threshold handling (#2360)
* configuration
  - save waypoint label display configuration changed from menu (#2548)

Version 6.4.5 - 2012/12/14
* calculations
  - fix rounding error in convex boundary calculation (#2477)
* devices
  - Vega: fix MacCready setting feedback loop (#1218, #2490)
* user interface
  - faster gesture drawing
  - fix crash in InfoBox page setup (#2122)
  - allow scrolling the check list on Altair (#1289)
* map
  - fix crash in terrain renderer with broken map file (#2478)
* data files
  - added "LAK-12" polar

Version 6.4.4 - 2012/11/15
* devices
  - CAI302: longer timeout for "CLEAR LOG"
* user interface
  - fix font preview in configuration dialog
  - fix the Escape key on Altair
  - fix wind InfoBox dialog layout (#2192)
  - add missing "Switch InfoBox" button (#2246)
* Android
  - fix text rendering on some PowerVR GPUs
* Windows
  - fix garbled screen area in task manager (#2272)

Version 6.4.3 - 2012/11/01
* devices
  - fix freeze bug on device reconnect
  - LXNAV Nano: fix crash in Nano configuration dialog
  - LXNAV V7: fix NMEA setup over Bluetooth
  - Colibri/LX20: fix LXN/FIL to IGC conversion (#2262)
* user interface
  - fix the download manager on Samsung phones

Version 6.4.2 - 2012/10/17
* calculations
  - contest: relax altitude difference check (#2348)
  - improve take-off and landing detection (#2391)
* devices
  - CAI302, B800: fix ballast command (#2387)
  - IOIO: fix baud rate switching, fixes LXNAV V7 and Volkslogger (#2277)
* data files
  - added polar of "Ka 6E" and corrected the "Ka 6CR" one (#2327)
  - added polars of "AK-8" and "Blanik L13-AC" (#2329)
* map
  - suspend the map renderer while thermal assistant is shown
* user interface
  - closing the XCSoar window cancels the current modal dialog (was
    broken on Windows)
  - fix off-by-one bug in combo list (#2382)
  - fix map updates in replay/simulator on Linux (#2236)
  - fix file manager on new XCSoarData directory
  - fix excess error messages in file manager (#2395)
  - validate UTF-8 in xcsoar-checklist.txt (#2396)

Version 6.4.1 - 2012/08/30
* calculations
  - fix "final GR" calculation (#2256)
  - improved great circle vector calculation precision
* map
  - new option to disable the wind arrow
* data files
  - increased arc airspace resolution for large radiuses
* devices
  - fix potential crash in I/O thread
  - fix date/time parsing in Flytec device driver
  - Volkslogger: fix task declaration over Bluetooth
  - CAI GPS-NAV: work around timing problem
  - LX: fix Colibri/LX20 declaration problems
  - Westerboer: support for smaller steps in MC value setting
  - improved Bluetooth support on Windows CE
  - work around Windows CE serial port driver bug, fixes freeze during
    Nano task declaration (#2255)
* user interface
  - remove duplicate "trail drift" setting (#2252)
  - fix flarm teamcolor saving (#2291)
  - fix flarm targets in map item list (#2267)
* logger
  - IGC B record is invalid ("V") with just 2D fix
  - log pressure altitude in IGC files
* fix crash on low battery in simulator mode (#2306)

Version 6.4 - 2012/07/31
* calculations
  - Contest: add FFVV NetCoupe (#1648)
  - Contest: optionally include next task point in OLC classic/plus
    score calculation (#1561)
* devices
  - support up to 6 devices
  - buffered serial port I/O
  - FLARM: new FLARM setup dialog
  - added drivers for GliderTools GT Altimeter and Compass C-Probe
  - LXNAV V7 and Nano configuration dialog
* data files
  - removed support for separate terrain/topography files, now XCM only
* map
  - configurable airspace rendering (#1847)
  - "dots for sink" trail styles
  - weather stations on the map (#1487)
* user interface
  - added "Airspace On/Off" menu button
  - save Flarm team mates in the profile (#1997)
  - added para- and hang glider and aircraft symbols (#1626)
  - audio vario (#1576)
  - improved airspace list rendering
  - configurable map item list (#1936)
  - "GoTo" button in map item list (#2069)
  - show corresponding waypoint file in waypoint details dialog (#1624)
  - show gesture path while dragging
  - file manager, can download data files
  - new option to disable the "final glide" display mode
* infoboxes
  - added automatic altitude infobox (baro. altitude with GPS fallback)
  - added wind arrow infobox (#1598)
* Android
  - support x86 and MIPS CPUs
  - Bluetooth server for NMEA out

Version 6.3.11 - 2012/07/27
* calculations
  - fix freeze in glide solver
  - fix transition in small cylinder for key hole observation zones
    (e.g. BGA, #2229)
  - fix AAT buttons in new tasks (#2183)
* data files
  - fix crash in CUP task loader
* map
  - fix rounding error in annulus renderer (#2221)
  - redraw map after target was moved (#2216)
  - fix bogus "around terrain: -1" map element (#2205)
  - fix waypoint label style when no map is loaded

Version 6.3.10 - 2012/07/20
* calculations
  - fix rounding error in sector angle calculation (#2102, #2209)

Version 6.3.9 - 2012/07/18
* calculations
  - show AAT/target info before the first GPS fix (#2183)
* data files
  - fix crash in the "Status File" loader
* devices
  - plausibility tests for NMEA input
  - fixed Westerboer VW921 airspeed reading

Version 6.3.8 - 2012/06/22
* fix broken graphics (#2182, #2184, #2185)

Version 6.3.7 - 2012/06/21
* calculations
  - show altitude difference to target point, not area centre
  - enforce the 150 minutes limit for OLC league (#2174)
  - fix airspace warnings on old ARM CPUs (#2127)
* devices
  - LX: improved LXNav V7 support
  - skip failed devices for task declaration
* replay
  - fix parsing of flight date in IGC files
* Android
  - fix crash during METAR download (#2156)
  - fix map flipping (#2154)

Version 6.3.6 - 2012/06/06
* calculations
  - fix task start arming inconsistency
  - fix crash in thermal locator (#2137)
  - consider head wind in STF only if MacCready setting is zero
* devices
  - fix NMEA out
* data files
  - added "ASW-28 (15m)" polar (#1919)
* user interface
  - ignore double clicks when mouse/finger has moved
  - the "back" key returns focus to map
* Windows
  - check for XCSoarData in the XCSoar.exe directory (#2136)
* Android
  - fix crash on IOIO reconnect (#2130)
  - fix interference of two or more IOIO UARTs (#2107)
  - eliminate delay from IOIO connect

Version 6.3.5 - 2012/05/31
* calculations
  - fix rounding error in task minimum search for finish lines (#2102)
* devices
  - fix crash on connection failure during flight download (#2107)
* map
  - fix horizontal terrain stripes (#1745)
* Android
  - fix compatibility with Android 1.6
  - fix hanging IOIO/Bluetooth connection
  - fix crash in FLARMNet dialog
  - save crash dumps in directory "XCSoarData/crash/";
    this requires the Android permission "READ_LOGS"

Version 6.3.4 - 2012/05/24
* calculations
  - fix overflow in ETE/ETA calculations on big tasks (#2066)
  - fix bogus landing detection right after takeoff (#2081)
* task manager
  - fix FAI start/finish line length (#2079)
* devices
  - CAI302: fix connection lost after MacCready update (#2029)
* user interface
  - increase double click interval to 500ms (#2088)
  - fix UTC offset preview (#2082)
* map
  - sanitise map scale (#2086)
  - fix crash on topography triangulation failure (#2089)
* Android
  - fix profile path on Samsung devices with external SD card (#2051)

Version 6.3.3 - 2012/05/05
* calculations
  - use arrival height instead of terrain safety height for MC0 Alt.D
    (#1991, #1992)
  - fix arrival heights on map when no terrain is available (#2018)
* user interface
  - refresh the device list automatically
* Android
  - fix crash after too many network failures (#1957)
  - improve the pressure sensor's Kalman filter
  - fix Bluetooth/IOIO receive data truncation
  - reduce the risk of getting killed by the Android Activity Manager
* logger
  - Fix logging of "start" events
  - Fix logging of "before takeoff position fixes" in IGC logs (#2052)

Version 6.3.2 - 2012/04/26
* devices
  - FLARM: fix flight download (#2024)
* user interface
  - improved list colors, white text on dark blue background
  - limit form field labels that are too wide (#2025)
* Android
  - apply a Kalman filter to the pressure reading (#1928)

Version 6.3.1 - 2011/04/19
* calculations
  - fix crash with far away task (#1969)
  - fix high speed remaining when wind drift is disabled (#1962)
  - fix crash when scrolling beyond the poles (#2005)
  - fix airspace activity (day of week) calculation
* devices
  - allow standard NMEA sentences to begin with 'P'
  - add missing NMEA checksum verifications
  - Borgelt: send bugs and ballast to the B800 (#1940)
  - Borgelt: read the ballast setting from the B800 (#1940)
  - LX: support the LXNav V7
  - Flymaster: initiate NMEA mode
  - AltairPro: relax timeouts
  - FLARM: relax timeouts
  - fix timeouts on Windows CE (FLARM driver and others) (#1970)
  - ignore garbage at the beginning of NMEA lines
  - fix the NMEA out driver (for Altair double seater and others) (#1982)
* logger
  - fix format of IGC 'C' records for takeoff/landing (ambiguous spec) (#1993)
  - fix landing time in flight logger (#2012)
* map
  - don't fill acked airspaces (#1958)
  - fix display of full-circle annulus (#2000)
* task manager
  - fix rename/delete function for task files (#1985)
  - also clear optional starts with "Clear All" button (#2014)
* waypoints
  - add all examined waypoints to recently used waypoint list (#2009)
* Linux
  - fix HTTP networking bugs
* Android
  - fix hanging shutdown after IOIO connection failure
  - fix saving of airspace colors (workaround for android compiler bug) (#1954)
* Windows
  - fix double key presses on Windows CE / PPC2000
* Altair
  - recover focused dialog control (#1868)

Version 6.3 - 2012/03/29
* calculations
  - real-time OLC score
  - configurable permanent polar degradation
  - finish: allow flight to boundary (reenabled)
* devices
  - COM port monitor
  - fix for TCP port on Windows
  - added separate FLARM driver for declaration and IGC file download
  - FLARM: generate checksums for task declaration
  - added driver for the Westerboer VW921/VW922 devices
  - added driver for the FlyNet variometer
  - allow up to 4 devices
  - LX: support the LX Color Vario
  - LX: send QNH and ballast to device
  - LX: send keep-alives while in flight list
  - LX: support LX1600 pass-through mode
  - send/receive bugs setting to/from device, if driver support it
  - support for K6-Bt baud rate switching
  - CAI302: units editor
  - CAI302: write waypoint database to CAI302
  - CAI302: baud rate switching
  - Flytec: correct airspeed and ground speed factor
* map
  - airspace rendering fixed
  - show new map items list on click
  - reduce map jiggling, improved E Ink display support
  - multi-touch drag triggers pan
  - waypoint labels: support "required glide ratio" instead of
    "arrival height"
* user interface
  - show METAR data in natural language
  - sort METAR stations by name
  - added kinetic scrolling for non-WinCE platforms
  - enable font anti-aliasing on Linux and Mac OS X
  - show airspaces in the task manager
  - larger form rows on touch screens
  - added UTM coordinate format
  - single click in target dialog moves the target
  - dpi-aware dialog layout
  - show units in the analysis dialog
  - optional full-screen mode on Linux
* logger
  - added "Start only" option for auto logger
* data files
  - added support for CompeGPS waypoint files
* internet
  - added LiveTrack24 live tracking
* Windows
  - use XCSoarData folder on removable drives/cards if available
* Android
  - support reverse screen modes for Galaxy Tab
  - support baro sensor
  - fix profile saving bug after initial installation
  - improve Bluetooth and IOIO error handling
* Altair
  - fix configuration dialog navigation
* LX MiniMap
  - support for the hardware buttons

Version 6.2.6 - 2012/02/25
* calculations
  - fix bogus terrain warnings
  - fix incorrect expiration of wind data, e.g. for temporary manually
    overridden automatic wind calculations results
  - fix auto MacCready calculation
* devices:
  - Vega: fix Vega configuration dialog
  - Android: don't auto-reopen the internal GPS periodically
  - Android: fix deadlock when internal GPS is disabled
  - fix rare crash bug during task declaration
* fix parsing of weather station codes read from profile
* Altair:
  - fix a few broken dialog hot keys
* Windows
  - allow configuring the UTC offset on Windows CE

Version 6.2.5 - 2012/01/27
* calculations
  - fix time calculation when goal is above aircraft
  - fix speed to fly when goal is below aircraft
  - fix minor OLC miscalculation
  - enable the logger ID on all platforms
  - prevent spikes and jumps during IGC replay
* infoboxes
  - fix display of "FIN ETE VMG" and "WP ETE VMG"
* user interface
  - enable 5 InfoBoxes on the right in landscape mode
* settings
  - fix handling negative UTC offsets
* devices:
  - fix regression in EW MicroRecorder task declaration
  - EW MicroRecorder: make task declaration cancellable
* Android
  - fix black screen after resume
* Windows
  - fix freeze on the Windows Mobile "Today" screen

Version 6.2.4 - 2011/12/24
* calculations
  - fix arrival altitude calculation when goal is above aircraft
  - take terrain safety height into account for start point
  - calculate final glide MacCready even when no thermal was measured yet
  - fix rare crash in AutoMacCready calculation
  - converge AutoMacCready to zero when goal is unreachable
  - fix crash with far away task
  - fix crash in terrain reach calculator
* devices
  - Borgelt: send MacCready to B800 with CAI302 protocol
  - Flytec: fixed the $FLYSEN parser (more data, including GPS)
* Android
  - fix bogus long InfoBox clicks
  - fix crash after resuming
  - don't reveal InfoBoxes after rotating the display during pan
* Windows
  - work around startup problem on hx4700 with Windows Mobile 5
* Altair
  - fix crash in InfoBox cursor movement
* user interface
  - restore the current menu after rotating the display
  - fix sorting by filename in file selector of task manager
  - allow modification of some additional infobox values with up/down keys
    (or volume keys on android devices).
  - fix crash in the .xci file parser
  - new translation: Korean
* map
  - performance improvements for large maps
  - redraw map after terrain cache update
* settings
  - load configured METAR/TAF stations on startup
  - remember UTC offsets > +12 hours.

Version 6.2.3 - 2011/11/19
* calculations
  - show correct "next distance" even if glide solver fails
  - don't discard manual wind when auto wind is disabled
  - don't discard manual wind until a new estimate is calculated
  - fix memory leak
* user interface
  - reduce menu flickering
  - fix crash in waypoint list dialog when waypoints have large comments
  - prevent waypoint editing if waypoint file is read-only
  - fix clipped task display on wide screens
* map
  - speed up the map renderer
  - reduce memory usage on PPC2000
* data files
  - Automatically try to detect character encoding of airfield details file
  - speed up waypoint/airspace loading
* logger
  - Added competition id to IGC file output
* Linux
  - display error message when fonts could not be loaded
* Mac OS X
  - initial public release, distributed in a DMG package

Version 6.2.2 - 2011/11/04
* devices
  - save the "bulk baud rate" setting
  - don't auto-restart NMEAOut and XCOM760
* calculations
  - fix instant L/D formula
  - fix malformed F records in IGC files
  - minor fix for FLARM stealth calculations
  - fix auto QNH formula
  - fix reach/route arrival calculations with strong wind
* user interface
  - fixed several minor bugs in the plane database dialog
  - fix MacCready steps for knots and ft/min
  - manual and translation updates
  - support "airspace margin" setting for "All below"
  - fix crash in font editor
* data files
  - fixed bugs in TNP airspace file parsing
* Android
  - acquire "Vibrate" permission

Version 6.2.1 - 2011/09/26
* faster METAR and TAF download
* devices
  - FLARM: clear old barometric altitude as soon as FLARM is detected
* user interface
  - show validation errors before task declaration
* Windows / Altair
  - restore the "Enter" key in dialogs (knob click on Altair)
* Android
  - fix hang on quit
  - fix screen corruption when rotating the progress screen
  - fix startup crash with manual display orientation
  - fix memory leak in network code
  - implement timeout in network code
* Mac OS X
  - fix clock query
  - store data in ~/XCSoarData

Version 6.2 - 2011/09/08
* devices
  - Android IOIO
  - Android: support native serial ports and USB-RS232 adapters
  - added task declaration support for the IMI ERIXX logger
  - improved support for the Digifly Leonardo
  - auto-detect serial ports on Windows CE
  - serial port support on UNIX
  - CAI302: fix byte order bug on PC
  - CAI302: IGC file download
  - IMI ERIXX: IGC file download
  - LX/Colibri: IGC file download
  - LX: support baud rate switching
  - Volkslogger: fix task declaration on PC
  - Vega: update vario when there is no GPS fix
  - PosiGraph: task declaration
  - device declaration can be cancelled
  - reconnect individual devices after failure or timeout
  - device manager dialog, with manual reconnect
* calculations
  - dry mass is seperated from the polar reference mass
  - airspace distance miscalculations fixed
  - new wind algorithm "EKF", replacing ZigZag
  - OLC calculation speedup
* user interface
  - added support for reverse portrait/landscape screen orientations
  - multiple flarm team mates and teams possible
  - nearest airspace distance info boxes
  - better font for large info box values
  - airspace warnings: show vertical distance if above/below
  - profiles are not incremental anymore; initial support for editable
    user profiles
  - MacCready InfoBox: scale increments according to user unit
  - METAR and TAF
* map
  - redraw terrain only if needed (saves battery power)
  - airspace rendering optimised
* data files
  - auto-detect the character encoding in waypoint/airspace files
* tasks
  - allow finish height in MSL or AGL

Version 6.1.5 - 2011/08/20
* data files
  - fixed arcs in TNP airspace files
* devices
  - fixed temperature reading from Altair/Vega and Westerboer devices
* calculations
  - airspace distance miscalculations fixed
  - fixed builtin polars with points above 200 km/h
* Android
  - fix timer crash

Version 6.1.4 - 2011/07/30
* memory leaks fixed
* calculations
  - fix miscalculation in start point chooser
  - finish: revert "allow flight to boundary" for now
* map
  - fix for the aircraft symbol
  - airspace rendering optimised
  - disable huge topography files on PPC2000 and Altair
* Android
  - fix text rendering on Adreno GPUs
  - fix another suspend/resume crash
  - clip the unit symbol in info boxes
  - smooth CPU usage info box
* Altair:
  - fix upside down screen

Version 6.1.3 - 2011/07/14
* devices
  - fix task declaration on PC
  - LX: correct byte alignment for task declaration
* calculations
  - reduce memory usage
  - finish: allow flight to boundary
  - Racing task, FAI Task: allow 11 turnpoints
  - task: support AGL maximum start height
* user interface
  - translation updates
  - new translations: Japanese, Ukrainian
  - support mouse wheel on Linux
  - fix duplicate text input in edit controls on PC
  - update info boxes after leaving full-screen
  - fix PNA model type
* map
  - fix map location when all devices fail
* Android
  - support hardware keyboard in custom XCI files
  - clip text in the "credits" dialog
  - catch Java exceptions in the text renderer
  - reduce texture memory usage on newer GPUs
  - fix terrain rendering on Mali-400 (Samsung Galaxy S II)

Version 6.1.2 - 2011/06/28
* devices
  - workaround for GPGGA/GPRMC clock difference
* calculations
  - reduce memory usage further
  - fix boundary routine of the key hole zone
  - set system clock only from a real GPS fix
  - set system clock again after device reconnect
  - MacCready setting defaults to safety MacCready on startup
* user interface
  - change low battery thresholds
  - manual and translation updates
  - fix UTC offset setting
  - fix overlapped InfoBox text
  - translation updates
* map
  - fixed coast line display (areas below zero no longer flooded)
* Linux
  - fix broken textures on GPUs with power-of-two dimensions
* Android
  - enable sound effects on task start, arm turn, GPS connection
  - continue calculations while airspace warning is displayed
* Altair
  - the Escape button saves dialogs (such as InfoBox setup)

Version 6.1.1 - 2011/06/01
* calculations
  - fix arrival heights which are below the safety height
  - reduce memory usage
  - fixed several bugs in the teamcode calculation and display
* user interface
  - new option for large glider symbol
  - re-enable the team bearing diff InfoBox
  - fix crash in the waypoint editor
* Windows
  - workaround for PPC2000 bug that caused lockups
* Android
  - fix crash bug after orientation change and resume
  - support non-standard SD card mount points
* Altair
  - fix UI lag
  - fix default task on startup
  - optionally load XCSoarData from USB drive
  - swap "ACK Warn" / "ACK Space" hot keys
  - disallow the on-screen keyboard
  - fix clipped cursor in text entry dialog
  - fix default font for "important topology"

Version 6.1 - 2011/05/19
* devices
  - CAI302: read QNH setting
  - Vega: send configured QNH to Vega
  - allow disabling a device explicitly
  - listen for NMEA on TCP port
  - automatically restart FLARM after declaration
  - Stealth mode detection of other FLARM targets
* user interface
  - "pan to" button in waypoint dialog
  - waypoint selection screen shows last used waypoints if no filter is set
  - change the info box geometry without restarting XCSoar
  - change the display orientation without restarting XCSoar
  - tabbed Task dialog with icons or text on tabs per settings
  - new InfoBox configuration dialog
  - configurable aircraft symbol
  - new translations: Danish, Norwegian Bokmal, Romanian
* route planning
  - new optional minimum-time route planning around airspace and terrain.  
    - allows avoidance or terrain, airspace or both
    - takes final glide and cruise-climb portions of flight into account
  - Configuration in Route Planner page of settings.  
    - Feature is by default disabled.
    - See settings help text for configuration options
  - Limitations of current version:
    - does not update the final glide bar, task times etc for any obstacle deviations
    - does not handle aircraft or destination location inside airspace
    - does not allow paths with course deviations greater than 90 degrees each leg.
    - some "jumping" of the solution may be experienced as altitude/location changes.
* reach (glide terrain footprint)
    - new engine for calculating the where the glider can fly in final glide,
      formerly known as the glide terrain footprint, now referred to as 'reach'.
    - this can calculate the reach around terrain obstacles
    - landable waypoints visible on the map are marked according to whether they are
      reachable
    - the reach calculation is configurable, turning search can be disabled if
      running on low-powered devices.
* map
  - north arrow is automatically hidden in north-up mode
  - added configurable slope shading (off/fixed/wind/sun)
  - autozoom uses stepless zooming and has configurable upper distance bound
  - "north up" map orientation now respects "glider position offset"
    by configuring a "shifting axis", i.e.
    - shifting based on bearing to target (i.e. North orientated "target up")
    - shifting based on average of recent ground track
      (i.e. North orientated "track up")
  - the estimated thermal position is now used as map center during circling
  - a selection of which waypoint labels are displayed is now possible
    (All, Task & Landables, Task and None).
  - different rendering of roads based on importance (major, normal, minor)
  - a different font is used for rendering important topology labels (i.e. big cities)
  - landables can be displayed with runway heading and proportional length if the
    necessary data is contained in the waypoint files
  - glide terrain range line more detailed, uses 50 radial points rather than 20
  - added option to display track bearing line in map
  - optional transparent airspace rendering
  - terrain ramp auto-scaling disabled
* data files
  - support for SeeYou .CUP task files in the task manager
  - support for GPSDump/FS FormatGEO and FormatUTM waypoint files (.wpt)
  - support for OziExplorer/CompeGPS waypoint files (.wpt)
  - added airspace class G
  - wing area field is read from extended polar files if available
  - zander files: description field is used for additional airport detection
  - added frequency parsing for airspace files
    - TNP: RADIO field
    - OpenAir: AR command
  - the frequency and runway heading/length given in cup files are now displayed
  - use runway heading and length contained in cup waypoint files
  - for WELT2000 generated winpilot waypoint files (.dat) use runway heading
* task
  - new Task Manager and calculator dialogs
  - FAI Triangle filter when adding turnpoints
  - added BGA start point sector
  - added AAT inner radius sector
  - configurable alternate sorting 
    - by arrival altitude
    - along task direction
    - along home direction
  - "long-click" in task turnpoint zone displays Target dialog
  - "arm advance" menu buttons removed.  Next/previous buttons function as normal
    for turnpoints (including startpoints) not requiring arming, for those that do
    require arm, "next" reads and functions as "arm" on first press and once armed,
    reads and functions as "next".  "previous" reads and functions as "previous" if
    not armed, "disarm" if armed.
  - time margin of AAT optimisation is configurable under "Default task turnpoints" page, expert mode
    as "Optimisation Margin" option.
  - auto goto task: when no task is defined then on takeoff, if there is a waypoint
    within 1km of the takeoff location, a goto task pointing back to this location
    is automatically created.
* infoboxes
  - new graphical infoboxes
    - barogram
    - vario trace
    - netto vario trace
    - thermal circling trace
    - thermal band
    - task progress
  - new infoboxes:
    - time below maximum task start height
    - wp and task ETE assuming ground speed is maintained
* Android
  - support landscape/portrait switching
* Dialog updates
  - Analysis dialog shows multiple contest (OLC etc) results
  - Analysis dialog includes a thermal band graph
  - Waypoint select dialog allows filtering by start/finish
  - Airspace warning dialog only shows buttons suitable for the respective airspace item, 

Version 6.0.10 - 2011-04-29
* fix crash in flarm teammate setting
* user interface
  - enable gestures by default
  - show the primary data directory in the configuration dialog
* calculations
  - fix wind direction on glide terrain line
  - enable warnings for GND airspaces when AGL altitude is negative
* Android
  - fix two crash bugs on sound effect
* Altair
  - correct key handling behaviour in Lists
  - prevent wraparound of cursor navigation

Version 6.0.9 - 2011-04-06
* devices
  - work around iPaq Bluetooth driver bug
* map
  - fix for hanging map on slow hardware
* Windows
  - fix setting the system time from GPS
  - PPC2000: major performance improvement
  - more backslash path fixes on Windows CE
* Android
  - don't require GPS and Bluetooth on Android Market
  - implement the battery InfoBox
  - internal GPS: show "waiting for fix" until location is obtained
  - allow SD card installation
  - "Droid Sans" is the default Android font
  - enable font preview
  - dead hardware keys fixed
  - implement sound effects

Version 6.0.8 - 2011/03/23
* don't estimate thermal source for skewed thermals
* devices
  - CAI302: fix task declaration on Android
  - EW microRecorder: minor task declaration fix
* configuration
  - Units: fix "feet per minute" support
  - save the "Auto Logger" setting
* Windows
  - use backslash for paths on Windows CE
* Android
  - calculate WGS84 to real altitude (internal GPS)
  - fix incorrect airspace warning repetitions
  - auto-reconnect to Bluetooth GPS after timeout
  - support the acceleration sensor
* Linux
  - more dialog improvements
  - fix bold font rendering
  - case insensitive file name matching

Version 6.0.7 - 2011/03/12
* devices
  - EW microRecorder: timeout during connect
  - EW microRecorder: increase RX timeout
  - EW microRecorder: insert new declaration into old EW-USER.TXT
* map
  - Airspace: support alternative OpenAir coordinate format
  - allow zooming in to 1 km
* replay: don't execute recorded input events
* Windows
  - hide the task bar on Windows CE Core
* Android
  - disable auto-restart on various Android configuration events
  - import time from internal GPS correctly
  - read internal GPS accuracy
  - the "back" hardware key cancels dialogs
  - map the volume keys to cursor up/down
* Linux
  - improved button and checkbox rendering
  - dialog keyboard navigation implemented
  - enable keyboard repeat

Version 6.0.6 - 2011/03/04
* devices:
  - fix declaration crash in Volkslogger, EW, CAI302, CAI GPS NAV
  - EW: remove duplicate newline in declaration output
* map
  - Airspace: add option to re-enable stencil buffer on PPC2000
* other
  - select waypoint: update heading filter only on large changes
  - reduce dialog memory usage
* Windows
  - compile vali-xcs.exe as console application
* Android
  - fix crash due to invalid UTF-8 labels
  - more pause/resume crash fixes
  - take advantage of ARMv7 CPUs
  - dialogs are modal now
* Linux
  - implement the serial port

Version 6.0.5 - 2011/02/26
* devices:
  - EWMicroRecorder: fix hang during task declaration
  - FLARM: parse PGRMZ as altitude above 1013.25 hPa
* user interface
  - scale the "Today Screen" buttons on large screens
  - fix page numbers in satellite image renderer
  - generate satellite file name from original waypoint id
* map
  - terrain: permanently disable failed tiles
  - terrain: fix "unexpected marker segment type" error
  - AAT: don't draw "dead zone" on ancient hardware (PPC2000)
  - Airspace: disable stencil buffer on ancient hardware (PPC2000)
* Android
  - fix bitmap loading on Samsung Galaxy Tab
  - show Bluetooth device names in configuration dialog
  - larger default fonts
  - improved airspace rendering
* Altair
  - fix dialog hot keys
  - task editor: bind F5/F6 to move up/down

Version 6.0.4 - 2011/02/19
* devices
  - EWMicroRecorder: parse PGRMZ as altitude above 1013.25 hPa
  - FlymasterF1: convert pressure to altitude
  - FlymasterF1: don't override the baro altitude of the primary device
  - LX: parse LXWP0 as altitude above 1013.25 hPa
  - Zander: PZAN1 contains QNH altitude
  - Zander: verify checksum
  - don't force cruise mode when no Vega/B50 is present
* user interface
  - prevent potential crash while using flarm radar dialogs
  - improve behaviour if "circling zoom" is disabled
  - vario: fix circling mode display
* map
  - enable terrain and topology by default
  - Terrain: load fewer raster tiles on Altair
* task
  - abort: for non-final glide options, don't prefer airports
  - task manager: reduce memory usage
  - olc: DHV-XC contest optimisation
  - olc: SIS-AT 2011 contest optimisation
* configuration
  - don't forget the home airport after a configuration change
* Android
  - device: support NMEA over Bluetooth RFCOMM
  - more pause/resume crash fixes
  - don't process hardware keys twice
  - fix bitmap loading on Android 2.3

Version 6.0.3 - 2011/02/02
* devices
  - EW, Volkslogger: restart I/O thread after declaration failure
  - CAI302: check for I/O errors during declaration
  - Volkslogger: enable task declaration
  - Condor: fixed wind direction processing
* user interface
  - Language: translation updates
  - Auto zoom: don't disable in circling mode
  - more airspace rendering fixes for Android
* map
  - Terrain: load more raster tiles on modern devices (second try)
* Android
  - keep display backlight on, don't suspend
  - support extra large displays (tablets)
  - allow task switching
  - disallow multiple instances of XCSoar
  - show notification icon while running
  - implement "Quit" properly
  - enable cruise/climb mode switching
  - use the external SD card on Samsung Galaxy
  - show on-screen keyboard buttons
  - fix profile breakage
  - show flarm and thermal assistant gauge
  - show text in splash screen

Version 6.0.2 - 2011/01/20
* devices
  - more robust NMEA checksum parser
  - CAI302: restart I/O thread after declaration failure
  - CAI302: parse PCAID baro altitude if "!w" unavailable
  - Condor: read wind from LXWP0
* user interface
  - Language: translation updates
  - Language: add Spanish translation
  - Language: add Russian translation
  - Language: translations Czech, Greek, Croatian, Italian, Serbian,
    Swedish imported from LK8000
  - Window: disable sunken window edges on HP31x
  - Target: adjust map layout
* map
  - Waypoints: more reliable waypoint decluttering
  - Topology: fix rendering bug
  - Terrain: reduce slope shading artefacts
  - Terrain: load more raster tiles on modern devices
  - Task: fix crash when drawing deformed sectors
* data files
  - Fixed potential crash while reading airfields files
  - Added more polars (Hang gliders, DG1000, Blanik, Jantar, ...)
* Android / Linux / OpenGL
  - enable translations
  - fix dialog titles
  - support big displays (tablets)
  - implement check boxes (for enabling "Expert" mode)
  - fix airspace rendering

Version 6.0.1 - 2010/12/26
* map
  - task, glide terrain: fix rendering bugs
* user interface
  - Language: translation updates
  - Language: always fall back to resource data
  - Language: enable translation on PPC2000/PPC2003
  - dialog "Switches": portrait mode layout fixed
  - dialog "Statistics": draw trace on task page
* terrain / topology
  - minor memory leak fixed
* glide computer
  - new built-in polars: IS28B2 and SZD30

Version 6.0 - 2010/12/19
* build system
  - compile with gcc / mingw32 / mingw32ce instead of Visual C++
* data files
  - support for SeeYou and Zander waypoint files
  - support for TNP airspace files
  - when started from SD card, XCSoarData is stored on SD card, too
  - when a XCSoarData directory exists on SD card, it is preferred
* devices
  - Altair Pro: task declaration
  - new drivers:
    - Flymaster F1
    - Flytec
    - ILEC SN10
    - Leonardo
  - NMEA logger and NMEA replay
* terrain / topology
  - cached terrain load during startup (faster)
  - incremental (faster) terrain/topology updates
  - faster terrain/topology rendering
  - slope shading can be turned off
  - auto-scale terrain colors
* user interface
  - mouse gestures
  - translation compatible with gettext / libintl
  - language auto-detection
  - configurable temperature unit (Fahrenheit)
  - configurable trail colors
* gauges
  - new FLARM radar screen
  - thermal assistant
* task
  - full rewrite of the engine, new task editor
  - support more task types
  - saved tasks are XML
  - alternates list
  - instant OLC score
  - OLC plus rules
  - instant AAT optimization

Changes from 5.2.2:
PAOLO:
- colorful vario gauge by Paolo (for FIVV only)
- (minor) infobox config layout in configuration
TOBIAS:
- ballast dump works outside task calculator
- start task info
ROB DUNNING:
- Font editing patch
- Allow DebugStore to use varargs and convert all ca
- Allow StartupStore to use varargs and convert all.patch
- Fix font in checklist dialog
- Allow synce pcp to be overridden via make

JMW:
- Added Condor device

Changes from 5.1.9beta9:
- Fixed bug in tasman vario gauge display
- Clearer display of flarm target climb rate
- renamed variables to improve readibility
- Added option to enable/disable FLARM radar separately from map
- Removed option to display trapezoidal relative altitude on FLARM radar
- Fixed LDNext bug
- Compatibility for widescreen displays courtesy of Rob Dunning
- PNA port work courtesy of Paul Coolwind
- Fixed SZD55 polar (more accurate) courtesy Luke Szczepaniak
- Added DG-300 polar courtesy Paul Coolwind

Changes from 5.1.9beta8:
- Info on persist load/save in startup log
- Clear logs if not enough space for persist
- Persist save of cruise efficiency
- Fixed mc speed bug when cruise efficiency modified

Changes from 5.1.9beta7:
- Draggable targets on touchscreen version
- Cursor toggle mode in landscape target dialog
- AAT Time to go resets to zero on cleared task
- AAT Time to go never negative
- Fixed bug in waypoint exclude outside terrain checking
- Fixed bug in time calculations with short final legs in task
  (final glide around multiple points).

Changes from 5.1.9beta6:
- added clear button to task editor dialog in portrait mode,
  courtesy Jacques Fournier
- added missing infobox copy/paste buttons in portrait mode
- added display of wing loadings for built in polars
- added GRecord stuff to Altair
- updated copyright text to source code
- moved close button in basic settings to left to improve usability on PNA
- FLARM targets display of average climb rate courtesy Lars H
- Team code position shown on map courtesy Lars H
- GRecord updates for Altair, PNA
- FLARM on-map display updates
- Button labels update for PNA
- Fixed minor bugs in calculator re ete (energy height not used in fractional calculations)
- Restart time now one hour
- Fixed bug in display of start in analysis page (barograph)
- Selective fine control of float attributes
- Added LAK17-15, Lak17-18, ASG29-15 (mod from ASW27-W)
- Display weight info on glide polar page
- FLARM declaration bug fix

Changes from 5.1.9beta2:
- Alternate text entry methods
- Can now use flarm database, courtesy Lars H
- Added copy/paste to infoboxes in configuration dialog
- Flymaster F1 bug fix (vario units)
- Porting to cegcc with Russell King
- Task/leg times to go etc only shown if task is completeable at current Mc
- Infobox selector has items sorted alphabetically
- Multiple start points ensure the current start is in the list.
- Draw cross in final glide bar if unreachable at current MC
- Initial support for XCOM760 radio
- Added input event to add temporary landable waypoint
- Goto function now allows tasks to be resumed
- Bug fix in DD.dddd waypoint edit format
- enabled use of flarmnet ids in flarm display (courtesy Lars H)
- Added input event to switch orientation modes
- added support for declarations to IGC approved FLARM devices
- added missing help for new infoboxes
- added control of circling zoom to input events
- battery voltage infobox for Altair (others to follow)
- added Ventus CM17.6 polar
- added duo discus XT polars courtesy Derrek Ruddock
- added option to set 800x480 resolution for ipaq 310 testing
- mods to allow configuration of Vega in portrait mode
- robustness enhancements (avoid buffer overrun in long waypoint comments)
- build script
- version bump
- More porting to cegcc; allow O3 optimisation, variable initialisation

Changes from 5.1.9beta1:
- Added Flymaster F1 device
- Fixed bug in AutoQNH
- Finer units in task rules dialog

Changes from 5.1.8:
- Draw red line on thermal band at start height when there's a start
  height limit and on start waypoint
- Touching list forms in the scrollbar area moves to that position in the list
- Don't display meters in airspace altitudes as well as feet unless meters is
  the user altitude unit.
- FL altitudes rounded to nearest 10 units to ease readability
- Zander support split off into its own device
- Fixed IAS of Zander (km/h -> m/s)
- Fixed bug in declaration to EW micro
- Added ASG29E-18 polar

--------------------


Changes from 5.1.7 beta6:
- Projected track line in AAT mode when track from last turn >10 degrees off target
- Allow start through top of start sector
- Bug fix, baro and GNSS altitude in log files swapped
- Fixed lockup on auto shutdown in simulator mode when out of batteries
- Higher colour contrast snail trail
- Changed "Ack for day?" to YES/NO/CANCEL
  (NO unacknowledges for day)
- Airspaces drawn closed if open
- Added UNL (unlimited) airspace top as used in wgc08
- Fixed lock/unlocking of targets in portrait mode
- Fixed direction of arrows on task line in AAT mode

Changes from 5.1.7 beta6:
- Energy height referenced to Mc speed to fly
- Fixes to airspace rendering in analysis dialog
- DMS/DMmmm/DDdddd units in waypoint edit
- Added proper dialog for airspace queries
- Prevent log points > 500 m from being added to snail trail or OLC store
- Minor Auto Mc improvements
- Ballast in basic settings has a timer, activated/deactivated
  by pressing ENTER, which progressively reduces ballast according to
  the rate set in the configuration settings (dump time).  Timer is only
  active while the basic settings dialog is open.
- AAT/FAI Sector rendering on screen now more accurate
- Bug fixes and cosmetic cleanups to airspace warning dialog
- Final glide through terrain status message warning logic improved
- Enhancements to thermal profile band and risk MC with respect to flying in
  mountains
- Added option for final glide terrain line to shade terrain outside glide range

Changes from 5.1.7 beta4:
- Airspace display in analysis dialog sped up slightly
- Airspace queries report MSL referenced height as MSL instead of "Alt"

Changes from 5.1.7 beta2:

- Task speed instantaneous improvements
- Fixed bug in start height reference in dialogs
- Added terrain height to barograph in analysis dialog
- Pressing ENTER on Mc value in task calculator sets it to time-averaged
  climb rate from circling
- Support for AGL airspace, now tested
- Bug fix in parsing airspace "M"/"MSL"
- Some graphical cleanups
- Pressing ENTER on range value in task calculator does optimise
- Auto Mc (final glide) won't wind down to zero the first time final
  glide is achieved.  It will wind down to zero after that though.
- Energy height used in achieved speed, cruise efficiency calcs
- When off-course by more than 10 degrees, shows distance penalty
  in % for that leg along track line on map.
- Cruise efficiency stays at user-set value; if the field is selected and press ENTER, then the value will be calculated (and set to that value).
- Fixed minor bug in energy height compensation of thermal stats
- Minor improvements to analysis dialog
- Improvements to task speed instantaneous (new, more robust algorithm)
- Airspace AGL supported (not tested), will add terrain height at center of airspace to base.
- Analysis dialog shows mc speed, sink rate on glide polar page
- Analysis dialog shows terrain height in airspace page
- Allow auto mc to function when no task defined
- Added task rules dialog from task start point
- Added height reference for Start max height rule (allows MSL or AGL)
- Increased accuracy of terrain footprint
- Added LS6-15 polar
- Cruise efficiency displayed and adjustable in task calculator.  The cruise efficiency
  is the increased average speed of the glider in cruise, due to dolphining or flying in
  rising air.  It is calculated and displayed in the task calculator.
  If the value is edited, then it will be used subsequently in arrival time calculations.
- Added g load estimation when acceleromter not connected
- Added experimental distance vario infobox.
  This is the the difference in height required to complete the task divided by the time step.
- Improved task speed instantaneous
- Hour glass used in nearestairspace input event, since this can take a few
  seconds.
- White bold (a la Google maps) on task waypoint labels
- Added input event "GotoLookup" which allows a single menu item to bring up the waypoint select
  dialog, and if a waypoint is selected, it will Goto and clear task.
  See pc.xci for example (it replaces the "Task Save" button)
- Fixed situation where auto Mc can wind down after task start due to manoeuvering near start
- When logger is started, if the task hasn't been saved, it is saved to the default task.

Changes from 5.1.7 beta1:
- Vario gauge shows thick red/blue line for sink/lift
- Last thermal stats only used if thermal gain > 0 and
  thermal time > 45 seconds.  This prevents spurious entries for ignored
  thermals, or for quick pullups in thermals without sustained turns.
- Not just airports but landpoints can now have "airfield" details

Changes from 5.1.6:
- Map scale display for non-metric units
- Fixed initialisation of AAT properties when adding waypoints from
  waypoint dialog

-------------------------------------------------------

Changes from 5.1.5 beta 6:
- Snail trail rendering improvements:
  -- removed 'wobble' of snail trail from long time ago
  -- don't crop partially visible lines
- Bug fix in AAT sector detection when start angle > end angle
- "Speed remaining" in status dialog renamed to "Speed estimated" as
  it gives the estimated final speed of the task
- Increased size of up/down arrows in FLARM gauge
- In target dialog, can move target up/down/left/right on Altair with
    DISP/CFG/F5/F6 keys, on PC with 2/3/6/7 keys
- Added blue line of constant distance arc in AAT sectors
- Fixed bug in LD vario and LD GPS calculations
- Added LX sentance (LXWP0) to support Condor
- Fixed bug in auto mc
- Task speed stats reset on task start/restart.

Changes from 5.1.5 beta 5:
- In target dialog, north up and north track modes cause screen orientation
  to be north-up
- Calculations in the target dialog is based on a timer now rather than triggered
  on change, to prevent calculations slowing down the refresh.

Changes from 5.1.5 beta 4:
- Infoboxes (AA Time, Task Time To Go, Next Time To Go,
             Task Arrival Time, AA Delta Time)
  now use consistent color format:
     black/white: AAT est > min time
     blue: AAT est turning now > min time
     red: AAT est < min time
- Task editor/overview page shows file name of task in caption, and shows '*'
   if task is edited and not saved.
- Bug fixes to tasman instruments vario
- Text entry dialog uses larger font
- Flight logger can use short file name, if "Logger short file" is true.
- Flight logger gets ID from 3-letter logger ID
  in System config, if not set this defaults to 'AAA'.
- AAT zero range (nominal) task is displayed thin green dashed,
  target task is displayed in thick green dashed
- Added new infobox "Thermal All / TC All" for gps vario averaged across
  all time spent in circling mode.
- Speedups and bug fixes to effective/achieved Mc calculations.
  achieved Mc is no longer influenced by gliding off high starts.
- AAT optimiser more accurate for setting range to 5 mins over min time,
  faster, and more robust.
- Prevented re-start of snail trail on minimum height if OLC disabled
- Full snail trail (OLC) data thinning bug fixes

Changes from 5.1.5 beta 3:
- "Smart averager", averager resets on cruise/climb transition
- Display AAT sizes next to waypoints in task edit
- Set AAT default size from sector size setting
- Target radial setting can wrap around
- "Target locked" is in target dialog now
- Improved robustness of AAT optimise buttons etc
- "Target" instead of "Mark Location" on default menu of Altair/PC
- Snail trail color scale fixes
- Target details cleared when changing a turnpoint
- AAT nominal task is displayed thick green dashed,
  target task is displayed in thin green dashed

Changes from 5.1.5 beta 2:
- Task speed statistics reset on task restart
- Draw vertical lines on analysis dialog barograph and task speed
  where legs started
- Locked targets are unlocked as soon as the AAT area is entered

Changes from 5.1.5 beta 1:
- Changed ExternalTriggerCruise to enum, so it can be off,
    "flap", or "SC" (speed command).
  Existing value of true is equivalent to "flap".
- Draw centroid/'bmw' symbol at targets in AAT task
- Calculate AAT time to go if turning now while in sector, then
   going to remaining targets after this.
- AA dT infobox goes blue if task time > AAT time + 5 minutes when in sector
   and pilot turns now.
  Therefore, particularly in last AAT sector, when AA dT is blue,
  it is reasonably safe to turn now, even if the target is deeper in the
  sector.  (only if color infoboxes are on)
- Set waypoint bearing and best cruise track to first leg bearing
  when in start sector, so blue arrow points to first target, and
  so does screen orientation.

Changes from 5.1.4:
- Target dialog steps in 2% and 2 degrees instead of 5.
- AAT target direction and best cruise track arrow (blue) extends
  towards task line from previous target through aircraft when advancing
  the target (aircraft is going past target)
- Less wandering of AAT target while in sector due to shift along track
- AAT delta T goes red when going under time
- Failure to load a task keeps old start/finish/aat properties

Changes from 5.1.3 beta9:
- Cleaned up portrait waypoint select and airspace select/control dialogs.
- When circling and in target dialog, orient towards waypoint
- Cleaned up compilation warnings for include files that aren't used
- Added display of 30s average glide angle to airspace page of analysis dialog
- Added labels "h" and "D" to airspace page of analysis dialog
- Added E/W, N/S fields to waypoint edit dialog
- Task editor asks whether added waypoints are the finish points,
  means user doesn't need to go back into AAT turnpoints after adding them
- Reorganised fields in task editor waypoint properties for more intuitive
  ordering.
- When adding waypoints from task editor, don't show misc buttons in turnpoint
  dialog (e.g. details, move up/down, select, remove) since they're not
  required here.
- Task editor, removed move down/up buttons when at extremities of task
- Added 2 more airspace patterns
- Added AA delta T infobox
- Fixed bug where North/Track method was not being saved
- Increased status message delay time for default messages to 2.5 seconds

Changes from 5.1.3 beta8:
- Added support for declaration to EW MicroRecorder
- Added instantaneous task speed to analysis dialog
- Fixed instantaneous task speed calc


Changes from 5.1.3 beta7:
- Cleaner startup and shutdown
- Task calculator and target pages from analysis dialog hides analysis dialog
- Fixed some ranges and units in configuration dialogs
- Fixed greying out of previous waypoint menu
- Fixed hang on exit on PPC2000/PPC2002 platforms
- Cleaned up display of waypoint and task list columns
- Fixed netto vario calculation when not flying or very slow
- Added TE probe calibration to vega configuration
- OLC handicap factor limited to values between 50 and 150 %
- Task overview dialog hides when launching calculator and analysis dialog
  so target display works from there.
- Fixed acceleration compensation for netto vario calculation when used
  with a vario that doesn't supply netto but does supply acceleration
- Auto positioning of targets when behind target inside AAT sector is disabled
  when target dialog is open
- TC Avg infobox now shown in red if value < 2/3 of Mc
- Risk Mc used in colored info boxes (TC 30s, TC av) instead of absolute Mc
- Allow negative times in infoboxes and dialogs (in particular for AAT
  time to go)
- AAT time to go infobox can be negative (e.g. in excess of min time)

Changes from 5.1.3 beta6:
- G load factoring for polar etc take absolute value of G, in case
   meter (or aircraft!) is upside down
- Fixed airspace query message when inside airspace area but below/above it

Changes from 5.1.3 beta5:
- Fix to target dialog when active waypoint changes while dialog is active
- Fixed help on infoboxes final glide and auxiliary page
- Added highlighting of selected item in lists etc, to improve
  readability
- Added seconds to infoboxes in comment line
- Added big infobox display mode, activated in Altair/PC via escape then F1.
- Added ASSERTs to xml parsing to check for memory problems
- Fixed some aspects of Vega demo handling
- Cleaned up program exit
- Changes to vega vario config dialog

Changes from beta4:
- Fixed waypoint save when using xcm files
- Added estimated achieved speed and ETE to target dialog
- Moved teamcode button to Info page 2, replaced with target dialog
- Write "No data" on analysis dialog when no data available to display
- Changed progress dialog from TOPMOST to TOP so other dialogs (e.g. error
  dialogs) don't get obscured by it.

Changes from beta3 to beta 4:
- Added delay/protection in launcher to try to prevent XCSoar being
  started twice.
- LD vario was wrong sign (negative down), now fixed.
- Prevent crash on start with xcm files that have oversized tiles
- Circling % takes turn rate into account to prevent bad stats due
  to flap switches and dolphin soaring
- Added relative altitude arrows to FLARM gauge in Bearing mode
- Nearest waypoint in status dialog now working even if waypoint is not
  visible on map
- Climb stats are now calculated relative to total energy height
- File properties are now sorted alphabetically
- Added locking of targets, and target dialog (from task calculator) to
  allow preview of task points and to move targets

Changes from 5.1.2 stable to 5.1.3 beta2
- Fixed bug in waypoint parsing of second file
- Waypoints outside terrain are always loaded if no terrain file
- Marks reset bug fix
- Added condition monitor for start rules
- Changed "V Task" instantaneous to "V Tsk Ins"
- Changed "Speed achieved" to "Speed average" label in status dialog
- Task speed value preserved over reset
- Status dialog allows left/right cursor to change pages
- RASP: Changed wstar color scale, better for strong conditions
- RASP: Sfctemp colour/offset fix
- RASP: only available times are displayed in dialog, half hour times
    supported
- RASP: weather dialog allows "Now" time (auto updated) or set time
- RASP: fixed white-out of display outside RASP range
- RASP: added wblmaxmin (convergence) and blcwbase (Cu cloudbase) to RASP
- Added progress dialog text for initialising terrain tiles (jpg2000)
- "acknowledgment Time" setting was ignored, now correctly used by airspace
  warning manager
- In airspace query status message, top now drawn above base (was the
  other way around)
- Reorganised airspace select and waypoint select dialogs in portrait
  orientation for greater readibility
- Barograph in analysis dialog time axis starts from zero.
- Analysis dialog: sensible output when not valid; remove display of data
   which might be confusing
- Added hourglass cursor for slow events (configuration, airspace lookup,
  OLC optimise, shutdown)
- File xcsoar-startup.log is now proper text file
- Marks files deleted on exit
- Enabled display of battery % for PDAs in status dialog,
  and warning on low battery

---------------------------------------------------------------------

Changes from 5.1.1 beta 7
- Allow for new or edited waypoints if the primary waypoint file is
  in the xcm file or blank ---> generated files become waypoints1.dat
  and waypoints2.dat
- Fixed marks reset
- Start height in status dialog (task rules) is represented as altitude
- Changed "nearest" button in analysis dialog to "warnings"
- Day-acknowledged airspace is always unshaded (outline still drawn)
- Bigger/italic font of labels on analysis page
- Airspace lookup dialog doesn't exit immediately after acknowledging an
  airspace.
- Added dwcrit and wblmaxmin to RASP parameters
- Added "Times" page to status dialog, with separate landing/takeoff/flight times
- Added "Max Height Gain" to status dialog
- Fixed alternate glide bar style in portrait mode

Changes from 5.1.1 beta 6
- Ensure FLARM becomes visible if suppressed and alert level >0
- Added missing port functions for second port
- Prevent 2d fixes from being added to logger buffer
- Bug fixes to port handlers, now task Declaration to external loggers
  stands a chance of working
- Added Volkslogger device
- Added FAI 1000m start rules option
- Thickened green lines in Analysis dialog
- Added display of grid values in Analysis dialog
- Merged status pages into single dialog, and moved weather button to
   where status aircraft used to be.
- New status page "Rules" showing start/finish details
- Fixed minor memory leak in RASP weather loading
- Splash screen on PC works now
- Added COM0 to available ports

Changes from 5.1.1 beta 5
- Preliminary support for RASP overlays
- Task waypoints preserved even if waypoint file is changed
- B50 bug fixes, support now for external cruise/climb switch
- Loads default language file "default.xcl" if it exists and no language
  file is specified.
- Added several missing translations
- Fixed terrain cache method for PDAs with low memory
- Added new polars: Speed Astir, LS-6-18W, LS-8-15, LS-8-18, ASH-26E, ASG29-18, ASW28-18
- Added named tasks
- Added ability to lookup airspaces by name/distance/direction/type
  and acknowledge for whole day.  Access via "Airspace Settings" menu,
  "Lookup" button.

Changes from 5.1.1 beta 4
- Minor bug fix to ballast calculation in B50 vario support
- Fixed baro altitude parser bugs
- Fixed time wrapover with end of month and midnight
- Cleanups of LD limiting functions and filter
- Cleanup of calculation time limits
- Cleanup of calculation code for readability
- Menu translations for waypoint next/previous in abort mode
- Fixed display of FLARM targets beyond 2.5 km
- Display final glide through terrain crosshair on top of everything
  except aircraft.
- Fixed rendering errors at edge of jpg2000 tiles
- Separated Borgelt B50 series devices into their own device (no longer Generic)
- Fixed AAT sector bug
- Force/unforce final glide menu item is hidden if AutoForceFinalGlide is on
- Added some missing translations
- Fixed previous page button bug in waypoint details
- Line drawn from FLARM target to edge of radar display for alert targets,
  makes it easier to see direction to search for traffic.
- Code fixes to device.cpp to prevent crashes with badly written device drivers

Changes from 5.1.1 beta 3:
- Force visibility scan after loading new airspace/topology/waypoints
- Progress bar for jpg2000 loading enabled
- Baro altitude from RMZ/RMA sentences only used if no primary
  baro source from a non-generic device
- Increased string length for parsing waypoints and airspace to 300
- Set GPS position to map center on startup if no home waypoint
- Fixed bug in rendering at very small zoom errors (could lead to crash)
- Rendering is smooth now even for jpg2000 terrain from overview
- Added reset function to MarkLocation event

Changes from 5.1.1 beta 2:
- Consolidated validity checks for info boxes

Changes from 5.1.1 beta 1:
- Fixed terrain shading bands in portrait mode
- Fixed terrain shading near coast boundaries
- Enabled portrait mode for Altair
- Enabled gauge vario in portrait mode for Altair
- Added file size method to zzip
- Added support for loading waypoint files from XCM
- Added support for loading airspace files from XCM (disabled, because too slow)
- Consolidated sizes of strings in ReadString methods
- Airspace parser and bounds fix when airspace goes past 180E

Changes from 5.1.0 beta 3:
- AAT target in sector fixes
- AAT sector/circle radius default value is 500 meters
- AppendTo function bug fix
- Mc Risk bug fix
- Replay finish stats bug fix
- Airspace parser more robust to syntax errors
- % Circling resets on valid start
- Screen unblanked if status message appears
- Terrain color ramp is user configurable (Low lands or mountainous)
- Terrain rendering speedups
- Polygon rendering speedups
- Replay logger bug fix (sometimes gave heading=0)
- New experimental jpeg2000 tiled terrrain loading
- Terrain rendering speedups and improvements
- Task speed unit bitmap fixes
- Fixed problem with declaration time occurring after takeoff time
  due to buffering of pre-takeoff data
- Bigger buttons in landscape mode for non-Altair versions to allow
  room for German translations
- User distance units in waypoint select dialog
- Memory leak in JPG2000 fixed
- Fast sine/cosine speedups
- Terrain rendering speedups
- Additional terrain ramps added (Imhof, ICAO)
- Option in expert configuration to disable the auto start/stop of logger on
  takeoff and landing
- Zip container code added
- "XCM" (XCSoar Map) file format support added
- fixed top line of terrain
- bumped version to 5.1.1beta1
- fixed airspace parser dialog bug


Changes from 5.1.0 beta 2:
- Added code to generate missing translations file on windows PC debug builds
- Grey out of some task specific menu items if in abort mode.
- Style option to draw an arrow body alongwith the arrow head
  under option "Wind Arrow" in Settings->Map Display(Expert)
- Fixed bug in query airspace if inside airspace
- Added gettext() to enumerated parameters

- New notifications: AAT too early, arrival past sunset,
     significant wind change
- Fixed bug in Arm start mode (wasn't advancing)

Changes from 5.1.0 beta 1:
- Speed to fly compensated for risk
- Logger buffered for 60 seconds
- Energy height uses estimated true air speed if no IAS is available
- Support (read-only) for Zander variometer and Tasman Instruments variometer
- Changed scale on final glide bar to +/- 500 meters (was +/- 2000 meters)
- Attempt to resolve slow response with in FLY mode on older PDAs
- Fixed bad line in default.xci

Changes from 5.0.9:
- Added NMEAOut, PosiGraph devices
- Input events for forced cruise/climb displays (etc?)
  (FLARM display forcing)
- Waypoint selection filter by type, and by heading 360 deg
- Smoother scrolling of lists
- Setup dialog for NMEA devices changed.
- If any landable point is visible and reachable, final glide bar goes orange
  if below final glide.
- Menu label macros added: WaypointNext, WaypointPrevious, AdvanceArmed, LoggerActive,
     TerrainTopologyToggleName, SnailTrailToggleName, CheckAirspace, CheckTask,
     CheckWaypointFile, CheckSettingsLockout, CheckReplay, CheckFLARM, CheckTerrain
- Menu labels grey out if actions are unavailable
- Dialog details for AAT vs non-AAT are visible only when AAT is set or not,
  in task calculator, task status, and task waypoint editor
- Fixed restart problems where >10 minutes, still was restarting
- Start/restart now more user friendly.  Auto restart only happens up to first turnpoint
- Fixed bug in ETE calculations when force final glide is on.
- Terrain not rendered in not valid at aircraft
- Fixed bug in waypoint lookup (search by turnpoint)
- Moved some config parameters to "Site" configuration page
- Added advanced vs basic configuration settings
- Added -small startup option for PC
- Fixed bugs in ZigZag wind algorithm, and improved accuracy and response
- Don't draw final glide through terrain icon if no task
- Wind estimate set by user in wind settings dialog (with SAVE button)
  overrides the internal estimate until a new estimate is obtained.
- Minor cleanups of text in dialogs
- Invalid infobox data is greyed out so it doesn't distract user

Changes from 5.0.9 release 1:
- Fixed ETE and final glide calculations for Mc=0, proper compensation
  for wind and unreachable at current Mc etc.
- Fixed task distance rounding to nearest 0.1 units

Changes from 5.0.8:
- Fixed bug in wind initialisation/calculation
- AAT start/finish radials step in 1 degree increments
- Fixes for build on VS2005 (PC)
- Fixed various out of bound bugs for task waypoints
- Fixed display of topology labels
- Fixed AAT distance thread dead lock
- Volkslogger parser fix by Rolf Muller-Nilsen
- Fixed adjustable logger time steps
- Fixed AAT distance bug for final waypoint
- Transparent airspaces are not filled, so airspace below is visible

Changes from 5.0.7:

- FIXED Start arm premature
  messages are confusing though, we don't get notification when re-entering a start
  sector (after arming it), nor when approaching a start line.
- New snail trail mode "Full" which displays entire flight.  In all modes,
  the snail trail is short in circling mode in order to prevent screen clutter.
- New feature: added 'optimise' button to task calculator.  This adjusts the
   range (increases or decreases) so that the estimated task time exceeds the
   assigned task time by less than five minutes.
- FLARM targets on the map are drawn as arrow heads pointing in their track bearing.
- Added missing 'Auto Display Blank' to configuration settings for PDA platform
- Fixed Borgelt B50 sentence parsing (Thanks RMN)
- Bug fix for half hour UTC offsets
- Total energy is calculated from difference in true airspeed to best LD in
  true airspeed
- Task radii expressed in user units
- Bug fix, profile support for PC and PDA restored
- Bug fix, protected use of message in NearestAirspace function with thread lock
- Bug fix, NearestAirspace search array out of bounds due to unsigned int loop
- QNH, Bugs, Ballast and MacCready saved at program exit and restored on startup
- FLARM radar can be selected to display relative altitude or bearing.
- Removed asking whether to delete old log files to make space when logger is started.
  Deleting old log files happens automatically now.

Changes from 5.0.6:
- Max manoeuvering speed set to 300 units in configuration dialog
- System beep and message on task/waypoint advance
- Messages given in arm modes (arm start or arm) as reminders to press arm
  when ready to advance
- Bug fix to waypoint editing (second waypoint file was cleared)
- Warning added to waypoint file save when filtering for
  waypoints outside terrain range is enabled.
- Bug fix, task statistics were not updated after task finish.

Dialogs changed:
- dlgTaskWaypoint.xml
- dlgTaskCalculator.xml
- dlgConfiguration.xml
- dlgConfiguration_L.xml
- dlgTaskOverview_L.xml
- dlgTaskWaypoint_L.xml
- dlgStatusTask.xml
- dlgStatusSystem.xml

Changes from 5.0.0:
- Fixed non-drawing of infobox borders on PPC2002
- Added Declare button on Task Calculator
- Fixed terrain display offset bug in portrait mode
- Map scale increased resolution
- Increased maximum radius/sector size on AAT to 100 km
- "Show gross" vario configuration (default true)
- Color speed chevrons, and larger:
 -- blue pull up (slow down)
 -- red push to earth speed up
- Lightened blue color in infoboxes
- Auto disarm mode message only appears if in arm mode
- Task calculator, shows estimated task speed for remainder of task
- Task calculator, shows effective MacCready
- Task calculator, shows achieved speed
- Task calculator, cancel button restores Mc at entry
- Auto MacCready: climb stats are reset on takeoff
- Previous waypoint selects through all multiple start points
- Bug fix, aat target continuation was only working on first sector
- Autozoom for AAT, distance used in zoom is set by max of
  distance to target and distance to center (so scratch task should
  always be visible in autozoom mode)
- Fixed bug in glide time required (wasn't taking final glide into account)
- AAT areas drawn in reverse sequence so next area is on top,
  previous AAT areas not drawn.
- Zigzag wind disabled if on ground (slow or not flying)
- Wide version of FLARM target display on map (ON/Scaled)
- Achieved MacCready accuracy improvements (was overestimating
  with start circles)
- Achieved maccready, height difference compensation
- AAT projection when in sector
- Task calculator, changed "Range" to "Set range"
- Bug fix, "Nearest airfield changed" problem if two airfields are coincident
- Abort mode bug: multiple waypoints close to home give "nearest airfield
 changed" repeatedly.  Now message is given only if nearest airfield
 is more than 2km from previous one.
- All up Weight is displayed in analysis dialog glide polar page
- Minimum zoom increase in AAT (for autozoom)
- Task speed achieved is average speed dist/time + time
  to climb back to start height.
- Task editor, removing waypoints preserves AAT details of successive
  waypoints
- Fixed TASK_START event
- New infobox for distance to home
- New infobox for speed task achieved
- Added AutoBlank configuration option for PDA versions
- Changed text in task status dialog for clarity
- Changed flap forces cruise to now use landing flap switch, and works
  for switching into cruise and into circling
- Bug fixes to AAT distance calculations
- Added ventus 2cx to polar
- Bug fix, sound volume was set to zero on exit
- Added flap landing to switch dialog
- Added close button to text entry widget on non Altair systems
- Allowed wraparound of letters on text entry dialog
- Minor changes to help text and labels of configuration items for clarity
- Lighter blue/red for inverse mode
- Time/date fix for IGC files (UTC used throughout as per spec)
- North/track up display orientation
- Waypoint select on add-waypoint in task editor
- Arm advance to work outside AAT sector if already been in that sector
- Prevent landing/takeoff detection when GPS is disconnected
- Configuration of lat/lon units
- Changed 'aircraft rego' to 'competition ID' to be consistent with IGC
- Improved cropping of polygons
- Minor bugfixes

Dialogs changed:
 dlgConfiguration.xml
 dlgStartPoint.xml
 dlgTaskWaypoint.xml
 dlgTeamCode.xml
 dlgTextEntry.xml
 dlgWayPointDetails.xml
 dlgWindSettings.xml

Changes from 4.7.7:
- Make terrain file loader check file size, to improve robustness if
  bad file.
- Added text entry dialog
- Added pilot name, aircraft type and rego to configuration dialog
- Added support for team code
- Map zoom improvements
- Fixed bug: Waypoints label in abort
- Fixed bug: Default task at startup if no task defined
- Fixed bug in altair.xci, nearest waypoint details were pan-relative
- Minor UI cleanups (cosmetics)
- Logger inactive when in IGC replay mode
- Circling wind estimator won't update if less than one fix every 2
  seconds.
- Zigzag wind estimate inactive when in IGC replay mode
- Analysis dialog: base/ceiling estimation improvements
- Task speed now altitude compensated
- New task speed instantaneous
- All flight statistics retained when exiting XCSoar and loaded at startup,
   so previous flight can be reviewed later.
- Task is saved when exiting XCSoar and loaded at startup.
  (Default.tsk)
- Removed unused/default processor definitions,
  NEWINFOBOX, NEWAIRSPACEWARNING as this is default now.
- Added support for alternate start points
-  All file paths are now converted to/from local path for that machine
  so registry files can be transferred between PC and PDA/Altair.
-  PC and PDA version all data files now in "My Documents/XCSoarData".
- Thermal locator improvements
- UI change: All reachable landable points arrival heights are shown on map in
   all waypoint label display modes
- Average task speed improvements: compensation for altitude,
      now computes task speed accurately for achieved scorable AAT distance.
- Task page on analysis dialog shows in thick red dashed line the scorable
  AAT paths.
- Fixed bug, task finish detection was previously disabled
- Fixed bug, stats for finished task after reset were not displayed correctly
- Fixed bug, waypoint details dialog arrival height was relative to sea
  level not ground.
- Waypoint details altitude arrival, removed "alt diff mc safety"
- Removed unused menu and dialogs from PC version.
- CatMul-Rom interpolator used for logger replay now, provides better
  reconstructed paths and wind estimates when used with low logging rate.
- Thermal markers shown in cruise mode only at close zoom scales,
  to avoid clutter.
- When infobox colors are enabled, the thermal last 30 second average
  is red when the average is less than 0.5*MACCREADY.  This can be used
  to clearly show when it is time to leave a thermal.
- AAT max/min/target speeds in infoboxes show '---' if minimum time
  remaining is zero.
- Minimum zoom level in autozoom set to reasonable level (1.5km) to
  prevent zooming in too close when going past a turnpoint.
- List items in dialog can be selected with mouse/touchscreen.  Touch twice
  to emulate return key.
- Added configuration option to adjust snail trail width
- Fixed bug, made airfield details parser robust to wrong files.
- Fixed bug, nearest waypoint details did not work for first waypoint
- Fixed bug, airspace warning dialog was not shown from
  'nearest airspace' menu when there was an active acknowledgement
- Fixed bug, PC version crashed if exit via close button and a dialog was
   still open
- Home waypoint always added to abort task list if reachable
- 'Clear' button added to task dialog in landscape mode
- Team Code dialog updates dynamically
- Fixed bug, range/bearing was incorrect sometimes
- Improved rendering of distance to airspace in airspace warning dialog
- Fixed bug, portrait mode text in analysis dialog (some items were cropped)
- Infobox border fixup in portrait mode
- Fixed bug, hang on nearest airspace
- Bearing to target shown in great circle arc
- Fixed bug, in abort mode (introduced just 2 days ago)
- Fixed bug, sound volume was set to zero
- Updates to menu, default.xci for PDA
- Return key now toggles suppression of FLARM radar.  If new traffic appears,
   the suppression is turned off again.
- Fixed bug in PPC2002 infobox selector graphics
- Fixed bug in abort mode (possible cause of crash/hang)
- Task calculator range increments in 5%
- Added infobox for 'Home Distance'
- Auto QNH only activated when not flying for more than 10 seconds
- Button menu fixes for PDA, PC
- (Feature request 1281639) Editing/saving waypoints
- Protected task edit from buffer overruns
- Fixed bug, increased text size for airspace parser
- Disabled CDI gauge as it has no control in the configuration settings and hasn't
  been updated
- Fixed bug, FAI finish sector was incorrect


Dialogs changed:
 ALL dialogs
 dlgHelp.xml

Changes from 4.7.5:
- Added small histeresis to instantenous LD vario
- Airspace parser updates
- Added Cambridge GPS NAV device
- Added option to force cruise on neutral/negative flap (for Vega)
   (Flap forces cruise)
- Terrain contrast/shading improvements
- Snail trail now drawn with outline to improve visibility over terrain
- Added V TAS infobox
- Improvements to wind estimator algorithm
- Vario gauge unit bitmap for knots
- Vega configuration, added page for audio schemes
- Vega configuration, added missing parameter (BaudRateA)
- Altitude AGL uses baro altitude if "Nav by baro altitude"
- New units for task speed (separate from airspeed/wind/ground speed units)
- Added FAI 90 start/finish type
- Added thermal locator (shows centroid of lift when circling), option 'Lift center'
   in configuration options.
- Fixed minor bug, auto macready by average was not working when no
  task was defined.
- Modified least squares algorithm to handle weighted least squares.
- Add 'Append' waypoint function, so users can create a task by selecting
    waypoints from the map in sequence
- Task waypoint move up/down in task waypoint pages.
- Terrain database loaded into memory if sufficient RAM + 5 Meg free
- New smooth shading of terrain, major improvement
- New landscape progress dialog hides screen for cleaner startup
- Default task to home if no task loaded at startup
- Added labels to climb and temperature trace analysis pages
- Added help system.  Press enter for 2 seconds on a dialog property
  to display help text.
- Fixed minor bug, landable points were not always visible for some
  label modes.
- Fixed minor bug, baro altitude set by GPS for IGC replay.
- Online Contest optimisation (analysis page, configuration settings,
   three rule sets available)
- Analysis pages now each have a context-sensitive 'action' button.
- Added handicap to glide polar page for OLC scoring
- Fixed GDI resource leak in animateRectangles
- Fixed memory leak from com port threads not having handles released
- Fixed airspace warning dialog losing focus of previous dialog if opened
- Fixed memory leaks in new airspace warning dialog
  when another dialog is already open.
- Online contest "in progress"
- Added 'Declutter Labels' inputevent and menu item
- Fixed GDI resource leak in WindowControls
- Refinements to screen lat/lon bounds calculations
- Refinements to thread locking (separate LockTaskData from LockFlightData)
- GCE/NMEA queue blocking bug fix
- Added check for 500kb free space on IGC destination, asks user to
  delete old IGC files as required to free up space.
- OLC work (rule interpretations, in-progress only valid if flying)
- Added tab style for infobox border
- Added double buffer for infobox rendering to reduce flicker
- Topology bounds area used for pre-filtering of visibility to improve rendering time
- Toggle terrain map labels button (DeclutterLabels)
- Thread locking improvements to reduce latency
- Computed arrival height AGL at Mc0 Mc safety Mc current
- Startup/shutdown messages saved in xcsoar-startup.log
- Fixed bug, short task duration estimates when Mc=0 or unreachable
  in cruise at current Mc setting due to drift.
- Fixed bug, spurious touchscreen detect when pressing menu buttons
- (Feature request 1463308) Auto-mark thermal
- (Feature request 1444335) configurable max/min zoom --> better zoom
   levels available now.

Dialogs changed:
 dlgConfiguration.xml
 dlgWindSettings.xml
 dlgVario.xml
 dlgAirspaceWarning.xml
 dlgWaypointOutOfTerrain.xml
 dlgAirspaceWarning.xml

Changes from 4.7.4:
- Fixed total energy compensation (final glide) when on ground
- Fixed minor bug, silly ETE values were presented when Mc=0 in AAT
  in Task Calculator
- AutoMc disabled if in abort mode
- Fixed: Thermal profile showing distortion (negative values?)
- Fixed: Mc=0 Est task time on task calculator
- Fixed: Trail hang
- Fixed: PC registry not recognising all registry values correctly!
- Auto Mc modes: final glide, set to average, both
- Vario gauge averager should switch to netto averager if not in circling mode
- sam's bug fixes and new features
  --> legbearing bug
  --> New airspace dialog
  --> Waypoints out of terrain
- Fixed: AAT radius display in analysis page shows distortion
- Fixed: Waypoint infobox shows bearing to waypoint, not to target (for AAT)
- Fixed: Vario gauge chevrons not always appearing when they should,
  now chevrons always drawn if vario is in non-circling mode
- Fixed: Averager jumps around too much
- Added configuration setting to determine whether to ask/exclude/include
  waypoints out of terrain range.
- Added LD vario infobox

Changes from 4.7.3:
- Added Auto QNH function
- Minor improvements to robustness
- Added preliminary support for vega voice
- Limits on altitude/speed for start, altitude for finish
  (Feature request 1444340)
- Changed AutoWind from bool to enum: Manual, Circling, ZigZag, Both
- Added zig zag wind estimator
- Added option to use of barometric altitude for all nav functions
- ** (Feature request 1403702) Configuration option for logger timestep
- FLARM gauge, show colors for threat levels
- Fixed bug, Start/Finish radius drawn half size
- Fixed bug, v task calculations if selecting a previous waypoint after
    starting
- Added detection of valid start, now in task status dialog if
    start wasn't valid, the start time shows "INVALID"
- Added safety McReady for use in calculating reachable fields and
   display of arrival heights, and in abort mode.  Option to use
   current Mc value for safety McReady when in abort mode.
- (Feature request 1278082) Ellipsoid error correction.  Now
  detects if ellipsoid/geoid offset is produced by GPS.  If not,
  it applies geoid correction.
- Added basic support for Cambridge GPS-NAV as a GPS source only

Changes from 4.7.2:
- Fixed bug: Disabling of airspace warnings by individual types was
   ignored.  Now working correctly.
- Proper handling of PGRMZ with respect to QNH and when altimeter
   also available from variometer

Changes from 4.7.0:
- Changed "Bugs" to "Clean" in basic settings so meaning is clearer
- Changed "Device 1" etc to "Device A" in configuration settings so meaning
  is clearer
- Fixed (Bug 1388996) Airspace outline black option ignored
- (Feature request 1370449) Configuration of autozoom at startup
- (Feature request 1430326) configuration of sys time set by GPS
- Force final glide mode, input event
- Auto force final glide mode option, forces final glide as soon as
  you are above final glide.
- Startup reliability fixes
- Terrain offset fixes
- FLARM gauge minor fixes (draws aircraft beyond 2km at 2km)
- Added Ventus2C polar
- Added missing vega configuration parameters
- Fixed PGRMZ parsing to set BaroAltitude, not Altitude
- Airspace warnings etc uses baro altitude if available
- Removed dead code in parser.cpp
- Removed "stall" from switch dialog
- Changed "airbrake extended" to "airbrake locked" in switch dialog
- Added devices for Vega and AltairPro

Changes from 4.6 to 4.7:
- Ballast also shown as volume in liters in basic settings dialog
- Vario 30 s averager uses vario if available, otherwise altitude.
- IGC file date is system date, should be reset to GPS time on first lock
- FLARM radar limits range to 2k limit (shows aircraft beyond 2k as at 2k)
- Log file renamed "xcsoar-debug.log"


Changes from 4.5 to HEAD:

- Statistics/flight reset on takeoff
- Major speed improvements to rendering, synchronisation between threads,
  final glide through terrain calculations, snail trail
- Display "AUX" on screen when in auxiliary infobox mode
- Warning if attempting to change a task once it is declared.
- Added glide computer event for final glide through terrain
- Added german sector type
- Task-alterations are queried if already declared to external device
- All MessageBoxes now use new dialog system (when available)
- Redundancy (dropout) and handling multiple GPS sources,
  better autodetection of Vega.
- Improvements to labels in map display, so we don't get so many
  waypoint labels writing over each other.
- Gauge vario hides on fullscreen.
- Option to lock out configuration settings in flight
- Minor speedups to map drawing (removed several redundant floating point operations)
- Added finish line and finish area detection, this does nothing other
  than bring up a status message currently.
- Configuration option for user defined menu/button timeout
- Added Airspace Settings to input events, allows user to switch on/off
   display and warnings for each airspace type
- Warn the user when changing input, language, status files that they need to
  restart (in new dialog system)
- "Arm start" option
- Added user defined checklist text dialog (and corresponding inputevent)
- Waypoint advancing can now be manual, automatic (as before), or requiring
   'arming' each waypoint to be advanced.
- Text in airspace details has scrolling
- New Waypointselect dialog allows scrolling in list box
- Added option for autozoom optionally on at startup
  (in new config dialog)
- Added option for speed command driven by dolphin speed or block maccready
  (in new config dialog), this is shown in VOpt infobox
- Added in new dialog system a vario configuration page for Vega
- Added UTC offset configuration parameter for Altair
- Added task status dialog
- Added drawing of task in analysis dialog
- 'Target' offset for each AAT waypoint
- 'Run' inputevent so people can execute another program from XCSoar.  Program
  must exit before XCSoar continues
- Added 'autoadvance' option (default true) to allow disabling of
  automatic waypoint advances
- AAT sectors now drawn as shaded segments
- Total energy height compensation for kinetic energy in final glide
- Name in task display also shows names of landpoints/airports
- Added LoadProfile to inputevents, so we can have menu buttons
   trigger pilot/region specific settings
- Windows PC port using Visual studio 6.
- When terrain file is valid, only waypoints within terrain area are loaded
- All waypoint labels shown when in pan mode
- Added 'pan' to nearestWaypoint inputevent, to return item nearest to
    center of screen if in pan mode.
- Force redraw of map if not redrawn for 5 seconds (due to gps not connected)
- FLARM status, FLARM aircraft display on map
- Added FLARM TRAFFIC and FLARM NOTRAFFIC glide computer events
- Added basic FLARM status support in parser and Status dialog
- Filter out "Railway station" as miscpop label
- Added infoboxes to support temperature acquisition and traces
- Added atmospheric analysis (temperature trace, convection estimation)
- Snail trail uses netto vario if available
- Added NMEA processing and NE (NMEA Events) into InputEvents
- Minor terrain rendering fixes at close zoom levels
- Improvements to topology polygon rendering
- Added ETA infoboxes (as distinct from ETE)
- Default task (Default.tsk) file may be loaded automatically at startup
   if present (through InputEvent TaskLoad on STARTUP_REAL/STARTUP_SIMULATOR)
- Chevrons only on if airspeed available

- Fixed bug 1467530 Installation to Storage Card
- Fixed bug 1457674 Airspace Display - Danger Areas Obscured
- Fixed bug 1444806 Final Glide L/D
- Fixed bug 1433504 Start line
- Fixed bug 1433497 AAT-sector areas not being displayed
- Fixed bug 1430954 Waypoints with same name.
- Fixed bug 1420989 AAT not enabled when loading a task
- Fixed bug 1399143 Incorrect lat/long display
- Fixed bug 1395611 AAT Area masks display
- Fixed bug 1389003 Airspace area with many points
- Fixed bug 1382036 Profile Load missing data
- Fixed bug 1376376 Bugs - the six legged kind
- Fixed minor memory leak in shape labels
- Fixed minor memory leak in new dialog system
- Fixed bug, array out of bounds in inputevent
- Fixed bug, strange circling lockout (maybe)
- Fixed bug, airspace visibility (airspace wasn't warning if not visible)
- Fixed bug, superpan with autozoom
- Fixed bug in default.xci "Marginal final glide" now reads "Below final glide"
- Fixed bug in final glide alert, now has low pass filter to prevent
  too many alerts when using Auto Mc.
- Fixed bug in startup, program locks calculation/display before starting up
  to ensure everything is initialised properly.
- Fixed bug in FAI task sector auto advancement
- Fixed bug, start line works now
- Fixed bug in task save/load, also clears task on error when loading
- Fixed bug in wind speed infobox units display (now uses aircraft speed units)
- Fixed bug, AAT Areas were drawn on top of everything, including task lines.
- Fixed bug in profile save routine (bad \r\n encoding)
- Fixed spurious captions in subtitle infoboxes
- Fixed bug, "1m" in baro altitude infobox for alternate user units
- Fixed bug, snail trail was never red in sink, now working properly
- Fixed bug in topology bounds refresh
- Fixed bug BUG 1366197: Second Airspace File now works
- Fixed bug in display of more than 500 airspace areas
- Fixed bug in bringing up WaypointDetails from SelectedWaypoint when not
  using infoboxes
- Fixed bug, temp trace max temperature now relative to ground offset
- Fixed memory leak in new dialog system (bitmap unnecessary)
- Fixed display of airfield details in new dialog
- Fixed bug BUG 1368752: Fix display orientation for square displays e.g. hp 6515 (untested)
- Fixed bug BUG 1305089: Sound restored at exit
- Fixed bug in arrival altitude calculation with respect to bugs
- Fixed bug in local time display
- Fixed daylight savings bug
- Fixed BUG 1366492: Improved landing detection by checking altitude AGL to avoid false
  landings when flying in high winds
- Seeding random NMEA static strings from Input Events
- Triggering events from NMEA substring matches (may be limited to certain
  types due to performance limitations).


Changes from 4.22 to 4.5

- Fix waypoint parsing - make it completely bullet proof
- Package and release fonts (part of standard cab/exe)
- Button & Event mapping - default and legacy
  	legacy = same as version 4.22
	default = changed from 4.22...
		APP1 = Show button menu (was Full Screen)
		APP3 = Full Screen (was Vario Sounds Toggle)
		Take Off = Start logger (was manually)
		Landing = Stop logger (was manually)
		Info Box Control = Show labels (were hidden)
- Allow display of screen mode (Normal, Auxiliary, Full)
- Fix spelling of MacCready (it was McCready).
  (reference: http://www.achievement.org/autodoc/page/mac0bio-1)
- Exit simulator if battery lower than 20% (warning < 30%)
- Fixed crash during Waypoint details, when none selected
- Reduce length of labels where possible
- Change default.xci buttons to stay consistent between modes,
  removed some defatul modes changes
- Added sensible default sounds to play during Glide Computer Events
  (\My Documents\XCSoarData\ - Start_Simulator,Start_Real,Takeoff,Landing,
  FinalGlide,Tiptoe - .wav)
- Default.xci updated to hide Main button and map closely to 4.3 (APP1 does Main/)
- Fixed a number of memory leaks and buffer overruns in parsing data files
- Fixed Input Events label corruption. Fixed associated debug failure when
  comparing uninitialized variables.
- Modified variable names for Language and Status (more sensible)
- Use windows device time instead of GPS time in simulator
- Fixed spurious button press bug
- Status messages can be acknowledged by touching them
- Fixed message disappearing problem after 1 second (when airspace warnings were off)
- RETURN key in default.xci needs to be mapped
- Default set of status messages - now automatically generated from default.xcs
- Enable secondary files clear button
- Arbitrary DLL Load and Function calls from InputEvents
- Config files (input, language and status) now support "\r\n" strings correctly
- PlaySound now supports external WAV files automatically. Also allows WAV files
  to be referenced as Input Events - assumes local resource unless ends in ".wav"
- Automatically lookup localised "My Documents" directory to support multiple
  language releases of Pocket PC
- Version number (build date) is automatically generated for non-released versions
- Added debounce timeout registry setting in settings->interface files
- Added input menu timeout
- Added new status message interface (thread-safe, single window, ability
  to repeat messages and acknowledge)
- Fixed hard-coded screen coordinates in PolygonVisible function
- Airspace warnings now use new message class
- Added method to find nearest airspace boundary (interior or exterior)
- Input event to display info on nearest airspace boundary (interior or exterior)
- Renamed fixed "longditude" and "lattitude" spelling mistakes
- Display speed-to-fly bar only if flying
- Debugging of input events file when in simulator mode
- Added glide computer events for entering and leaving airspace
- Added glide computer events for task start and next waypoint
- Audio vario sound updates
- Allow acknowledgement of individual airspaces, and per-day
- Fix acknowledgement bug when re-entering airspace
- Minor font adjustments
- "GPS 2D fix" changed to "GPS waiting for fix"
- New high-visibility icons for flight modes by Simon Taylor.
- Blinking logger icon when logger is active.
- Code cleanups, eliminated BOOL occurances
- Fixed missing sentances in IGC file, so now loadable by TaskNav
- Added "Logger note blahblah" event to put a pilot note in IGC log file.
- Speed-to-fly climb mode bug fix
- Thermal band mode fix
- Audio vario sound updates
- Fixed waypoint arrival altitude bug
- New airspace parser, faster and more robust
- New language customisation
- New status message customisation
- Wind algorithm improvements especially at low wind speeds
- Analysis dialog now has page for wind at altitude
- Fixed defaulting to cruise mode when no waypoint active
- Miscellaneous dialog cleanups
- Snail trail colour scales to visible range to make colors more vibrant
- Safe recovery from critical errors when loading files
- Fixed bug of polar loading on multiple lines
- Fixed ordering of Menu buttons when using cursor to navigate
- Blanking improvements (prevent timeout advancing when any dialog is active)
- Added Auxiliary infobox display, accessible from APP_KEY1, which now
  toggles through normal (mode-specific) infoboxes, auxiliary infoboxes,
  and fullscreen.
- Settings->Task start line/cylinder labels change dynamically to avoid
  confusion
- AutoMcready improvements, fix for overshoot hunting
- "Reset infobox defaults" button from Settings->Load Profile
- Moved handling of bug degradation to sink model to make it consistent
  everywhere.
- Optimised display of titles in infoboxes to prevent over-use of gettext
- Added units display to AAT settings to avoid confusion
- New functions to save/restore registry from text file
- Save/Load profile uses registry save/restore code
- New button input event system
- Fix infobox reset to defaults
- Allow reset of flight start time when relaunching
- Takeoff/landing events, can be hooked up to autostart logger


Changes from 4.21 to 4.22

- Fixed bug when airspace warning display is not refreshed when another
  window overlaps it.
- New "Analysis" pages showing barograph, thermal history and glide polar
- Fixed bug in snail trail, IGC logger update rate
- Additional waypoint file can be specified for competition waypoints
- Fixed font for message box, status dialog
- Minor bugfixes in vario comms thread processing
- Implemented Borgelt B50 vario parsing (untested)
- Improvements to performance and latency of audio
- Terrain cache updates
- File loading improvements
- New wind vector graphics
- New labels with Mc0 arrival height above safety arrival height for
  reachable airfields
- Updated aircraft graphics
- Proper units display in dialogs.
- All configuration options now can be expressed in custom units
- New Netto vario infobox
- New dolphin speed-to-fly infobox
- Improved audio vario sounds
- Speed-to-fly director chevrons on right of screen when connected to
  vario with ASI source.
- Fixed rare bugs in McCready calculation
- Fixed bug in terrain rendering, where level of detail was previously
   set at default, and didn't change with zoom.
- Airspace parser made faster, so binary airspace loader now disabled


Changes from 4.2 to 4.21

- Better recovery of bluetooth GPS after switching device off and on
- Marked points appended to file 'xcsoar-marks.txt'
- CDI display configurable
- Settings->Display split into two pages
- Sunset time shown in waypoint details
- AAT and airspace areas drawn below waypoints and topology
- Messagebox enhancements
- MODIS Satelite images now co-located with waypoint file
- Launcher now uninstalls/reinstalls properly.
- Proper spelling of McCready (sorry, Paul!)
- Display blanking automatically after one minute of UI inactivity if in
  battery mode, reactivated with key press
- New GPS status icons, less obtrusive.
- Aircraft disappears when GPS is not connected
- New "Status" summary page from main menu, giving aircraft position,
  nearest waypoint range/bearing, local sunset time, GPS status
- Additional airspace file can be specified for NOTAM airspace updates
- Settings->File page split into two (map data separated off)
- Snail trail toggles between no trail, long trail, and short trail


Summary of new features since v4.0

- Fullscreen mode (app button 1 in map mode); app button 2 now
  toggles snail trail
- Terrain shading via phong model, direction set by wind direction
- Wind vectors multiple for 10 knot increments
- Saving/loading wind to registry
- Time aloft infobox (in Waypoint Group)
- New wind calculation method
- Rendering of airspace with cross-hatches and optional black outline
- Added pilot/aircraft information in logger
- Added "Remove" button on waypoint details task page
- Acknowledge airspace warnings
- Audio settings page
- Graduated snail trail color and thickness
- Abort/resume of tasks
- Added netto vario calculations
- Added smart zooming (zooms back out when waypoint changes if in autozoom)
- Added installer and launcher
- Bring up menu with double click on map window
- Can fly in simulator mode by dragging on screen
- Improved colour selector now displays currently chosen colours
- Added calculation of glider heading from bearing and wind
- Added infoboxes: G-load, time of flight, UTC time, local time, LD to next waypoint
- Adjusted infobox descriptions and titles.
- Added infoboxes: Time to next waypoint, time to task completion


Fixed buges and code improvements

- Sound files are now in the code as resources, so no need for Audio directory
- Filtering of files:
   Waypoints [.txt]
   Airspace [.txt]
   Terrain [.dat]
   Topology [.tpl]
   Polars [.plr]
- Reduced extraneous refresh of navboxes
- Font size improvements
- Second COMM port disabled if set equal to port 1
- Audio thread is suspended when quiet
- Auto McReady now working again
- Improvements to topology handling
- Better terrain color map
- Terrain shading works with elevation files of any resolution.
- Terrain at sea level or below is rendered as water.
- Minor improvements to thread safety
- Larger Menu page buttons
- Fixed McReady speed calculation with zero distance
- Fixed bugs: Samuel Gisiger (Airspace not displaying, extraneous
  selection of waypoints at zoom levels)
- Improved map window responsiveness (only re-drawn when necessary, avoiding
  CPU waste of unnecessary re-draws).
- Many hard-wired constants relocated to Sizes.h file
- Waypoint labels have white background so not obscured by terrain
- Labels of topological features now supported
- Fast loading of airspace at startup using binary file
- Wind calculation more reliable
- Fast loading of all startup files<|MERGE_RESOLUTION|>--- conflicted
+++ resolved
@@ -1,4 +1,3 @@
-<<<<<<< HEAD
 Version 7.0 - not yet released
 * LUA scripting
 * user interface
@@ -68,11 +67,10 @@
   - support Kobo Glo HD
 * Raspberry Pi
   - resizable mouse cursor
-=======
+
 Version 6.8.14 - not yet released
 * Android
   - compatibility with Android 9
->>>>>>> 1369e779
 
 Version 6.8.13 - 2020/04/08
 * devices
