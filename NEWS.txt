<<<<<<< HEAD
Version 6.8.1 - not yet released
* fix freeze bug when starting without GPS fix
* fix crash with empty xcsoar-checklist.txt file
* devices
  - fix TCP port on Windows (#3428)
* Windows
  - fix the airspace file parser (#3633)
* Kobo
  - fix overlapping text (#3634)
* Android
  - fix USB-RS232-OTG permissions on Android

Version 6.8 - not yet released
=======
Version 6.8 - 2015/08/18
>>>>>>> 7ecdaf8b
* data files
  - optimise the topography loader
  - faster RASP map change
  - show all RASP maps
  - fix comments in TNP files
  - ignore trailing whitespace in airspace files (#3546)
  - store user-edited waypoints and markers in "user.cup"
* devices
  - remove option "Ignore checksum"
  - CAI302: add sink tone configuration
  - LX: implement LXNAV Nano3 task declaration (#3295)
  - LX: remove support for LX1600 pass-through mode
  - ATR833: new driver
  - Volkslogger: support DAeC keyhole declaration
  - Westerboer VW921: remove buggy driver (#3215)
  - added TCP port 2000 to portlist (part of #3326)
  - support LXNAV V7 pass-through mode (#1913, #2808, #2919)
* calculations
  - wave assistant
  - use maximum speed configured in plane setup as limit for calculations
  - use WGS84 earth ellipsoid for distance calculations (#2809)
  - remove setting "Prefer external wind"
  - reduce EKF wind latency
  - fix bogus value in "Nearest Airspace H" InfoBox (#3589)
  - obey the maximum start speed (#2841)
* airspace cross-section
  - sync map & cross-section view zoom setting (#2913)
* infoboxes
  - add "Fin MC0 AltD" infobox (#2824)
  - add "Next arrow" infobox (#3128)
* task editor
  - added one-click task reversal (#1730)
  - show name of loaded/saved tasks in dialog title (#1924)
  - support large legs in the FAI triangle renderer (#3413)
  - task calculator moved to "Status" dialog
  - markers can be used in tasks and for "goto"
* map
  - allow "Mark Drop" while panning
  - airspace labels
* user interface
  - allow horizontal speeds in m/s
  - allow mass in lb, wing loading in lb/ft^2
  - download data files from site configuration
  - remove support for custom status files
  - merge airspace warning buttons "ACK Warn" and "ACK Space" (#1086)
  - show airspace warning at bottom (#1378, #2628, #3275)
  - profile manager
  - password-protected profiles (#851)
  - checklist remembers last opened list (#3110)
  - use configured coordinate format in waypoint editor
  - remove custom font support, replaced with global "text size" setting
  - improved font sizes
  - improved font renderer
  - display rotation for Raspberry Pi and Cubieboard (#3238)
  - use /dev/input/event* on Raspberry Pi and Cubieboard (#3179)
  - support mouse wheel on Raspberry Pi and Cubieboard
  - scale touchscreen coordinates to screen size
  - bigger icons on high-dpi screens (#2795, #3267, #3397, #3540)
  - improved keypad support (#3281)
  - new translation: Simplified Chinese
* tracking
  - new option disables tracking while roaming on the cell network
  - queue SkyLines tracking fixes while data connection is unavailable
  - fix SkyLines traffic display on southern hemisphere (#3601)
  - show SkyLines traffic even if we have no GPS fix yet
  - show nearby waypoint in SkyLines traffic list
  - show altitude in list (#3606)
  - show all nearby traffic (#2814)
  - pass vehicle name to LiveTrack24
* Linux
  - Wayland support
* Android
  - fix IOIO connection on Android 4.x (#2959, #3260)
  - support IOIO-OTG with the Android device in USB host mode
  - support IOIO over Bluetooth
  - support Bluetooth LE
  - timeout for the HTTP client (e.g. LiveTrack24)
* Kobo
  - menu button
  - add UI allowing the start of external scripts to KoboMenu (#3194)
  - support Wifi with WEP (#3138)
  - support open Wifi networks (#3391)
  - support USB-OTG
  - export data partition via USB storage
  - support the Kobo Aura screen (#3490)

Version 6.7.9 - 2015/07/03
* user interface
  - fix crash in task editor
  - fix crash while panning the map
  - improved font renderer
* data files
  - fix comments in TNP files
* calculations
  - faster triangle score calculation
  - fix crash in triangle score calculation (#3576)
* Android
  - timeout for the HTTP client (e.g. LiveTrack24)
* Kobo
  - enable crash dumps in XCSoarData/crash/

Version 6.7.8 - 2015-05-22
* user interface
  - draw gray title bar on inactive dialogs
  - improved dialog button placement
  - fix missing buttons in terrain configuration (#3421)
* task
  - support large legs in the FAI triangle renderer (#3413)
  - make "Cruise efficiency" read-only
* devices
  - fix crash when downloading flight without "logs" folder
* Linux
  - support Raspberry Pi 2
  - show ports renamed by udev

Version 6.7.7 - 2015/02/20
* airspace
  - accept airspaces of class RMZ in OpenAir format files (#3437)
  - fix wrong AGL height due to longitude east/west wraparound (#3468)
* infoboxes
  - fix data for OLC infoboxes if "OLC League" is used (#3461)
* calculations
  - fix handicap factor for "OLC League" scores
  - fix reach calculation problems at border of map (#3239)
  - simplified EKF wind algorithm (#3062)
* input events
  - allow '_' character in event identifiers (#3464)
* replay
  - fix replay progress while replay is paused (#3446)

Version 6.7.6 - 2014/10/18
* tracking
  - updated SkyLines server IP
* user interface
  - fix crash when switching pages with cross section (#3012, #3231, #3395)
* devices
  - LX: relax download timeout (#3199)
  - OpenVario: new device driver
  - Vaulter: new device driver
* replay
  - accept "$GNRMC" in replay of NMEA files
* calculations
  - improve circling detection when using some external NMEA devices (#3360, #3372)
* configuration
  - report missing plane configuration file in log file

Version 6.7.5 - 2014/06/09
* fix crash in task manager (#3305)
* work around crash on Windows (PC) (#3284)
* devices
  - fixed attitude data handling
  - properly detect LXNAV Nano 3
  - FLARM: fix declaration with asterisk in task point name (#3323)
* airspace
  - assume all airspaces are active if day of week is not known
  - restore "Repetitive Sound" setting on startup (#3308)
* Android
  - fix crash when opening IOIO port (#3309)
  - allow reconnecting IOIO sensors
* tasks
  - fix loading of some tasks from .cup files

Version 6.7.4 - 2014/04/11
* map
  - fix topography rendering for polygon shapes (#3245)
  - fix SDL clipped polygon rendering algorithm (#3250)
* devices
  - Westerboer: ignore implausible values from buggy devices
* logger
  - create "logs" directory automatically for external flight downloads
* user interface
  - show status message when switching to next turnpoint (#3270)
* airspace
  - relax parsing of TNP airspace files (#3272)
* infoboxes
  - don't use depreciated content in default configuration (#3278)

Version 6.7.3 - 2014/01/22
* tracking
  - changed host for DHV tracking server (#3208)
* user interface
  - fix missing battery info in status panels
* map
  - fix disappearing observation zones at left/top screen border (#3212)
  - fix RASP display
* devices
  - LX: improved logger handshake (#3199)
  - LX: auto-retry after errors during IGC download
* Android
  - load XCSoarData from external SD card if available (#3198)
* Kobo
  - fix touch screen bug (#3195, #3204, #3211)

Version 6.7.2 - 2013/12/19
* user interface
  - fix crash in alternates list (#3146)
  - new translation: Slovenian
* infoboxes
  - fix "Fin Dist" infobox for GOTO tasks (#3152)
* configuration
  - increase upper limit for plane wing area (#3154)
  - fix saving of custom polars (#3173)
* waypoints
  - correctly handle S latitudes and W longitudes in waypoint editor (#3155)
  - fix saving waypoints to cup format files from waypoint editor
* devices
  - auto-reconnect TCP client (#3127)
  - handle time warps in NMEA replay
  - another midnight wraparound bug fix (#2973)
* Android
  - enable Vivante workaround for GC600 (#3184)
  - faster map renderer (#3124)
  - improved font quality
  - enable cursor key navigation in dialogs (#3133)
* Kobo
  - fix misassigned passphrase in WiFi dialog (#3151)
  - work around Kobo Touch N905B kernel crash in display driver (#3145)
  - work around Kobo Touch N905B touch screen bug
  - the "Home" button opens the menu
  - mount /dev/pts for telnetd (#3135)
  - fix crash in file manager and METAR/TAF dialog (#3078)

Version 6.7.1 - 2013/10/11
* replay
  - fix crash replaying an IGC file with no B record extensions (#3107)
* data files
  - save the previous log file in "xcsoar-old.log"
* user interface
  - new translation: Lithuanian
* devices
  - CAI302: work around transmission errors during IGC file download (#3074)
* Android
  - fix crash in "credits" dialog on Android 4 (#3106)
  - work around Vivante GPU texture bugs (#1995, #2228, #2990, #2998, #3105)
* Kobo
  - fix passphrase entry in WiFi setup (#3053)
  - fix compatibility with old Kobo firmware

Version 6.7 - 2013/09/30
* new target: Kobo e-book readers
* user interface
  - resizable main window
  - added AutoZoom gesture (up-down)
  - obsolete configuration pages "devices", "polar", "logger info" removed
  - new page: "horizon" (#1592)
  - default page gesture changed right/left sense according to other xc ui interaction pattern
  - pressing the Escape key in task manager switches to "Close" tab (#2877)
  - separate font for dialogs (#723, #2806)
  - repetitive airspace warning sound (#2952)
  - never close dialogs due to display rotation
  - disable custom fonts on Altair
  - improve small dialog font on Altair
  - fix loading translations on Linux (#2041)
* map
  - terrain countour lines (#2451)
  - continue loading terrain/topography without GPS fix (#2723)
  - suppress drawing duplicate topography labels
  - draw projected path when turning
  - additional zoom levels (#3037)
  - global "don't fill airspace" setting (#3047)
  - fix rendering errors when some airspaces have no border (#3045)
  - fix distinct page zoom in conjunction with circling zoom (#2907)
* infoboxes
  - new content "Speed task last hour"
  - new content "Next distance (nominal)"
  - new content "Takeoff distance" (#3059)
  - new panel for "Team code" provides quick access to team code settings (#2899)
  - new content "OLC speed" (#2352)
* tasks
  - custom "start requires arm" setting (#2782)
  - new option to disable OLC optimisation
  - MAT: ask user whether to add turn points while flying over it
  - update the calculator without a GPS fix (#2876)
  - fix task speed and time estimates before task start (#2876, #2906)
  - show "arm advance" button when manual arming is necessary (#1729)
  - support the OLC/DMSt 500km triangle threshold (#2963)
  - render finish point as achieved when task is finished (#2140)
  - subtract start/finish cylinder radius from task distance (#2308)
  - fix parsing of .cup task files
* route planner
  - ignore inactive and acknowledged airspaces (#2866)
* calculations
  - add more weight to zig-zag wind compared to circling wind
  - enable circling wind calculation in IGC replay (#2672)
  - fix OLC triangle display (#2775)
* waypoint editor
  - delete waypoint implemented
  - CUP file support added
* devices
  - enabling/disabling devices on-the-fly
  - "debug" button
  - more robust midnight wraparound handling (#2857)
  - new driver from Cambridge L-Nav
  - support TCP client connection
* Android
  - support IOIO via OpenAccessory (Android 4.x)
  - support USB host mode and USB-RS232 adapters on the Nook (#2886)
  - show Bluetooth name instead of MAC address in device list
  - enable fast refresh mode on Nook Simple Touch
* Analysis
  - a retrospective task is compiled that summarises waypoints the aircraft has 
    visited (within 15km radius).  These waypoints are drawn on OLC page of analysis dialog.
* data files
  - default profile is called "default.prf" instead of "xcsoar-registry.prf"
  - log file is called "xcsoar.log" instead of "xcsoar-startup.log"
  - fix name truncation when saving a waypoint file on Windows (#3096)

Version 6.6.5 - 2013/08/21
* user interface
  - reduce flickering in system configuration
* map
  - reduce CPU usage of airspace and topography renderer
* tasks
  - remove keyhole from the BGA start sector zone
* devices
  - enable Nook's internal GPS for mock locations (#2999)
* configuration
  - fix loading home waypoint on longitudes bigger than 90 degrees

Version 6.6.4 - 2013/07/11
* map
  - fix stuttering terrain on Windows CE
  - fix multi-touch pan gesture (#2684)
* calculations
  - improve robustness of the zig-zag wind algorithm (#2961)
* devices
  - FLARM: work around a Garrecht TRX-1090 firmware bug (#2745, #2749)
  - LX: faster LXNAV Nano detection over Bluetooth (#2819)
  - Volkslogger: increase timeout to calculate security (#2910)
  - fix bogus error message after pressing "Cancel"
  - show Bluetooth name instead of MAC address in device list

Version 6.6.3 - 2013/07/02
* map
  - fill FAI triangle areas on Windows
* devices
  - FLARM: improve task declaration reliability
  - LX: support Nano firmware 2.10 (#2819)
* Android
  - fix compatibility issue with Android 2.2
  - detect when internal GPS is lost on Android 2.3 and older (#2929)
* user interface
  - fix unit display for pressure in flight setup dialog (#2933)
* data files
  - added "Pilatus B4" polar

Version 6.6.2 - 2013/06/12
* map
  - fix misplaced topography labels (#2564)
  - fix keyboard panning with track up (#2908)
* infoboxes
  - ensure that the unit symbol is visible
  - fix ballast display in vario gauge (#2911)
* tasks
  - update all settings after task type change
* devices
  - Volkslogger: fix IGC file download on Windows CE
  - EWmicroRecorder: fix corrupt task declaration (#2921)
  - fix potential crash when garbage is received from device
  - fix IOIO reconnect
  - generate G record even when first device has no GPS (#2849)
* cross section
  - also display unknown airspace types (#2884)
* Raspberry Pi
  - fix instant crash (#2922)
* Altair
  - never override data path (#2509)
* Android
  - faster startup

Version 6.6.1 - 2013/05/08
* cross section
  - fix airspace display after display rotation (#2825)
* user interface
  - fix malformed name in airspace warning dialog (#2813)
  - don't lost focus to waypoint list on Altair (#2835)
  - don't forget map zoom when returning to map (#2805)
* devices
  - indicate duplicate devices in list
  - allow using more than one TCP/UDP device
  - fix spurious errors after IOIO baud rate change (#2733, #2754)
  - K6Bt: fix configured baud rate setup on Android (#2836)
  - work around Android 2.3 Bluetooth crash bug
* tasks
  - prevent moving target out of the cylinder (#2794)
* configuration
  - fix regression with polar configuration (#2803)
* support gcc 4.8

Version 6.6 - 2013/04/23
* map
  - optional distinct map zoom on each page (#1603)
  - add label selection "Task waypoints & airfields"
  - allow configuration of "Final glide bar" display (#2554)
  - new snail trail option "Vario-scaled dots and lines"
  - topography icons
  - don't draw pan info over north arrow (#2765)
* cross section
  - show airspace names (#1149, #2390)
  - use glide polar instead of current glide ratio (#2687)
* infoboxes
  - green InfoBox distance when inside observation zone (#2560)
  - limit the InfoBox aspect ratio
  - new InfoBox styles "Shaded" (#1852), "Glass" (#2466)
  - waypoint details button in target dialog (#1967)
  - show distance in radial InfoBox comment (#2577)
  - new InfoBox "ATC radial" with distance in nautical miles (#2269, #2706)
  - improved wind edit panel (#2770)
* user interface
  - replay fast-forward
  - new waypoint location editor (#343)
  - show required glide ratio in waypoint details (#1573)
  - add airspace ack button to map item list (#2139)
  - additionally show airspace altitude in feet (#2379)
  - show more files in replay file picker (#2582)
  - clicking with Ctrl key pressed moves the simulator (#199)
  - vario bar at the right edge of the map
* tasks
  - MAT tasks (#563)
  - custom symmetric quadrant (#2125)
  - AAT keyhole (#1687)
  - add AST point option "Score exit" (#2544)
  - optimise start point
  - allow up to 30 turn points in racing tasks
  - local time for task start open/close time (#2645)
  - enforce the task start open/close time (#2678)
  - fix start auto-advance
* calculations
  - improve the circling wind algorithm (#2690)
* devices
  - Volkslogger: support IGC file download (#1972)
  - Volkslogger: declaration no longer erases waypoint database from logger
  - CAI302: support uploading all waypoint file types (#2054)
  - V7: support for QNH synchronization to V7 vario
* Android
  - faster map renderer on some Android devices
* other
  - new polars for two G 102 Astir variants (#2701)
  - new option "auto bugs" increases bug setting every hour (#1526)
* configuration
  - fix saving of configuration values in non-metric setups (#2771)

Version 6.5.4 - 2013/04/10
* devices
  - Volkslogger: increase timeout for reading flight list
  - V7: fix QNH change
* logger
  - fix failing IGC logger (#2658, #2735, #2736, #2746, #2751)

Version 6.5.3 - 2013/03/26
* user interface
  - eliminate flickering in the cross section on Windows
  - fix wrong radial display in target dialog
  - start at terrain center when there's no GPS fix and no home location
* task
  - fix line OZ rounding error (#2599)
* devices
  - FLARM: fix IGC file download on firmware 5.09 (#2619)
* Android
  - fix crash with Hebrew language
* Mac OS X
  - fix crash on startup (#2607, #2667)
  - show missing serial ports, hide internal devices (#2668)
* infoboxes
  - fix rendering of thermal assistant aircraft symbol (#2702)

Version 6.5.2 - 2013/03/15
* user interface
  - fix hang during startup (#2662, #2663)
  - fix freeze in dialogs (#2664)
  - automatically re-enable manual wind controls (#2336)
  - fix crash after connecting FLARM (#2669)

Version 6.5.1 - 2013/03/12
* infoboxes
  - fix MacCready adjustment for non-metric units (#2654)
* user interface
  - fix bogus "restart XCSoar" messages
  - fix cross section render error on some OpenGL chips (#2631, #2661)
  - allow gestures in cross section (#2655)
* devices
  - fix crash in Android Bluetooth driver (#2636, #2656)
  - fix NMEA input on Android Bluetooth Server
* data files
  - use the terrain cache even when the system clock is wrong
  - fix G record regression (#2657)

Version 6.5 - 2013/03/08
* map
  - lower zoom levels possible while circling (#1120)
  - draw FAI triangle areas (#1563)
  - optimise the terrain renderer
  - added "Wind Up" display orientation
  - high-resolution terrain renderer (Android/Linux only)
  - kinetic panning (Android/Linux only)
  - new terrain color ramp "Gaudy"
* calculations
  - don't detect landing while climbing in a wave (#1330, #2289, #2406)
  - basic support for the contest "DMSt" (#2208)
* tasks
  - add task start countdown (#136, #1080)
  - optimise racing tasks for minimum distance
  - allow observation zone sizes up to 200km (#2401)
  - always use "arrival safety height" when calculating arrival heights
    for intermediate task turnpoints
* devices
  - LX: support flight download from LXNAV Nano (#2085)
  - LX: support flight download from LX5000/LX7000 pro IGC
  - LX: read bugs setting from the LX160 vario (#2167)
  - Android/IOIO: support BMP085 sensor (DroidSoar V2)
  - Android/IOIO: support MS5611 pressure sensor
  - added driver for Levil AHRS device
  - Leonardo: read indicated airspeed from PDGFTL1 sentence
  - C-Probe: read IAS/TAS from the device
  - K6Bt: fix baud rate switching with various drivers
  - K6Bt: fix configured baud rate setup on Android
* data files
  - added MATZ airspace class (#2530)
  - integrated handicaps from DAEC 2012
* logger
  - auto-flush IGC logger after every fix
* user interface
  - preselect first item with details in map item list for
    faster access (#2069, #2207)
  - non-modal FLARM radar (with InfoBoxes and menu)
  - show FAI triangle sectors in task manager
  - can drag modal dialogs
  - short click opens InfoBox dialog
  - support keyboard input on desktop computer
  - improved angle input (e.g. wind direction, sector radials)
  - faster map initialisation during startup
  - reduce audio vario latency
  - better bold fonts on Linux
  - add page option to show cross section below map
  - allow pages with FLARM radar and thermal assistant
  - double click on vario opens main menu
  - allow opening main menu while panning
  - new translations: Hebrew, Vietnamese
* infoboxes
  - added thermal assistant infobox
  - inverse colors for wind arrow infobox and flarm gauge (#2337)
* track friends via internet connection (SkyLines live tracking)
* SkyLines tracking enabled on Windows CE
* Android
  - check if external storage is mounted
* Documentation
  - started a French translation of the manual
  - included an almost complete German translation of the manual

Version 6.4.6 - 2013/01/23
* devices
  - Leonardo: fixed vario parser for the $c sentence
  - C-Probe: fixed temperature offset bug
  - GTAltimeter: fixed vario parser
  - SerialPort: fixed lockup/hang problem when closing for some CE devices (#2515)
* user interface
  - sort airspaces properly in the airspace list dialog (#2528)
* infoboxes
  - fixes broken wind arrow display in some situations (#2295)
  - fix font scaling on screen rotation change (Android/Linux OpenGL)
* data files
  - fixed arc airspace approximation threshold handling (#2360)
* configuration
  - save waypoint label display configuration changed from menu (#2548)

Version 6.4.5 - 2012/12/14
* calculations
  - fix rounding error in convex boundary calculation (#2477)
* devices
  - Vega: fix MacCready setting feedback loop (#1218, #2490)
* user interface
  - faster gesture drawing
  - fix crash in InfoBox page setup (#2122)
  - allow scrolling the check list on Altair (#1289)
* map
  - fix crash in terrain renderer with broken map file (#2478)
* data files
  - added "LAK-12" polar

Version 6.4.4 - 2012/11/15
* devices
  - CAI302: longer timeout for "CLEAR LOG"
* user interface
  - fix font preview in configuration dialog
  - fix the Escape key on Altair
  - fix wind InfoBox dialog layout (#2192)
  - add missing "Switch InfoBox" button (#2246)
* Android
  - fix text rendering on some PowerVR GPUs
* Windows
  - fix garbled screen area in task manager (#2272)

Version 6.4.3 - 2012/11/01
* devices
  - fix freeze bug on device reconnect
  - LXNAV Nano: fix crash in Nano configuration dialog
  - LXNAV V7: fix NMEA setup over Bluetooth
  - Colibri/LX20: fix LXN/FIL to IGC conversion (#2262)
* user interface
  - fix the download manager on Samsung phones

Version 6.4.2 - 2012/10/17
* calculations
  - contest: relax altitude difference check (#2348)
  - improve take-off and landing detection (#2391)
* devices
  - CAI302, B800: fix ballast command (#2387)
  - IOIO: fix baud rate switching, fixes LXNAV V7 and Volkslogger (#2277)
* data files
  - added polar of "Ka 6E" and corrected the "Ka 6CR" one (#2327)
  - added polars of "AK-8" and "Blanik L13-AC" (#2329)
* map
  - suspend the map renderer while thermal assistant is shown
* user interface
  - closing the XCSoar window cancels the current modal dialog (was
    broken on Windows)
  - fix off-by-one bug in combo list (#2382)
  - fix map updates in replay/simulator on Linux (#2236)
  - fix file manager on new XCSoarData directory
  - fix excess error messages in file manager (#2395)
  - validate UTF-8 in xcsoar-checklist.txt (#2396)

Version 6.4.1 - 2012/08/30
* calculations
  - fix "final GR" calculation (#2256)
  - improved great circle vector calculation precision
* map
  - new option to disable the wind arrow
* data files
  - increased arc airspace resolution for large radiuses
* devices
  - fix potential crash in I/O thread
  - fix date/time parsing in Flytec device driver
  - Volkslogger: fix task declaration over Bluetooth
  - CAI GPS-NAV: work around timing problem
  - LX: fix Colibri/LX20 declaration problems
  - Westerboer: support for smaller steps in MC value setting
  - improved Bluetooth support on Windows CE
  - work around Windows CE serial port driver bug, fixes freeze during
    Nano task declaration (#2255)
* user interface
  - remove duplicate "trail drift" setting (#2252)
  - fix flarm teamcolor saving (#2291)
  - fix flarm targets in map item list (#2267)
* logger
  - IGC B record is invalid ("V") with just 2D fix
  - log pressure altitude in IGC files
* fix crash on low battery in simulator mode (#2306)

Version 6.4 - 2012/07/31
* calculations
  - Contest: add FFVV NetCoupe (#1648)
  - Contest: optionally include next task point in OLC classic/plus
    score calculation (#1561)
* devices
  - support up to 6 devices
  - buffered serial port I/O
  - FLARM: new FLARM setup dialog
  - added drivers for GliderTools GT Altimeter and Compass C-Probe
  - LXNAV V7 and Nano configuration dialog
* data files
  - removed support for separate terrain/topography files, now XCM only
* map
  - configurable airspace rendering (#1847)
  - "dots for sink" trail styles
  - weather stations on the map (#1487)
* user interface
  - added "Airspace On/Off" menu button
  - save Flarm team mates in the profile (#1997)
  - added para- and hang glider and aircraft symbols (#1626)
  - audio vario (#1576)
  - improved airspace list rendering
  - configurable map item list (#1936)
  - "GoTo" button in map item list (#2069)
  - show corresponding waypoint file in waypoint details dialog (#1624)
  - show gesture path while dragging
  - file manager, can download data files
  - new option to disable the "final glide" display mode
* infoboxes
  - added automatic altitude infobox (baro. altitude with GPS fallback)
  - added wind arrow infobox (#1598)
* Android
  - support x86 and MIPS CPUs
  - Bluetooth server for NMEA out

Version 6.3.11 - 2012/07/27
* calculations
  - fix freeze in glide solver
  - fix transition in small cylinder for key hole observation zones
    (e.g. BGA, #2229)
  - fix AAT buttons in new tasks (#2183)
* data files
  - fix crash in CUP task loader
* map
  - fix rounding error in annulus renderer (#2221)
  - redraw map after target was moved (#2216)
  - fix bogus "around terrain: -1" map element (#2205)
  - fix waypoint label style when no map is loaded

Version 6.3.10 - 2012/07/20
* calculations
  - fix rounding error in sector angle calculation (#2102, #2209)

Version 6.3.9 - 2012/07/18
* calculations
  - show AAT/target info before the first GPS fix (#2183)
* data files
  - fix crash in the "Status File" loader
* devices
  - plausibility tests for NMEA input
  - fixed Westerboer VW921 airspeed reading

Version 6.3.8 - 2012/06/22
* fix broken graphics (#2182, #2184, #2185)

Version 6.3.7 - 2012/06/21
* calculations
  - show altitude difference to target point, not area centre
  - enforce the 150 minutes limit for OLC league (#2174)
  - fix airspace warnings on old ARM CPUs (#2127)
* devices
  - LX: improved LXNav V7 support
  - skip failed devices for task declaration
* replay
  - fix parsing of flight date in IGC files
* Android
  - fix crash during METAR download (#2156)
  - fix map flipping (#2154)

Version 6.3.6 - 2012/06/06
* calculations
  - fix task start arming inconsistency
  - fix crash in thermal locator (#2137)
  - consider head wind in STF only if MacCready setting is zero
* devices
  - fix NMEA out
* data files
  - added "ASW-28 (15m)" polar (#1919)
* user interface
  - ignore double clicks when mouse/finger has moved
  - the "back" key returns focus to map
* Windows
  - check for XCSoarData in the XCSoar.exe directory (#2136)
* Android
  - fix crash on IOIO reconnect (#2130)
  - fix interference of two or more IOIO UARTs (#2107)
  - eliminate delay from IOIO connect

Version 6.3.5 - 2012/05/31
* calculations
  - fix rounding error in task minimum search for finish lines (#2102)
* devices
  - fix crash on connection failure during flight download (#2107)
* map
  - fix horizontal terrain stripes (#1745)
* Android
  - fix compatibility with Android 1.6
  - fix hanging IOIO/Bluetooth connection
  - fix crash in FLARMNet dialog
  - save crash dumps in directory "XCSoarData/crash/";
    this requires the Android permission "READ_LOGS"

Version 6.3.4 - 2012/05/24
* calculations
  - fix overflow in ETE/ETA calculations on big tasks (#2066)
  - fix bogus landing detection right after takeoff (#2081)
* task manager
  - fix FAI start/finish line length (#2079)
* devices
  - CAI302: fix connection lost after MacCready update (#2029)
* user interface
  - increase double click interval to 500ms (#2088)
  - fix UTC offset preview (#2082)
* map
  - sanitise map scale (#2086)
  - fix crash on topography triangulation failure (#2089)
* Android
  - fix profile path on Samsung devices with external SD card (#2051)

Version 6.3.3 - 2012/05/05
* calculations
  - use arrival height instead of terrain safety height for MC0 Alt.D
    (#1991, #1992)
  - fix arrival heights on map when no terrain is available (#2018)
* user interface
  - refresh the device list automatically
* Android
  - fix crash after too many network failures (#1957)
  - improve the pressure sensor's Kalman filter
  - fix Bluetooth/IOIO receive data truncation
  - reduce the risk of getting killed by the Android Activity Manager
* logger
  - Fix logging of "start" events
  - Fix logging of "before takeoff position fixes" in IGC logs (#2052)

Version 6.3.2 - 2012/04/26
* devices
  - FLARM: fix flight download (#2024)
* user interface
  - improved list colors, white text on dark blue background
  - limit form field labels that are too wide (#2025)
* Android
  - apply a Kalman filter to the pressure reading (#1928)

Version 6.3.1 - 2011/04/19
* calculations
  - fix crash with far away task (#1969)
  - fix high speed remaining when wind drift is disabled (#1962)
  - fix crash when scrolling beyond the poles (#2005)
  - fix airspace activity (day of week) calculation
* devices
  - allow standard NMEA sentences to begin with 'P'
  - add missing NMEA checksum verifications
  - Borgelt: send bugs and ballast to the B800 (#1940)
  - Borgelt: read the ballast setting from the B800 (#1940)
  - LX: support the LXNav V7
  - Flymaster: initiate NMEA mode
  - AltairPro: relax timeouts
  - FLARM: relax timeouts
  - fix timeouts on Windows CE (FLARM driver and others) (#1970)
  - ignore garbage at the beginning of NMEA lines
  - fix the NMEA out driver (for Altair double seater and others) (#1982)
* logger
  - fix format of IGC 'C' records for takeoff/landing (ambiguous spec) (#1993)
  - fix landing time in flight logger (#2012)
* map
  - don't fill acked airspaces (#1958)
  - fix display of full-circle annulus (#2000)
* task manager
  - fix rename/delete function for task files (#1985)
  - also clear optional starts with "Clear All" button (#2014)
* waypoints
  - add all examined waypoints to recently used waypoint list (#2009)
* Linux
  - fix HTTP networking bugs
* Android
  - fix hanging shutdown after IOIO connection failure
  - fix saving of airspace colors (workaround for android compiler bug) (#1954)
* Windows
  - fix double key presses on Windows CE / PPC2000
* Altair
  - recover focused dialog control (#1868)

Version 6.3 - 2012/03/29
* calculations
  - real-time OLC score
  - configurable permanent polar degradation
  - finish: allow flight to boundary (reenabled)
* devices
  - COM port monitor
  - fix for TCP port on Windows
  - added separate FLARM driver for declaration and IGC file download
  - FLARM: generate checksums for task declaration
  - added driver for the Westerboer VW921/VW922 devices
  - added driver for the FlyNet variometer
  - allow up to 4 devices
  - LX: support the LX Color Vario
  - LX: send QNH and ballast to device
  - LX: send keep-alives while in flight list
  - LX: support LX1600 pass-through mode
  - send/receive bugs setting to/from device, if driver support it
  - support for K6-Bt baud rate switching
  - CAI302: units editor
  - CAI302: write waypoint database to CAI302
  - CAI302: baud rate switching
  - Flytec: correct airspeed and ground speed factor
* map
  - airspace rendering fixed
  - show new map items list on click
  - reduce map jiggling, improved E Ink display support
  - multi-touch drag triggers pan
  - waypoint labels: support "required glide ratio" instead of
    "arrival height"
* user interface
  - show METAR data in natural language
  - sort METAR stations by name
  - added kinetic scrolling for non-WinCE platforms
  - enable font anti-aliasing on Linux and Mac OS X
  - show airspaces in the task manager
  - larger form rows on touch screens
  - added UTM coordinate format
  - single click in target dialog moves the target
  - dpi-aware dialog layout
  - show units in the analysis dialog
  - optional full-screen mode on Linux
* logger
  - added "Start only" option for auto logger
* data files
  - added support for CompeGPS waypoint files
* internet
  - added LiveTrack24 live tracking
* Windows
  - use XCSoarData folder on removable drives/cards if available
* Android
  - support reverse screen modes for Galaxy Tab
  - support baro sensor
  - fix profile saving bug after initial installation
  - improve Bluetooth and IOIO error handling
* Altair
  - fix configuration dialog navigation
* LX MiniMap
  - support for the hardware buttons

Version 6.2.6 - 2012/02/25
* calculations
  - fix bogus terrain warnings
  - fix incorrect expiration of wind data, e.g. for temporary manually
    overridden automatic wind calculations results
  - fix auto MacCready calculation
* devices:
  - Vega: fix Vega configuration dialog
  - Android: don't auto-reopen the internal GPS periodically
  - Android: fix deadlock when internal GPS is disabled
  - fix rare crash bug during task declaration
* fix parsing of weather station codes read from profile
* Altair:
  - fix a few broken dialog hot keys
* Windows
  - allow configuring the UTC offset on Windows CE

Version 6.2.5 - 2012/01/27
* calculations
  - fix time calculation when goal is above aircraft
  - fix speed to fly when goal is below aircraft
  - fix minor OLC miscalculation
  - enable the logger ID on all platforms
  - prevent spikes and jumps during IGC replay
* infoboxes
  - fix display of "FIN ETE VMG" and "WP ETE VMG"
* user interface
  - enable 5 InfoBoxes on the right in landscape mode
* settings
  - fix handling negative UTC offsets
* devices:
  - fix regression in EW MicroRecorder task declaration
  - EW MicroRecorder: make task declaration cancellable
* Android
  - fix black screen after resume
* Windows
  - fix freeze on the Windows Mobile "Today" screen

Version 6.2.4 - 2011/12/24
* calculations
  - fix arrival altitude calculation when goal is above aircraft
  - take terrain safety height into account for start point
  - calculate final glide MacCready even when no thermal was measured yet
  - fix rare crash in AutoMacCready calculation
  - converge AutoMacCready to zero when goal is unreachable
  - fix crash with far away task
  - fix crash in terrain reach calculator
* devices
  - Borgelt: send MacCready to B800 with CAI302 protocol
  - Flytec: fixed the $FLYSEN parser (more data, including GPS)
* Android
  - fix bogus long InfoBox clicks
  - fix crash after resuming
  - don't reveal InfoBoxes after rotating the display during pan
* Windows
  - work around startup problem on hx4700 with Windows Mobile 5
* Altair
  - fix crash in InfoBox cursor movement
* user interface
  - restore the current menu after rotating the display
  - fix sorting by filename in file selector of task manager
  - allow modification of some additional infobox values with up/down keys
    (or volume keys on android devices).
  - fix crash in the .xci file parser
  - new translation: Korean
* map
  - performance improvements for large maps
  - redraw map after terrain cache update
* settings
  - load configured METAR/TAF stations on startup
  - remember UTC offsets > +12 hours.

Version 6.2.3 - 2011/11/19
* calculations
  - show correct "next distance" even if glide solver fails
  - don't discard manual wind when auto wind is disabled
  - don't discard manual wind until a new estimate is calculated
  - fix memory leak
* user interface
  - reduce menu flickering
  - fix crash in waypoint list dialog when waypoints have large comments
  - prevent waypoint editing if waypoint file is read-only
  - fix clipped task display on wide screens
* map
  - speed up the map renderer
  - reduce memory usage on PPC2000
* data files
  - Automatically try to detect character encoding of airfield details file
  - speed up waypoint/airspace loading
* logger
  - Added competition id to IGC file output
* Linux
  - display error message when fonts could not be loaded
* Mac OS X
  - initial public release, distributed in a DMG package

Version 6.2.2 - 2011/11/04
* devices
  - save the "bulk baud rate" setting
  - don't auto-restart NMEAOut and XCOM760
* calculations
  - fix instant L/D formula
  - fix malformed F records in IGC files
  - minor fix for FLARM stealth calculations
  - fix auto QNH formula
  - fix reach/route arrival calculations with strong wind
* user interface
  - fixed several minor bugs in the plane database dialog
  - fix MacCready steps for knots and ft/min
  - manual and translation updates
  - support "airspace margin" setting for "All below"
  - fix crash in font editor
* data files
  - fixed bugs in TNP airspace file parsing
* Android
  - acquire "Vibrate" permission

Version 6.2.1 - 2011/09/26
* faster METAR and TAF download
* devices
  - FLARM: clear old barometric altitude as soon as FLARM is detected
* user interface
  - show validation errors before task declaration
* Windows / Altair
  - restore the "Enter" key in dialogs (knob click on Altair)
* Android
  - fix hang on quit
  - fix screen corruption when rotating the progress screen
  - fix startup crash with manual display orientation
  - fix memory leak in network code
  - implement timeout in network code
* Mac OS X
  - fix clock query
  - store data in ~/XCSoarData

Version 6.2 - 2011/09/08
* devices
  - Android IOIO
  - Android: support native serial ports and USB-RS232 adapters
  - added task declaration support for the IMI ERIXX logger
  - improved support for the Digifly Leonardo
  - auto-detect serial ports on Windows CE
  - serial port support on UNIX
  - CAI302: fix byte order bug on PC
  - CAI302: IGC file download
  - IMI ERIXX: IGC file download
  - LX/Colibri: IGC file download
  - LX: support baud rate switching
  - Volkslogger: fix task declaration on PC
  - Vega: update vario when there is no GPS fix
  - PosiGraph: task declaration
  - device declaration can be cancelled
  - reconnect individual devices after failure or timeout
  - device manager dialog, with manual reconnect
* calculations
  - dry mass is seperated from the polar reference mass
  - airspace distance miscalculations fixed
  - new wind algorithm "EKF", replacing ZigZag
  - OLC calculation speedup
* user interface
  - added support for reverse portrait/landscape screen orientations
  - multiple flarm team mates and teams possible
  - nearest airspace distance info boxes
  - better font for large info box values
  - airspace warnings: show vertical distance if above/below
  - profiles are not incremental anymore; initial support for editable
    user profiles
  - MacCready InfoBox: scale increments according to user unit
  - METAR and TAF
* map
  - redraw terrain only if needed (saves battery power)
  - airspace rendering optimised
* data files
  - auto-detect the character encoding in waypoint/airspace files
* tasks
  - allow finish height in MSL or AGL

Version 6.1.5 - 2011/08/20
* data files
  - fixed arcs in TNP airspace files
* devices
  - fixed temperature reading from Altair/Vega and Westerboer devices
* calculations
  - airspace distance miscalculations fixed
  - fixed builtin polars with points above 200 km/h
* Android
  - fix timer crash

Version 6.1.4 - 2011/07/30
* memory leaks fixed
* calculations
  - fix miscalculation in start point chooser
  - finish: revert "allow flight to boundary" for now
* map
  - fix for the aircraft symbol
  - airspace rendering optimised
  - disable huge topography files on PPC2000 and Altair
* Android
  - fix text rendering on Adreno GPUs
  - fix another suspend/resume crash
  - clip the unit symbol in info boxes
  - smooth CPU usage info box
* Altair:
  - fix upside down screen

Version 6.1.3 - 2011/07/14
* devices
  - fix task declaration on PC
  - LX: correct byte alignment for task declaration
* calculations
  - reduce memory usage
  - finish: allow flight to boundary
  - Racing task, FAI Task: allow 11 turnpoints
  - task: support AGL maximum start height
* user interface
  - translation updates
  - new translations: Japanese, Ukrainian
  - support mouse wheel on Linux
  - fix duplicate text input in edit controls on PC
  - update info boxes after leaving full-screen
  - fix PNA model type
* map
  - fix map location when all devices fail
* Android
  - support hardware keyboard in custom XCI files
  - clip text in the "credits" dialog
  - catch Java exceptions in the text renderer
  - reduce texture memory usage on newer GPUs
  - fix terrain rendering on Mali-400 (Samsung Galaxy S II)

Version 6.1.2 - 2011/06/28
* devices
  - workaround for GPGGA/GPRMC clock difference
* calculations
  - reduce memory usage further
  - fix boundary routine of the key hole zone
  - set system clock only from a real GPS fix
  - set system clock again after device reconnect
  - MacCready setting defaults to safety MacCready on startup
* user interface
  - change low battery thresholds
  - manual and translation updates
  - fix UTC offset setting
  - fix overlapped InfoBox text
  - translation updates
* map
  - fixed coast line display (areas below zero no longer flooded)
* Linux
  - fix broken textures on GPUs with power-of-two dimensions
* Android
  - enable sound effects on task start, arm turn, GPS connection
  - continue calculations while airspace warning is displayed
* Altair
  - the Escape button saves dialogs (such as InfoBox setup)

Version 6.1.1 - 2011/06/01
* calculations
  - fix arrival heights which are below the safety height
  - reduce memory usage
  - fixed several bugs in the teamcode calculation and display
* user interface
  - new option for large glider symbol
  - re-enable the team bearing diff InfoBox
  - fix crash in the waypoint editor
* Windows
  - workaround for PPC2000 bug that caused lockups
* Android
  - fix crash bug after orientation change and resume
  - support non-standard SD card mount points
* Altair
  - fix UI lag
  - fix default task on startup
  - optionally load XCSoarData from USB drive
  - swap "ACK Warn" / "ACK Space" hot keys
  - disallow the on-screen keyboard
  - fix clipped cursor in text entry dialog
  - fix default font for "important topology"

Version 6.1 - 2011/05/19
* devices
  - CAI302: read QNH setting
  - Vega: send configured QNH to Vega
  - allow disabling a device explicitly
  - listen for NMEA on TCP port
  - automatically restart FLARM after declaration
  - Stealth mode detection of other FLARM targets
* user interface
  - "pan to" button in waypoint dialog
  - waypoint selection screen shows last used waypoints if no filter is set
  - change the info box geometry without restarting XCSoar
  - change the display orientation without restarting XCSoar
  - tabbed Task dialog with icons or text on tabs per settings
  - new InfoBox configuration dialog
  - configurable aircraft symbol
  - new translations: Danish, Norwegian Bokmal, Romanian
* route planning
  - new optional minimum-time route planning around airspace and terrain.  
    - allows avoidance or terrain, airspace or both
    - takes final glide and cruise-climb portions of flight into account
  - Configuration in Route Planner page of settings.  
    - Feature is by default disabled.
    - See settings help text for configuration options
  - Limitations of current version:
    - does not update the final glide bar, task times etc for any obstacle deviations
    - does not handle aircraft or destination location inside airspace
    - does not allow paths with course deviations greater than 90 degrees each leg.
    - some "jumping" of the solution may be experienced as altitude/location changes.
* reach (glide terrain footprint)
    - new engine for calculating the where the glider can fly in final glide,
      formerly known as the glide terrain footprint, now referred to as 'reach'.
    - this can calculate the reach around terrain obstacles
    - landable waypoints visible on the map are marked according to whether they are
      reachable
    - the reach calculation is configurable, turning search can be disabled if
      running on low-powered devices.
* map
  - north arrow is automatically hidden in north-up mode
  - added configurable slope shading (off/fixed/wind/sun)
  - autozoom uses stepless zooming and has configurable upper distance bound
  - "north up" map orientation now respects "glider position offset"
    by configuring a "shifting axis", i.e.
    - shifting based on bearing to target (i.e. North orientated "target up")
    - shifting based on average of recent ground track
      (i.e. North orientated "track up")
  - the estimated thermal position is now used as map center during circling
  - a selection of which waypoint labels are displayed is now possible
    (All, Task & Landables, Task and None).
  - different rendering of roads based on importance (major, normal, minor)
  - a different font is used for rendering important topology labels (i.e. big cities)
  - landables can be displayed with runway heading and proportional length if the
    necessary data is contained in the waypoint files
  - glide terrain range line more detailed, uses 50 radial points rather than 20
  - added option to display track bearing line in map
  - optional transparent airspace rendering
  - terrain ramp auto-scaling disabled
* data files
  - support for SeeYou .CUP task files in the task manager
  - support for GPSDump/FS FormatGEO and FormatUTM waypoint files (.wpt)
  - support for OziExplorer/CompeGPS waypoint files (.wpt)
  - added airspace class G
  - wing area field is read from extended polar files if available
  - zander files: description field is used for additional airport detection
  - added frequency parsing for airspace files
    - TNP: RADIO field
    - OpenAir: AR command
  - the frequency and runway heading/length given in cup files are now displayed
  - use runway heading and length contained in cup waypoint files
  - for WELT2000 generated winpilot waypoint files (.dat) use runway heading
* task
  - new Task Manager and calculator dialogs
  - FAI Triangle filter when adding turnpoints
  - added BGA start point sector
  - added AAT inner radius sector
  - configurable alternate sorting 
    - by arrival altitude
    - along task direction
    - along home direction
  - "long-click" in task turnpoint zone displays Target dialog
  - "arm advance" menu buttons removed.  Next/previous buttons function as normal
    for turnpoints (including startpoints) not requiring arming, for those that do
    require arm, "next" reads and functions as "arm" on first press and once armed,
    reads and functions as "next".  "previous" reads and functions as "previous" if
    not armed, "disarm" if armed.
  - time margin of AAT optimisation is configurable under "Default task turnpoints" page, expert mode
    as "Optimisation Margin" option.
  - auto goto task: when no task is defined then on takeoff, if there is a waypoint
    within 1km of the takeoff location, a goto task pointing back to this location
    is automatically created.
* infoboxes
  - new graphical infoboxes
    - barogram
    - vario trace
    - netto vario trace
    - thermal circling trace
    - thermal band
    - task progress
  - new infoboxes:
    - time below maximum task start height
    - wp and task ETE assuming ground speed is maintained
* Android
  - support landscape/portrait switching
* Dialog updates
  - Analysis dialog shows multiple contest (OLC etc) results
  - Analysis dialog includes a thermal band graph
  - Waypoint select dialog allows filtering by start/finish
  - Airspace warning dialog only shows buttons suitable for the respective airspace item, 

Version 6.0.10 - 2011-04-29
* fix crash in flarm teammate setting
* user interface
  - enable gestures by default
  - show the primary data directory in the configuration dialog
* calculations
  - fix wind direction on glide terrain line
  - enable warnings for GND airspaces when AGL altitude is negative
* Android
  - fix two crash bugs on sound effect
* Altair
  - correct key handling behaviour in Lists
  - prevent wraparound of cursor navigation

Version 6.0.9 - 2011-04-06
* devices
  - work around iPaq Bluetooth driver bug
* map
  - fix for hanging map on slow hardware
* Windows
  - fix setting the system time from GPS
  - PPC2000: major performance improvement
  - more backslash path fixes on Windows CE
* Android
  - don't require GPS and Bluetooth on Android Market
  - implement the battery InfoBox
  - internal GPS: show "waiting for fix" until location is obtained
  - allow SD card installation
  - "Droid Sans" is the default Android font
  - enable font preview
  - dead hardware keys fixed
  - implement sound effects

Version 6.0.8 - 2011/03/23
* don't estimate thermal source for skewed thermals
* devices
  - CAI302: fix task declaration on Android
  - EW microRecorder: minor task declaration fix
* configuration
  - Units: fix "feet per minute" support
  - save the "Auto Logger" setting
* Windows
  - use backslash for paths on Windows CE
* Android
  - calculate WGS84 to real altitude (internal GPS)
  - fix incorrect airspace warning repetitions
  - auto-reconnect to Bluetooth GPS after timeout
  - support the acceleration sensor
* Linux
  - more dialog improvements
  - fix bold font rendering
  - case insensitive file name matching

Version 6.0.7 - 2011/03/12
* devices
  - EW microRecorder: timeout during connect
  - EW microRecorder: increase RX timeout
  - EW microRecorder: insert new declaration into old EW-USER.TXT
* map
  - Airspace: support alternative OpenAir coordinate format
  - allow zooming in to 1 km
* replay: don't execute recorded input events
* Windows
  - hide the task bar on Windows CE Core
* Android
  - disable auto-restart on various Android configuration events
  - import time from internal GPS correctly
  - read internal GPS accuracy
  - the "back" hardware key cancels dialogs
  - map the volume keys to cursor up/down
* Linux
  - improved button and checkbox rendering
  - dialog keyboard navigation implemented
  - enable keyboard repeat

Version 6.0.6 - 2011/03/04
* devices:
  - fix declaration crash in Volkslogger, EW, CAI302, CAI GPS NAV
  - EW: remove duplicate newline in declaration output
* map
  - Airspace: add option to re-enable stencil buffer on PPC2000
* other
  - select waypoint: update heading filter only on large changes
  - reduce dialog memory usage
* Windows
  - compile vali-xcs.exe as console application
* Android
  - fix crash due to invalid UTF-8 labels
  - more pause/resume crash fixes
  - take advantage of ARMv7 CPUs
  - dialogs are modal now
* Linux
  - implement the serial port

Version 6.0.5 - 2011/02/26
* devices:
  - EWMicroRecorder: fix hang during task declaration
  - FLARM: parse PGRMZ as altitude above 1013.25 hPa
* user interface
  - scale the "Today Screen" buttons on large screens
  - fix page numbers in satellite image renderer
  - generate satellite file name from original waypoint id
* map
  - terrain: permanently disable failed tiles
  - terrain: fix "unexpected marker segment type" error
  - AAT: don't draw "dead zone" on ancient hardware (PPC2000)
  - Airspace: disable stencil buffer on ancient hardware (PPC2000)
* Android
  - fix bitmap loading on Samsung Galaxy Tab
  - show Bluetooth device names in configuration dialog
  - larger default fonts
  - improved airspace rendering
* Altair
  - fix dialog hot keys
  - task editor: bind F5/F6 to move up/down

Version 6.0.4 - 2011/02/19
* devices
  - EWMicroRecorder: parse PGRMZ as altitude above 1013.25 hPa
  - FlymasterF1: convert pressure to altitude
  - FlymasterF1: don't override the baro altitude of the primary device
  - LX: parse LXWP0 as altitude above 1013.25 hPa
  - Zander: PZAN1 contains QNH altitude
  - Zander: verify checksum
  - don't force cruise mode when no Vega/B50 is present
* user interface
  - prevent potential crash while using flarm radar dialogs
  - improve behaviour if "circling zoom" is disabled
  - vario: fix circling mode display
* map
  - enable terrain and topology by default
  - Terrain: load fewer raster tiles on Altair
* task
  - abort: for non-final glide options, don't prefer airports
  - task manager: reduce memory usage
  - olc: DHV-XC contest optimisation
  - olc: SIS-AT 2011 contest optimisation
* configuration
  - don't forget the home airport after a configuration change
* Android
  - device: support NMEA over Bluetooth RFCOMM
  - more pause/resume crash fixes
  - don't process hardware keys twice
  - fix bitmap loading on Android 2.3

Version 6.0.3 - 2011/02/02
* devices
  - EW, Volkslogger: restart I/O thread after declaration failure
  - CAI302: check for I/O errors during declaration
  - Volkslogger: enable task declaration
  - Condor: fixed wind direction processing
* user interface
  - Language: translation updates
  - Auto zoom: don't disable in circling mode
  - more airspace rendering fixes for Android
* map
  - Terrain: load more raster tiles on modern devices (second try)
* Android
  - keep display backlight on, don't suspend
  - support extra large displays (tablets)
  - allow task switching
  - disallow multiple instances of XCSoar
  - show notification icon while running
  - implement "Quit" properly
  - enable cruise/climb mode switching
  - use the external SD card on Samsung Galaxy
  - show on-screen keyboard buttons
  - fix profile breakage
  - show flarm and thermal assistant gauge
  - show text in splash screen

Version 6.0.2 - 2011/01/20
* devices
  - more robust NMEA checksum parser
  - CAI302: restart I/O thread after declaration failure
  - CAI302: parse PCAID baro altitude if "!w" unavailable
  - Condor: read wind from LXWP0
* user interface
  - Language: translation updates
  - Language: add Spanish translation
  - Language: add Russian translation
  - Language: translations Czech, Greek, Croatian, Italian, Serbian,
    Swedish imported from LK8000
  - Window: disable sunken window edges on HP31x
  - Target: adjust map layout
* map
  - Waypoints: more reliable waypoint decluttering
  - Topology: fix rendering bug
  - Terrain: reduce slope shading artefacts
  - Terrain: load more raster tiles on modern devices
  - Task: fix crash when drawing deformed sectors
* data files
  - Fixed potential crash while reading airfields files
  - Added more polars (Hang gliders, DG1000, Blanik, Jantar, ...)
* Android / Linux / OpenGL
  - enable translations
  - fix dialog titles
  - support big displays (tablets)
  - implement check boxes (for enabling "Expert" mode)
  - fix airspace rendering

Version 6.0.1 - 2010/12/26
* map
  - task, glide terrain: fix rendering bugs
* user interface
  - Language: translation updates
  - Language: always fall back to resource data
  - Language: enable translation on PPC2000/PPC2003
  - dialog "Switches": portrait mode layout fixed
  - dialog "Statistics": draw trace on task page
* terrain / topology
  - minor memory leak fixed
* glide computer
  - new built-in polars: IS28B2 and SZD30

Version 6.0 - 2010/12/19
* build system
  - compile with gcc / mingw32 / mingw32ce instead of Visual C++
* data files
  - support for SeeYou and Zander waypoint files
  - support for TNP airspace files
  - when started from SD card, XCSoarData is stored on SD card, too
  - when a XCSoarData directory exists on SD card, it is preferred
* devices
  - Altair Pro: task declaration
  - new drivers:
    - Flymaster F1
    - Flytec
    - ILEC SN10
    - Leonardo
  - NMEA logger and NMEA replay
* terrain / topology
  - cached terrain load during startup (faster)
  - incremental (faster) terrain/topology updates
  - faster terrain/topology rendering
  - slope shading can be turned off
  - auto-scale terrain colors
* user interface
  - mouse gestures
  - translation compatible with gettext / libintl
  - language auto-detection
  - configurable temperature unit (Fahrenheit)
  - configurable trail colors
* gauges
  - new FLARM radar screen
  - thermal assistant
* task
  - full rewrite of the engine, new task editor
  - support more task types
  - saved tasks are XML
  - alternates list
  - instant OLC score
  - OLC plus rules
  - instant AAT optimization

Changes from 5.2.2:
PAOLO:
- colorful vario gauge by Paolo (for FIVV only)
- (minor) infobox config layout in configuration
TOBIAS:
- ballast dump works outside task calculator
- start task info
ROB DUNNING:
- Font editing patch
- Allow DebugStore to use varargs and convert all ca
- Allow StartupStore to use varargs and convert all.patch
- Fix font in checklist dialog
- Allow synce pcp to be overridden via make

JMW:
- Added Condor device

Changes from 5.1.9beta9:
- Fixed bug in tasman vario gauge display
- Clearer display of flarm target climb rate
- renamed variables to improve readibility
- Added option to enable/disable FLARM radar separately from map
- Removed option to display trapezoidal relative altitude on FLARM radar
- Fixed LDNext bug
- Compatibility for widescreen displays courtesy of Rob Dunning
- PNA port work courtesy of Paul Coolwind
- Fixed SZD55 polar (more accurate) courtesy Luke Szczepaniak
- Added DG-300 polar courtesy Paul Coolwind

Changes from 5.1.9beta8:
- Info on persist load/save in startup log
- Clear logs if not enough space for persist
- Persist save of cruise efficiency
- Fixed mc speed bug when cruise efficiency modified

Changes from 5.1.9beta7:
- Draggable targets on touchscreen version
- Cursor toggle mode in landscape target dialog
- AAT Time to go resets to zero on cleared task
- AAT Time to go never negative
- Fixed bug in waypoint exclude outside terrain checking
- Fixed bug in time calculations with short final legs in task
  (final glide around multiple points).

Changes from 5.1.9beta6:
- added clear button to task editor dialog in portrait mode,
  courtesy Jacques Fournier
- added missing infobox copy/paste buttons in portrait mode
- added display of wing loadings for built in polars
- added GRecord stuff to Altair
- updated copyright text to source code
- moved close button in basic settings to left to improve usability on PNA
- FLARM targets display of average climb rate courtesy Lars H
- Team code position shown on map courtesy Lars H
- GRecord updates for Altair, PNA
- FLARM on-map display updates
- Button labels update for PNA
- Fixed minor bugs in calculator re ete (energy height not used in fractional calculations)
- Restart time now one hour
- Fixed bug in display of start in analysis page (barograph)
- Selective fine control of float attributes
- Added LAK17-15, Lak17-18, ASG29-15 (mod from ASW27-W)
- Display weight info on glide polar page
- FLARM declaration bug fix

Changes from 5.1.9beta2:
- Alternate text entry methods
- Can now use flarm database, courtesy Lars H
- Added copy/paste to infoboxes in configuration dialog
- Flymaster F1 bug fix (vario units)
- Porting to cegcc with Russell King
- Task/leg times to go etc only shown if task is completeable at current Mc
- Infobox selector has items sorted alphabetically
- Multiple start points ensure the current start is in the list.
- Draw cross in final glide bar if unreachable at current MC
- Initial support for XCOM760 radio
- Added input event to add temporary landable waypoint
- Goto function now allows tasks to be resumed
- Bug fix in DD.dddd waypoint edit format
- enabled use of flarmnet ids in flarm display (courtesy Lars H)
- Added input event to switch orientation modes
- added support for declarations to IGC approved FLARM devices
- added missing help for new infoboxes
- added control of circling zoom to input events
- battery voltage infobox for Altair (others to follow)
- added Ventus CM17.6 polar
- added duo discus XT polars courtesy Derrek Ruddock
- added option to set 800x480 resolution for ipaq 310 testing
- mods to allow configuration of Vega in portrait mode
- robustness enhancements (avoid buffer overrun in long waypoint comments)
- build script
- version bump
- More porting to cegcc; allow O3 optimisation, variable initialisation

Changes from 5.1.9beta1:
- Added Flymaster F1 device
- Fixed bug in AutoQNH
- Finer units in task rules dialog

Changes from 5.1.8:
- Draw red line on thermal band at start height when there's a start
  height limit and on start waypoint
- Touching list forms in the scrollbar area moves to that position in the list
- Don't display meters in airspace altitudes as well as feet unless meters is
  the user altitude unit.
- FL altitudes rounded to nearest 10 units to ease readability
- Zander support split off into its own device
- Fixed IAS of Zander (km/h -> m/s)
- Fixed bug in declaration to EW micro
- Added ASG29E-18 polar

--------------------


Changes from 5.1.7 beta6:
- Projected track line in AAT mode when track from last turn >10 degrees off target
- Allow start through top of start sector
- Bug fix, baro and GNSS altitude in log files swapped
- Fixed lockup on auto shutdown in simulator mode when out of batteries
- Higher colour contrast snail trail
- Changed "Ack for day?" to YES/NO/CANCEL
  (NO unacknowledges for day)
- Airspaces drawn closed if open
- Added UNL (unlimited) airspace top as used in wgc08
- Fixed lock/unlocking of targets in portrait mode
- Fixed direction of arrows on task line in AAT mode

Changes from 5.1.7 beta6:
- Energy height referenced to Mc speed to fly
- Fixes to airspace rendering in analysis dialog
- DMS/DMmmm/DDdddd units in waypoint edit
- Added proper dialog for airspace queries
- Prevent log points > 500 m from being added to snail trail or OLC store
- Minor Auto Mc improvements
- Ballast in basic settings has a timer, activated/deactivated
  by pressing ENTER, which progressively reduces ballast according to
  the rate set in the configuration settings (dump time).  Timer is only
  active while the basic settings dialog is open.
- AAT/FAI Sector rendering on screen now more accurate
- Bug fixes and cosmetic cleanups to airspace warning dialog
- Final glide through terrain status message warning logic improved
- Enhancements to thermal profile band and risk MC with respect to flying in
  mountains
- Added option for final glide terrain line to shade terrain outside glide range

Changes from 5.1.7 beta4:
- Airspace display in analysis dialog sped up slightly
- Airspace queries report MSL referenced height as MSL instead of "Alt"

Changes from 5.1.7 beta2:

- Task speed instantaneous improvements
- Fixed bug in start height reference in dialogs
- Added terrain height to barograph in analysis dialog
- Pressing ENTER on Mc value in task calculator sets it to time-averaged
  climb rate from circling
- Support for AGL airspace, now tested
- Bug fix in parsing airspace "M"/"MSL"
- Some graphical cleanups
- Pressing ENTER on range value in task calculator does optimise
- Auto Mc (final glide) won't wind down to zero the first time final
  glide is achieved.  It will wind down to zero after that though.
- Energy height used in achieved speed, cruise efficiency calcs
- When off-course by more than 10 degrees, shows distance penalty
  in % for that leg along track line on map.
- Cruise efficiency stays at user-set value; if the field is selected and press ENTER, then the value will be calculated (and set to that value).
- Fixed minor bug in energy height compensation of thermal stats
- Minor improvements to analysis dialog
- Improvements to task speed instantaneous (new, more robust algorithm)
- Airspace AGL supported (not tested), will add terrain height at center of airspace to base.
- Analysis dialog shows mc speed, sink rate on glide polar page
- Analysis dialog shows terrain height in airspace page
- Allow auto mc to function when no task defined
- Added task rules dialog from task start point
- Added height reference for Start max height rule (allows MSL or AGL)
- Increased accuracy of terrain footprint
- Added LS6-15 polar
- Cruise efficiency displayed and adjustable in task calculator.  The cruise efficiency
  is the increased average speed of the glider in cruise, due to dolphining or flying in
  rising air.  It is calculated and displayed in the task calculator.
  If the value is edited, then it will be used subsequently in arrival time calculations.
- Added g load estimation when acceleromter not connected
- Added experimental distance vario infobox.
  This is the the difference in height required to complete the task divided by the time step.
- Improved task speed instantaneous
- Hour glass used in nearestairspace input event, since this can take a few
  seconds.
- White bold (a la Google maps) on task waypoint labels
- Added input event "GotoLookup" which allows a single menu item to bring up the waypoint select
  dialog, and if a waypoint is selected, it will Goto and clear task.
  See pc.xci for example (it replaces the "Task Save" button)
- Fixed situation where auto Mc can wind down after task start due to manoeuvering near start
- When logger is started, if the task hasn't been saved, it is saved to the default task.

Changes from 5.1.7 beta1:
- Vario gauge shows thick red/blue line for sink/lift
- Last thermal stats only used if thermal gain > 0 and
  thermal time > 45 seconds.  This prevents spurious entries for ignored
  thermals, or for quick pullups in thermals without sustained turns.
- Not just airports but landpoints can now have "airfield" details

Changes from 5.1.6:
- Map scale display for non-metric units
- Fixed initialisation of AAT properties when adding waypoints from
  waypoint dialog

-------------------------------------------------------

Changes from 5.1.5 beta 6:
- Snail trail rendering improvements:
  -- removed 'wobble' of snail trail from long time ago
  -- don't crop partially visible lines
- Bug fix in AAT sector detection when start angle > end angle
- "Speed remaining" in status dialog renamed to "Speed estimated" as
  it gives the estimated final speed of the task
- Increased size of up/down arrows in FLARM gauge
- In target dialog, can move target up/down/left/right on Altair with
    DISP/CFG/F5/F6 keys, on PC with 2/3/6/7 keys
- Added blue line of constant distance arc in AAT sectors
- Fixed bug in LD vario and LD GPS calculations
- Added LX sentance (LXWP0) to support Condor
- Fixed bug in auto mc
- Task speed stats reset on task start/restart.

Changes from 5.1.5 beta 5:
- In target dialog, north up and north track modes cause screen orientation
  to be north-up
- Calculations in the target dialog is based on a timer now rather than triggered
  on change, to prevent calculations slowing down the refresh.

Changes from 5.1.5 beta 4:
- Infoboxes (AA Time, Task Time To Go, Next Time To Go,
             Task Arrival Time, AA Delta Time)
  now use consistent color format:
     black/white: AAT est > min time
     blue: AAT est turning now > min time
     red: AAT est < min time
- Task editor/overview page shows file name of task in caption, and shows '*'
   if task is edited and not saved.
- Bug fixes to tasman instruments vario
- Text entry dialog uses larger font
- Flight logger can use short file name, if "Logger short file" is true.
- Flight logger gets ID from 3-letter logger ID
  in System config, if not set this defaults to 'AAA'.
- AAT zero range (nominal) task is displayed thin green dashed,
  target task is displayed in thick green dashed
- Added new infobox "Thermal All / TC All" for gps vario averaged across
  all time spent in circling mode.
- Speedups and bug fixes to effective/achieved Mc calculations.
  achieved Mc is no longer influenced by gliding off high starts.
- AAT optimiser more accurate for setting range to 5 mins over min time,
  faster, and more robust.
- Prevented re-start of snail trail on minimum height if OLC disabled
- Full snail trail (OLC) data thinning bug fixes

Changes from 5.1.5 beta 3:
- "Smart averager", averager resets on cruise/climb transition
- Display AAT sizes next to waypoints in task edit
- Set AAT default size from sector size setting
- Target radial setting can wrap around
- "Target locked" is in target dialog now
- Improved robustness of AAT optimise buttons etc
- "Target" instead of "Mark Location" on default menu of Altair/PC
- Snail trail color scale fixes
- Target details cleared when changing a turnpoint
- AAT nominal task is displayed thick green dashed,
  target task is displayed in thin green dashed

Changes from 5.1.5 beta 2:
- Task speed statistics reset on task restart
- Draw vertical lines on analysis dialog barograph and task speed
  where legs started
- Locked targets are unlocked as soon as the AAT area is entered

Changes from 5.1.5 beta 1:
- Changed ExternalTriggerCruise to enum, so it can be off,
    "flap", or "SC" (speed command).
  Existing value of true is equivalent to "flap".
- Draw centroid/'bmw' symbol at targets in AAT task
- Calculate AAT time to go if turning now while in sector, then
   going to remaining targets after this.
- AA dT infobox goes blue if task time > AAT time + 5 minutes when in sector
   and pilot turns now.
  Therefore, particularly in last AAT sector, when AA dT is blue,
  it is reasonably safe to turn now, even if the target is deeper in the
  sector.  (only if color infoboxes are on)
- Set waypoint bearing and best cruise track to first leg bearing
  when in start sector, so blue arrow points to first target, and
  so does screen orientation.

Changes from 5.1.4:
- Target dialog steps in 2% and 2 degrees instead of 5.
- AAT target direction and best cruise track arrow (blue) extends
  towards task line from previous target through aircraft when advancing
  the target (aircraft is going past target)
- Less wandering of AAT target while in sector due to shift along track
- AAT delta T goes red when going under time
- Failure to load a task keeps old start/finish/aat properties

Changes from 5.1.3 beta9:
- Cleaned up portrait waypoint select and airspace select/control dialogs.
- When circling and in target dialog, orient towards waypoint
- Cleaned up compilation warnings for include files that aren't used
- Added display of 30s average glide angle to airspace page of analysis dialog
- Added labels "h" and "D" to airspace page of analysis dialog
- Added E/W, N/S fields to waypoint edit dialog
- Task editor asks whether added waypoints are the finish points,
  means user doesn't need to go back into AAT turnpoints after adding them
- Reorganised fields in task editor waypoint properties for more intuitive
  ordering.
- When adding waypoints from task editor, don't show misc buttons in turnpoint
  dialog (e.g. details, move up/down, select, remove) since they're not
  required here.
- Task editor, removed move down/up buttons when at extremities of task
- Added 2 more airspace patterns
- Added AA delta T infobox
- Fixed bug where North/Track method was not being saved
- Increased status message delay time for default messages to 2.5 seconds

Changes from 5.1.3 beta8:
- Added support for declaration to EW MicroRecorder
- Added instantaneous task speed to analysis dialog
- Fixed instantaneous task speed calc


Changes from 5.1.3 beta7:
- Cleaner startup and shutdown
- Task calculator and target pages from analysis dialog hides analysis dialog
- Fixed some ranges and units in configuration dialogs
- Fixed greying out of previous waypoint menu
- Fixed hang on exit on PPC2000/PPC2002 platforms
- Cleaned up display of waypoint and task list columns
- Fixed netto vario calculation when not flying or very slow
- Added TE probe calibration to vega configuration
- OLC handicap factor limited to values between 50 and 150 %
- Task overview dialog hides when launching calculator and analysis dialog
  so target display works from there.
- Fixed acceleration compensation for netto vario calculation when used
  with a vario that doesn't supply netto but does supply acceleration
- Auto positioning of targets when behind target inside AAT sector is disabled
  when target dialog is open
- TC Avg infobox now shown in red if value < 2/3 of Mc
- Risk Mc used in colored info boxes (TC 30s, TC av) instead of absolute Mc
- Allow negative times in infoboxes and dialogs (in particular for AAT
  time to go)
- AAT time to go infobox can be negative (e.g. in excess of min time)

Changes from 5.1.3 beta6:
- G load factoring for polar etc take absolute value of G, in case
   meter (or aircraft!) is upside down
- Fixed airspace query message when inside airspace area but below/above it

Changes from 5.1.3 beta5:
- Fix to target dialog when active waypoint changes while dialog is active
- Fixed help on infoboxes final glide and auxiliary page
- Added highlighting of selected item in lists etc, to improve
  readability
- Added seconds to infoboxes in comment line
- Added big infobox display mode, activated in Altair/PC via escape then F1.
- Added ASSERTs to xml parsing to check for memory problems
- Fixed some aspects of Vega demo handling
- Cleaned up program exit
- Changes to vega vario config dialog

Changes from beta4:
- Fixed waypoint save when using xcm files
- Added estimated achieved speed and ETE to target dialog
- Moved teamcode button to Info page 2, replaced with target dialog
- Write "No data" on analysis dialog when no data available to display
- Changed progress dialog from TOPMOST to TOP so other dialogs (e.g. error
  dialogs) don't get obscured by it.

Changes from beta3 to beta 4:
- Added delay/protection in launcher to try to prevent XCSoar being
  started twice.
- LD vario was wrong sign (negative down), now fixed.
- Prevent crash on start with xcm files that have oversized tiles
- Circling % takes turn rate into account to prevent bad stats due
  to flap switches and dolphin soaring
- Added relative altitude arrows to FLARM gauge in Bearing mode
- Nearest waypoint in status dialog now working even if waypoint is not
  visible on map
- Climb stats are now calculated relative to total energy height
- File properties are now sorted alphabetically
- Added locking of targets, and target dialog (from task calculator) to
  allow preview of task points and to move targets

Changes from 5.1.2 stable to 5.1.3 beta2
- Fixed bug in waypoint parsing of second file
- Waypoints outside terrain are always loaded if no terrain file
- Marks reset bug fix
- Added condition monitor for start rules
- Changed "V Task" instantaneous to "V Tsk Ins"
- Changed "Speed achieved" to "Speed average" label in status dialog
- Task speed value preserved over reset
- Status dialog allows left/right cursor to change pages
- RASP: Changed wstar color scale, better for strong conditions
- RASP: Sfctemp colour/offset fix
- RASP: only available times are displayed in dialog, half hour times
    supported
- RASP: weather dialog allows "Now" time (auto updated) or set time
- RASP: fixed white-out of display outside RASP range
- RASP: added wblmaxmin (convergence) and blcwbase (Cu cloudbase) to RASP
- Added progress dialog text for initialising terrain tiles (jpg2000)
- "acknowledgment Time" setting was ignored, now correctly used by airspace
  warning manager
- In airspace query status message, top now drawn above base (was the
  other way around)
- Reorganised airspace select and waypoint select dialogs in portrait
  orientation for greater readibility
- Barograph in analysis dialog time axis starts from zero.
- Analysis dialog: sensible output when not valid; remove display of data
   which might be confusing
- Added hourglass cursor for slow events (configuration, airspace lookup,
  OLC optimise, shutdown)
- File xcsoar-startup.log is now proper text file
- Marks files deleted on exit
- Enabled display of battery % for PDAs in status dialog,
  and warning on low battery

---------------------------------------------------------------------

Changes from 5.1.1 beta 7
- Allow for new or edited waypoints if the primary waypoint file is
  in the xcm file or blank ---> generated files become waypoints1.dat
  and waypoints2.dat
- Fixed marks reset
- Start height in status dialog (task rules) is represented as altitude
- Changed "nearest" button in analysis dialog to "warnings"
- Day-acknowledged airspace is always unshaded (outline still drawn)
- Bigger/italic font of labels on analysis page
- Airspace lookup dialog doesn't exit immediately after acknowledging an
  airspace.
- Added dwcrit and wblmaxmin to RASP parameters
- Added "Times" page to status dialog, with separate landing/takeoff/flight times
- Added "Max Height Gain" to status dialog
- Fixed alternate glide bar style in portrait mode

Changes from 5.1.1 beta 6
- Ensure FLARM becomes visible if suppressed and alert level >0
- Added missing port functions for second port
- Prevent 2d fixes from being added to logger buffer
- Bug fixes to port handlers, now task Declaration to external loggers
  stands a chance of working
- Added Volkslogger device
- Added FAI 1000m start rules option
- Thickened green lines in Analysis dialog
- Added display of grid values in Analysis dialog
- Merged status pages into single dialog, and moved weather button to
   where status aircraft used to be.
- New status page "Rules" showing start/finish details
- Fixed minor memory leak in RASP weather loading
- Splash screen on PC works now
- Added COM0 to available ports

Changes from 5.1.1 beta 5
- Preliminary support for RASP overlays
- Task waypoints preserved even if waypoint file is changed
- B50 bug fixes, support now for external cruise/climb switch
- Loads default language file "default.xcl" if it exists and no language
  file is specified.
- Added several missing translations
- Fixed terrain cache method for PDAs with low memory
- Added new polars: Speed Astir, LS-6-18W, LS-8-15, LS-8-18, ASH-26E, ASG29-18, ASW28-18
- Added named tasks
- Added ability to lookup airspaces by name/distance/direction/type
  and acknowledge for whole day.  Access via "Airspace Settings" menu,
  "Lookup" button.

Changes from 5.1.1 beta 4
- Minor bug fix to ballast calculation in B50 vario support
- Fixed baro altitude parser bugs
- Fixed time wrapover with end of month and midnight
- Cleanups of LD limiting functions and filter
- Cleanup of calculation time limits
- Cleanup of calculation code for readability
- Menu translations for waypoint next/previous in abort mode
- Fixed display of FLARM targets beyond 2.5 km
- Display final glide through terrain crosshair on top of everything
  except aircraft.
- Fixed rendering errors at edge of jpg2000 tiles
- Separated Borgelt B50 series devices into their own device (no longer Generic)
- Fixed AAT sector bug
- Force/unforce final glide menu item is hidden if AutoForceFinalGlide is on
- Added some missing translations
- Fixed previous page button bug in waypoint details
- Line drawn from FLARM target to edge of radar display for alert targets,
  makes it easier to see direction to search for traffic.
- Code fixes to device.cpp to prevent crashes with badly written device drivers

Changes from 5.1.1 beta 3:
- Force visibility scan after loading new airspace/topology/waypoints
- Progress bar for jpg2000 loading enabled
- Baro altitude from RMZ/RMA sentences only used if no primary
  baro source from a non-generic device
- Increased string length for parsing waypoints and airspace to 300
- Set GPS position to map center on startup if no home waypoint
- Fixed bug in rendering at very small zoom errors (could lead to crash)
- Rendering is smooth now even for jpg2000 terrain from overview
- Added reset function to MarkLocation event

Changes from 5.1.1 beta 2:
- Consolidated validity checks for info boxes

Changes from 5.1.1 beta 1:
- Fixed terrain shading bands in portrait mode
- Fixed terrain shading near coast boundaries
- Enabled portrait mode for Altair
- Enabled gauge vario in portrait mode for Altair
- Added file size method to zzip
- Added support for loading waypoint files from XCM
- Added support for loading airspace files from XCM (disabled, because too slow)
- Consolidated sizes of strings in ReadString methods
- Airspace parser and bounds fix when airspace goes past 180E

Changes from 5.1.0 beta 3:
- AAT target in sector fixes
- AAT sector/circle radius default value is 500 meters
- AppendTo function bug fix
- Mc Risk bug fix
- Replay finish stats bug fix
- Airspace parser more robust to syntax errors
- % Circling resets on valid start
- Screen unblanked if status message appears
- Terrain color ramp is user configurable (Low lands or mountainous)
- Terrain rendering speedups
- Polygon rendering speedups
- Replay logger bug fix (sometimes gave heading=0)
- New experimental jpeg2000 tiled terrrain loading
- Terrain rendering speedups and improvements
- Task speed unit bitmap fixes
- Fixed problem with declaration time occurring after takeoff time
  due to buffering of pre-takeoff data
- Bigger buttons in landscape mode for non-Altair versions to allow
  room for German translations
- User distance units in waypoint select dialog
- Memory leak in JPG2000 fixed
- Fast sine/cosine speedups
- Terrain rendering speedups
- Additional terrain ramps added (Imhof, ICAO)
- Option in expert configuration to disable the auto start/stop of logger on
  takeoff and landing
- Zip container code added
- "XCM" (XCSoar Map) file format support added
- fixed top line of terrain
- bumped version to 5.1.1beta1
- fixed airspace parser dialog bug


Changes from 5.1.0 beta 2:
- Added code to generate missing translations file on windows PC debug builds
- Grey out of some task specific menu items if in abort mode.
- Style option to draw an arrow body alongwith the arrow head
  under option "Wind Arrow" in Settings->Map Display(Expert)
- Fixed bug in query airspace if inside airspace
- Added gettext() to enumerated parameters

- New notifications: AAT too early, arrival past sunset,
     significant wind change
- Fixed bug in Arm start mode (wasn't advancing)

Changes from 5.1.0 beta 1:
- Speed to fly compensated for risk
- Logger buffered for 60 seconds
- Energy height uses estimated true air speed if no IAS is available
- Support (read-only) for Zander variometer and Tasman Instruments variometer
- Changed scale on final glide bar to +/- 500 meters (was +/- 2000 meters)
- Attempt to resolve slow response with in FLY mode on older PDAs
- Fixed bad line in default.xci

Changes from 5.0.9:
- Added NMEAOut, PosiGraph devices
- Input events for forced cruise/climb displays (etc?)
  (FLARM display forcing)
- Waypoint selection filter by type, and by heading 360 deg
- Smoother scrolling of lists
- Setup dialog for NMEA devices changed.
- If any landable point is visible and reachable, final glide bar goes orange
  if below final glide.
- Menu label macros added: WaypointNext, WaypointPrevious, AdvanceArmed, LoggerActive,
     TerrainTopologyToggleName, SnailTrailToggleName, CheckAirspace, CheckTask,
     CheckWaypointFile, CheckSettingsLockout, CheckReplay, CheckFLARM, CheckTerrain
- Menu labels grey out if actions are unavailable
- Dialog details for AAT vs non-AAT are visible only when AAT is set or not,
  in task calculator, task status, and task waypoint editor
- Fixed restart problems where >10 minutes, still was restarting
- Start/restart now more user friendly.  Auto restart only happens up to first turnpoint
- Fixed bug in ETE calculations when force final glide is on.
- Terrain not rendered in not valid at aircraft
- Fixed bug in waypoint lookup (search by turnpoint)
- Moved some config parameters to "Site" configuration page
- Added advanced vs basic configuration settings
- Added -small startup option for PC
- Fixed bugs in ZigZag wind algorithm, and improved accuracy and response
- Don't draw final glide through terrain icon if no task
- Wind estimate set by user in wind settings dialog (with SAVE button)
  overrides the internal estimate until a new estimate is obtained.
- Minor cleanups of text in dialogs
- Invalid infobox data is greyed out so it doesn't distract user

Changes from 5.0.9 release 1:
- Fixed ETE and final glide calculations for Mc=0, proper compensation
  for wind and unreachable at current Mc etc.
- Fixed task distance rounding to nearest 0.1 units

Changes from 5.0.8:
- Fixed bug in wind initialisation/calculation
- AAT start/finish radials step in 1 degree increments
- Fixes for build on VS2005 (PC)
- Fixed various out of bound bugs for task waypoints
- Fixed display of topology labels
- Fixed AAT distance thread dead lock
- Volkslogger parser fix by Rolf Muller-Nilsen
- Fixed adjustable logger time steps
- Fixed AAT distance bug for final waypoint
- Transparent airspaces are not filled, so airspace below is visible

Changes from 5.0.7:

- FIXED Start arm premature
  messages are confusing though, we don't get notification when re-entering a start
  sector (after arming it), nor when approaching a start line.
- New snail trail mode "Full" which displays entire flight.  In all modes,
  the snail trail is short in circling mode in order to prevent screen clutter.
- New feature: added 'optimise' button to task calculator.  This adjusts the
   range (increases or decreases) so that the estimated task time exceeds the
   assigned task time by less than five minutes.
- FLARM targets on the map are drawn as arrow heads pointing in their track bearing.
- Added missing 'Auto Display Blank' to configuration settings for PDA platform
- Fixed Borgelt B50 sentence parsing (Thanks RMN)
- Bug fix for half hour UTC offsets
- Total energy is calculated from difference in true airspeed to best LD in
  true airspeed
- Task radii expressed in user units
- Bug fix, profile support for PC and PDA restored
- Bug fix, protected use of message in NearestAirspace function with thread lock
- Bug fix, NearestAirspace search array out of bounds due to unsigned int loop
- QNH, Bugs, Ballast and MacCready saved at program exit and restored on startup
- FLARM radar can be selected to display relative altitude or bearing.
- Removed asking whether to delete old log files to make space when logger is started.
  Deleting old log files happens automatically now.

Changes from 5.0.6:
- Max manoeuvering speed set to 300 units in configuration dialog
- System beep and message on task/waypoint advance
- Messages given in arm modes (arm start or arm) as reminders to press arm
  when ready to advance
- Bug fix to waypoint editing (second waypoint file was cleared)
- Warning added to waypoint file save when filtering for
  waypoints outside terrain range is enabled.
- Bug fix, task statistics were not updated after task finish.

Dialogs changed:
- dlgTaskWaypoint.xml
- dlgTaskCalculator.xml
- dlgConfiguration.xml
- dlgConfiguration_L.xml
- dlgTaskOverview_L.xml
- dlgTaskWaypoint_L.xml
- dlgStatusTask.xml
- dlgStatusSystem.xml

Changes from 5.0.0:
- Fixed non-drawing of infobox borders on PPC2002
- Added Declare button on Task Calculator
- Fixed terrain display offset bug in portrait mode
- Map scale increased resolution
- Increased maximum radius/sector size on AAT to 100 km
- "Show gross" vario configuration (default true)
- Color speed chevrons, and larger:
 -- blue pull up (slow down)
 -- red push to earth speed up
- Lightened blue color in infoboxes
- Auto disarm mode message only appears if in arm mode
- Task calculator, shows estimated task speed for remainder of task
- Task calculator, shows effective MacCready
- Task calculator, shows achieved speed
- Task calculator, cancel button restores Mc at entry
- Auto MacCready: climb stats are reset on takeoff
- Previous waypoint selects through all multiple start points
- Bug fix, aat target continuation was only working on first sector
- Autozoom for AAT, distance used in zoom is set by max of
  distance to target and distance to center (so scratch task should
  always be visible in autozoom mode)
- Fixed bug in glide time required (wasn't taking final glide into account)
- AAT areas drawn in reverse sequence so next area is on top,
  previous AAT areas not drawn.
- Zigzag wind disabled if on ground (slow or not flying)
- Wide version of FLARM target display on map (ON/Scaled)
- Achieved MacCready accuracy improvements (was overestimating
  with start circles)
- Achieved maccready, height difference compensation
- AAT projection when in sector
- Task calculator, changed "Range" to "Set range"
- Bug fix, "Nearest airfield changed" problem if two airfields are coincident
- Abort mode bug: multiple waypoints close to home give "nearest airfield
 changed" repeatedly.  Now message is given only if nearest airfield
 is more than 2km from previous one.
- All up Weight is displayed in analysis dialog glide polar page
- Minimum zoom increase in AAT (for autozoom)
- Task speed achieved is average speed dist/time + time
  to climb back to start height.
- Task editor, removing waypoints preserves AAT details of successive
  waypoints
- Fixed TASK_START event
- New infobox for distance to home
- New infobox for speed task achieved
- Added AutoBlank configuration option for PDA versions
- Changed text in task status dialog for clarity
- Changed flap forces cruise to now use landing flap switch, and works
  for switching into cruise and into circling
- Bug fixes to AAT distance calculations
- Added ventus 2cx to polar
- Bug fix, sound volume was set to zero on exit
- Added flap landing to switch dialog
- Added close button to text entry widget on non Altair systems
- Allowed wraparound of letters on text entry dialog
- Minor changes to help text and labels of configuration items for clarity
- Lighter blue/red for inverse mode
- Time/date fix for IGC files (UTC used throughout as per spec)
- North/track up display orientation
- Waypoint select on add-waypoint in task editor
- Arm advance to work outside AAT sector if already been in that sector
- Prevent landing/takeoff detection when GPS is disconnected
- Configuration of lat/lon units
- Changed 'aircraft rego' to 'competition ID' to be consistent with IGC
- Improved cropping of polygons
- Minor bugfixes

Dialogs changed:
 dlgConfiguration.xml
 dlgStartPoint.xml
 dlgTaskWaypoint.xml
 dlgTeamCode.xml
 dlgTextEntry.xml
 dlgWayPointDetails.xml
 dlgWindSettings.xml

Changes from 4.7.7:
- Make terrain file loader check file size, to improve robustness if
  bad file.
- Added text entry dialog
- Added pilot name, aircraft type and rego to configuration dialog
- Added support for team code
- Map zoom improvements
- Fixed bug: Waypoints label in abort
- Fixed bug: Default task at startup if no task defined
- Fixed bug in altair.xci, nearest waypoint details were pan-relative
- Minor UI cleanups (cosmetics)
- Logger inactive when in IGC replay mode
- Circling wind estimator won't update if less than one fix every 2
  seconds.
- Zigzag wind estimate inactive when in IGC replay mode
- Analysis dialog: base/ceiling estimation improvements
- Task speed now altitude compensated
- New task speed instantaneous
- All flight statistics retained when exiting XCSoar and loaded at startup,
   so previous flight can be reviewed later.
- Task is saved when exiting XCSoar and loaded at startup.
  (Default.tsk)
- Removed unused/default processor definitions,
  NEWINFOBOX, NEWAIRSPACEWARNING as this is default now.
- Added support for alternate start points
-  All file paths are now converted to/from local path for that machine
  so registry files can be transferred between PC and PDA/Altair.
-  PC and PDA version all data files now in "My Documents/XCSoarData".
- Thermal locator improvements
- UI change: All reachable landable points arrival heights are shown on map in
   all waypoint label display modes
- Average task speed improvements: compensation for altitude,
      now computes task speed accurately for achieved scorable AAT distance.
- Task page on analysis dialog shows in thick red dashed line the scorable
  AAT paths.
- Fixed bug, task finish detection was previously disabled
- Fixed bug, stats for finished task after reset were not displayed correctly
- Fixed bug, waypoint details dialog arrival height was relative to sea
  level not ground.
- Waypoint details altitude arrival, removed "alt diff mc safety"
- Removed unused menu and dialogs from PC version.
- CatMul-Rom interpolator used for logger replay now, provides better
  reconstructed paths and wind estimates when used with low logging rate.
- Thermal markers shown in cruise mode only at close zoom scales,
  to avoid clutter.
- When infobox colors are enabled, the thermal last 30 second average
  is red when the average is less than 0.5*MACCREADY.  This can be used
  to clearly show when it is time to leave a thermal.
- AAT max/min/target speeds in infoboxes show '---' if minimum time
  remaining is zero.
- Minimum zoom level in autozoom set to reasonable level (1.5km) to
  prevent zooming in too close when going past a turnpoint.
- List items in dialog can be selected with mouse/touchscreen.  Touch twice
  to emulate return key.
- Added configuration option to adjust snail trail width
- Fixed bug, made airfield details parser robust to wrong files.
- Fixed bug, nearest waypoint details did not work for first waypoint
- Fixed bug, airspace warning dialog was not shown from
  'nearest airspace' menu when there was an active acknowledgement
- Fixed bug, PC version crashed if exit via close button and a dialog was
   still open
- Home waypoint always added to abort task list if reachable
- 'Clear' button added to task dialog in landscape mode
- Team Code dialog updates dynamically
- Fixed bug, range/bearing was incorrect sometimes
- Improved rendering of distance to airspace in airspace warning dialog
- Fixed bug, portrait mode text in analysis dialog (some items were cropped)
- Infobox border fixup in portrait mode
- Fixed bug, hang on nearest airspace
- Bearing to target shown in great circle arc
- Fixed bug, in abort mode (introduced just 2 days ago)
- Fixed bug, sound volume was set to zero
- Updates to menu, default.xci for PDA
- Return key now toggles suppression of FLARM radar.  If new traffic appears,
   the suppression is turned off again.
- Fixed bug in PPC2002 infobox selector graphics
- Fixed bug in abort mode (possible cause of crash/hang)
- Task calculator range increments in 5%
- Added infobox for 'Home Distance'
- Auto QNH only activated when not flying for more than 10 seconds
- Button menu fixes for PDA, PC
- (Feature request 1281639) Editing/saving waypoints
- Protected task edit from buffer overruns
- Fixed bug, increased text size for airspace parser
- Disabled CDI gauge as it has no control in the configuration settings and hasn't
  been updated
- Fixed bug, FAI finish sector was incorrect


Dialogs changed:
 ALL dialogs
 dlgHelp.xml

Changes from 4.7.5:
- Added small histeresis to instantenous LD vario
- Airspace parser updates
- Added Cambridge GPS NAV device
- Added option to force cruise on neutral/negative flap (for Vega)
   (Flap forces cruise)
- Terrain contrast/shading improvements
- Snail trail now drawn with outline to improve visibility over terrain
- Added V TAS infobox
- Improvements to wind estimator algorithm
- Vario gauge unit bitmap for knots
- Vega configuration, added page for audio schemes
- Vega configuration, added missing parameter (BaudRateA)
- Altitude AGL uses baro altitude if "Nav by baro altitude"
- New units for task speed (separate from airspeed/wind/ground speed units)
- Added FAI 90 start/finish type
- Added thermal locator (shows centroid of lift when circling), option 'Lift center'
   in configuration options.
- Fixed minor bug, auto macready by average was not working when no
  task was defined.
- Modified least squares algorithm to handle weighted least squares.
- Add 'Append' waypoint function, so users can create a task by selecting
    waypoints from the map in sequence
- Task waypoint move up/down in task waypoint pages.
- Terrain database loaded into memory if sufficient RAM + 5 Meg free
- New smooth shading of terrain, major improvement
- New landscape progress dialog hides screen for cleaner startup
- Default task to home if no task loaded at startup
- Added labels to climb and temperature trace analysis pages
- Added help system.  Press enter for 2 seconds on a dialog property
  to display help text.
- Fixed minor bug, landable points were not always visible for some
  label modes.
- Fixed minor bug, baro altitude set by GPS for IGC replay.
- Online Contest optimisation (analysis page, configuration settings,
   three rule sets available)
- Analysis pages now each have a context-sensitive 'action' button.
- Added handicap to glide polar page for OLC scoring
- Fixed GDI resource leak in animateRectangles
- Fixed memory leak from com port threads not having handles released
- Fixed airspace warning dialog losing focus of previous dialog if opened
- Fixed memory leaks in new airspace warning dialog
  when another dialog is already open.
- Online contest "in progress"
- Added 'Declutter Labels' inputevent and menu item
- Fixed GDI resource leak in WindowControls
- Refinements to screen lat/lon bounds calculations
- Refinements to thread locking (separate LockTaskData from LockFlightData)
- GCE/NMEA queue blocking bug fix
- Added check for 500kb free space on IGC destination, asks user to
  delete old IGC files as required to free up space.
- OLC work (rule interpretations, in-progress only valid if flying)
- Added tab style for infobox border
- Added double buffer for infobox rendering to reduce flicker
- Topology bounds area used for pre-filtering of visibility to improve rendering time
- Toggle terrain map labels button (DeclutterLabels)
- Thread locking improvements to reduce latency
- Computed arrival height AGL at Mc0 Mc safety Mc current
- Startup/shutdown messages saved in xcsoar-startup.log
- Fixed bug, short task duration estimates when Mc=0 or unreachable
  in cruise at current Mc setting due to drift.
- Fixed bug, spurious touchscreen detect when pressing menu buttons
- (Feature request 1463308) Auto-mark thermal
- (Feature request 1444335) configurable max/min zoom --> better zoom
   levels available now.

Dialogs changed:
 dlgConfiguration.xml
 dlgWindSettings.xml
 dlgVario.xml
 dlgAirspaceWarning.xml
 dlgWaypointOutOfTerrain.xml
 dlgAirspaceWarning.xml

Changes from 4.7.4:
- Fixed total energy compensation (final glide) when on ground
- Fixed minor bug, silly ETE values were presented when Mc=0 in AAT
  in Task Calculator
- AutoMc disabled if in abort mode
- Fixed: Thermal profile showing distortion (negative values?)
- Fixed: Mc=0 Est task time on task calculator
- Fixed: Trail hang
- Fixed: PC registry not recognising all registry values correctly!
- Auto Mc modes: final glide, set to average, both
- Vario gauge averager should switch to netto averager if not in circling mode
- sam's bug fixes and new features
  --> legbearing bug
  --> New airspace dialog
  --> Waypoints out of terrain
- Fixed: AAT radius display in analysis page shows distortion
- Fixed: Waypoint infobox shows bearing to waypoint, not to target (for AAT)
- Fixed: Vario gauge chevrons not always appearing when they should,
  now chevrons always drawn if vario is in non-circling mode
- Fixed: Averager jumps around too much
- Added configuration setting to determine whether to ask/exclude/include
  waypoints out of terrain range.
- Added LD vario infobox

Changes from 4.7.3:
- Added Auto QNH function
- Minor improvements to robustness
- Added preliminary support for vega voice
- Limits on altitude/speed for start, altitude for finish
  (Feature request 1444340)
- Changed AutoWind from bool to enum: Manual, Circling, ZigZag, Both
- Added zig zag wind estimator
- Added option to use of barometric altitude for all nav functions
- ** (Feature request 1403702) Configuration option for logger timestep
- FLARM gauge, show colors for threat levels
- Fixed bug, Start/Finish radius drawn half size
- Fixed bug, v task calculations if selecting a previous waypoint after
    starting
- Added detection of valid start, now in task status dialog if
    start wasn't valid, the start time shows "INVALID"
- Added safety McReady for use in calculating reachable fields and
   display of arrival heights, and in abort mode.  Option to use
   current Mc value for safety McReady when in abort mode.
- (Feature request 1278082) Ellipsoid error correction.  Now
  detects if ellipsoid/geoid offset is produced by GPS.  If not,
  it applies geoid correction.
- Added basic support for Cambridge GPS-NAV as a GPS source only

Changes from 4.7.2:
- Fixed bug: Disabling of airspace warnings by individual types was
   ignored.  Now working correctly.
- Proper handling of PGRMZ with respect to QNH and when altimeter
   also available from variometer

Changes from 4.7.0:
- Changed "Bugs" to "Clean" in basic settings so meaning is clearer
- Changed "Device 1" etc to "Device A" in configuration settings so meaning
  is clearer
- Fixed (Bug 1388996) Airspace outline black option ignored
- (Feature request 1370449) Configuration of autozoom at startup
- (Feature request 1430326) configuration of sys time set by GPS
- Force final glide mode, input event
- Auto force final glide mode option, forces final glide as soon as
  you are above final glide.
- Startup reliability fixes
- Terrain offset fixes
- FLARM gauge minor fixes (draws aircraft beyond 2km at 2km)
- Added Ventus2C polar
- Added missing vega configuration parameters
- Fixed PGRMZ parsing to set BaroAltitude, not Altitude
- Airspace warnings etc uses baro altitude if available
- Removed dead code in parser.cpp
- Removed "stall" from switch dialog
- Changed "airbrake extended" to "airbrake locked" in switch dialog
- Added devices for Vega and AltairPro

Changes from 4.6 to 4.7:
- Ballast also shown as volume in liters in basic settings dialog
- Vario 30 s averager uses vario if available, otherwise altitude.
- IGC file date is system date, should be reset to GPS time on first lock
- FLARM radar limits range to 2k limit (shows aircraft beyond 2k as at 2k)
- Log file renamed "xcsoar-debug.log"


Changes from 4.5 to HEAD:

- Statistics/flight reset on takeoff
- Major speed improvements to rendering, synchronisation between threads,
  final glide through terrain calculations, snail trail
- Display "AUX" on screen when in auxiliary infobox mode
- Warning if attempting to change a task once it is declared.
- Added glide computer event for final glide through terrain
- Added german sector type
- Task-alterations are queried if already declared to external device
- All MessageBoxes now use new dialog system (when available)
- Redundancy (dropout) and handling multiple GPS sources,
  better autodetection of Vega.
- Improvements to labels in map display, so we don't get so many
  waypoint labels writing over each other.
- Gauge vario hides on fullscreen.
- Option to lock out configuration settings in flight
- Minor speedups to map drawing (removed several redundant floating point operations)
- Added finish line and finish area detection, this does nothing other
  than bring up a status message currently.
- Configuration option for user defined menu/button timeout
- Added Airspace Settings to input events, allows user to switch on/off
   display and warnings for each airspace type
- Warn the user when changing input, language, status files that they need to
  restart (in new dialog system)
- "Arm start" option
- Added user defined checklist text dialog (and corresponding inputevent)
- Waypoint advancing can now be manual, automatic (as before), or requiring
   'arming' each waypoint to be advanced.
- Text in airspace details has scrolling
- New Waypointselect dialog allows scrolling in list box
- Added option for autozoom optionally on at startup
  (in new config dialog)
- Added option for speed command driven by dolphin speed or block maccready
  (in new config dialog), this is shown in VOpt infobox
- Added in new dialog system a vario configuration page for Vega
- Added UTC offset configuration parameter for Altair
- Added task status dialog
- Added drawing of task in analysis dialog
- 'Target' offset for each AAT waypoint
- 'Run' inputevent so people can execute another program from XCSoar.  Program
  must exit before XCSoar continues
- Added 'autoadvance' option (default true) to allow disabling of
  automatic waypoint advances
- AAT sectors now drawn as shaded segments
- Total energy height compensation for kinetic energy in final glide
- Name in task display also shows names of landpoints/airports
- Added LoadProfile to inputevents, so we can have menu buttons
   trigger pilot/region specific settings
- Windows PC port using Visual studio 6.
- When terrain file is valid, only waypoints within terrain area are loaded
- All waypoint labels shown when in pan mode
- Added 'pan' to nearestWaypoint inputevent, to return item nearest to
    center of screen if in pan mode.
- Force redraw of map if not redrawn for 5 seconds (due to gps not connected)
- FLARM status, FLARM aircraft display on map
- Added FLARM TRAFFIC and FLARM NOTRAFFIC glide computer events
- Added basic FLARM status support in parser and Status dialog
- Filter out "Railway station" as miscpop label
- Added infoboxes to support temperature acquisition and traces
- Added atmospheric analysis (temperature trace, convection estimation)
- Snail trail uses netto vario if available
- Added NMEA processing and NE (NMEA Events) into InputEvents
- Minor terrain rendering fixes at close zoom levels
- Improvements to topology polygon rendering
- Added ETA infoboxes (as distinct from ETE)
- Default task (Default.tsk) file may be loaded automatically at startup
   if present (through InputEvent TaskLoad on STARTUP_REAL/STARTUP_SIMULATOR)
- Chevrons only on if airspeed available

- Fixed bug 1467530 Installation to Storage Card
- Fixed bug 1457674 Airspace Display - Danger Areas Obscured
- Fixed bug 1444806 Final Glide L/D
- Fixed bug 1433504 Start line
- Fixed bug 1433497 AAT-sector areas not being displayed
- Fixed bug 1430954 Waypoints with same name.
- Fixed bug 1420989 AAT not enabled when loading a task
- Fixed bug 1399143 Incorrect lat/long display
- Fixed bug 1395611 AAT Area masks display
- Fixed bug 1389003 Airspace area with many points
- Fixed bug 1382036 Profile Load missing data
- Fixed bug 1376376 Bugs - the six legged kind
- Fixed minor memory leak in shape labels
- Fixed minor memory leak in new dialog system
- Fixed bug, array out of bounds in inputevent
- Fixed bug, strange circling lockout (maybe)
- Fixed bug, airspace visibility (airspace wasn't warning if not visible)
- Fixed bug, superpan with autozoom
- Fixed bug in default.xci "Marginal final glide" now reads "Below final glide"
- Fixed bug in final glide alert, now has low pass filter to prevent
  too many alerts when using Auto Mc.
- Fixed bug in startup, program locks calculation/display before starting up
  to ensure everything is initialised properly.
- Fixed bug in FAI task sector auto advancement
- Fixed bug, start line works now
- Fixed bug in task save/load, also clears task on error when loading
- Fixed bug in wind speed infobox units display (now uses aircraft speed units)
- Fixed bug, AAT Areas were drawn on top of everything, including task lines.
- Fixed bug in profile save routine (bad \r\n encoding)
- Fixed spurious captions in subtitle infoboxes
- Fixed bug, "1m" in baro altitude infobox for alternate user units
- Fixed bug, snail trail was never red in sink, now working properly
- Fixed bug in topology bounds refresh
- Fixed bug BUG 1366197: Second Airspace File now works
- Fixed bug in display of more than 500 airspace areas
- Fixed bug in bringing up WaypointDetails from SelectedWaypoint when not
  using infoboxes
- Fixed bug, temp trace max temperature now relative to ground offset
- Fixed memory leak in new dialog system (bitmap unnecessary)
- Fixed display of airfield details in new dialog
- Fixed bug BUG 1368752: Fix display orientation for square displays e.g. hp 6515 (untested)
- Fixed bug BUG 1305089: Sound restored at exit
- Fixed bug in arrival altitude calculation with respect to bugs
- Fixed bug in local time display
- Fixed daylight savings bug
- Fixed BUG 1366492: Improved landing detection by checking altitude AGL to avoid false
  landings when flying in high winds
- Seeding random NMEA static strings from Input Events
- Triggering events from NMEA substring matches (may be limited to certain
  types due to performance limitations).


Changes from 4.22 to 4.5

- Fix waypoint parsing - make it completely bullet proof
- Package and release fonts (part of standard cab/exe)
- Button & Event mapping - default and legacy
  	legacy = same as version 4.22
	default = changed from 4.22...
		APP1 = Show button menu (was Full Screen)
		APP3 = Full Screen (was Vario Sounds Toggle)
		Take Off = Start logger (was manually)
		Landing = Stop logger (was manually)
		Info Box Control = Show labels (were hidden)
- Allow display of screen mode (Normal, Auxiliary, Full)
- Fix spelling of MacCready (it was McCready).
  (reference: http://www.achievement.org/autodoc/page/mac0bio-1)
- Exit simulator if battery lower than 20% (warning < 30%)
- Fixed crash during Waypoint details, when none selected
- Reduce length of labels where possible
- Change default.xci buttons to stay consistent between modes,
  removed some defatul modes changes
- Added sensible default sounds to play during Glide Computer Events
  (\My Documents\XCSoarData\ - Start_Simulator,Start_Real,Takeoff,Landing,
  FinalGlide,Tiptoe - .wav)
- Default.xci updated to hide Main button and map closely to 4.3 (APP1 does Main/)
- Fixed a number of memory leaks and buffer overruns in parsing data files
- Fixed Input Events label corruption. Fixed associated debug failure when
  comparing uninitialized variables.
- Modified variable names for Language and Status (more sensible)
- Use windows device time instead of GPS time in simulator
- Fixed spurious button press bug
- Status messages can be acknowledged by touching them
- Fixed message disappearing problem after 1 second (when airspace warnings were off)
- RETURN key in default.xci needs to be mapped
- Default set of status messages - now automatically generated from default.xcs
- Enable secondary files clear button
- Arbitrary DLL Load and Function calls from InputEvents
- Config files (input, language and status) now support "\r\n" strings correctly
- PlaySound now supports external WAV files automatically. Also allows WAV files
  to be referenced as Input Events - assumes local resource unless ends in ".wav"
- Automatically lookup localised "My Documents" directory to support multiple
  language releases of Pocket PC
- Version number (build date) is automatically generated for non-released versions
- Added debounce timeout registry setting in settings->interface files
- Added input menu timeout
- Added new status message interface (thread-safe, single window, ability
  to repeat messages and acknowledge)
- Fixed hard-coded screen coordinates in PolygonVisible function
- Airspace warnings now use new message class
- Added method to find nearest airspace boundary (interior or exterior)
- Input event to display info on nearest airspace boundary (interior or exterior)
- Renamed fixed "longditude" and "lattitude" spelling mistakes
- Display speed-to-fly bar only if flying
- Debugging of input events file when in simulator mode
- Added glide computer events for entering and leaving airspace
- Added glide computer events for task start and next waypoint
- Audio vario sound updates
- Allow acknowledgement of individual airspaces, and per-day
- Fix acknowledgement bug when re-entering airspace
- Minor font adjustments
- "GPS 2D fix" changed to "GPS waiting for fix"
- New high-visibility icons for flight modes by Simon Taylor.
- Blinking logger icon when logger is active.
- Code cleanups, eliminated BOOL occurances
- Fixed missing sentances in IGC file, so now loadable by TaskNav
- Added "Logger note blahblah" event to put a pilot note in IGC log file.
- Speed-to-fly climb mode bug fix
- Thermal band mode fix
- Audio vario sound updates
- Fixed waypoint arrival altitude bug
- New airspace parser, faster and more robust
- New language customisation
- New status message customisation
- Wind algorithm improvements especially at low wind speeds
- Analysis dialog now has page for wind at altitude
- Fixed defaulting to cruise mode when no waypoint active
- Miscellaneous dialog cleanups
- Snail trail colour scales to visible range to make colors more vibrant
- Safe recovery from critical errors when loading files
- Fixed bug of polar loading on multiple lines
- Fixed ordering of Menu buttons when using cursor to navigate
- Blanking improvements (prevent timeout advancing when any dialog is active)
- Added Auxiliary infobox display, accessible from APP_KEY1, which now
  toggles through normal (mode-specific) infoboxes, auxiliary infoboxes,
  and fullscreen.
- Settings->Task start line/cylinder labels change dynamically to avoid
  confusion
- AutoMcready improvements, fix for overshoot hunting
- "Reset infobox defaults" button from Settings->Load Profile
- Moved handling of bug degradation to sink model to make it consistent
  everywhere.
- Optimised display of titles in infoboxes to prevent over-use of gettext
- Added units display to AAT settings to avoid confusion
- New functions to save/restore registry from text file
- Save/Load profile uses registry save/restore code
- New button input event system
- Fix infobox reset to defaults
- Allow reset of flight start time when relaunching
- Takeoff/landing events, can be hooked up to autostart logger


Changes from 4.21 to 4.22

- Fixed bug when airspace warning display is not refreshed when another
  window overlaps it.
- New "Analysis" pages showing barograph, thermal history and glide polar
- Fixed bug in snail trail, IGC logger update rate
- Additional waypoint file can be specified for competition waypoints
- Fixed font for message box, status dialog
- Minor bugfixes in vario comms thread processing
- Implemented Borgelt B50 vario parsing (untested)
- Improvements to performance and latency of audio
- Terrain cache updates
- File loading improvements
- New wind vector graphics
- New labels with Mc0 arrival height above safety arrival height for
  reachable airfields
- Updated aircraft graphics
- Proper units display in dialogs.
- All configuration options now can be expressed in custom units
- New Netto vario infobox
- New dolphin speed-to-fly infobox
- Improved audio vario sounds
- Speed-to-fly director chevrons on right of screen when connected to
  vario with ASI source.
- Fixed rare bugs in McCready calculation
- Fixed bug in terrain rendering, where level of detail was previously
   set at default, and didn't change with zoom.
- Airspace parser made faster, so binary airspace loader now disabled


Changes from 4.2 to 4.21

- Better recovery of bluetooth GPS after switching device off and on
- Marked points appended to file 'xcsoar-marks.txt'
- CDI display configurable
- Settings->Display split into two pages
- Sunset time shown in waypoint details
- AAT and airspace areas drawn below waypoints and topology
- Messagebox enhancements
- MODIS Satelite images now co-located with waypoint file
- Launcher now uninstalls/reinstalls properly.
- Proper spelling of McCready (sorry, Paul!)
- Display blanking automatically after one minute of UI inactivity if in
  battery mode, reactivated with key press
- New GPS status icons, less obtrusive.
- Aircraft disappears when GPS is not connected
- New "Status" summary page from main menu, giving aircraft position,
  nearest waypoint range/bearing, local sunset time, GPS status
- Additional airspace file can be specified for NOTAM airspace updates
- Settings->File page split into two (map data separated off)
- Snail trail toggles between no trail, long trail, and short trail


Summary of new features since v4.0

- Fullscreen mode (app button 1 in map mode); app button 2 now
  toggles snail trail
- Terrain shading via phong model, direction set by wind direction
- Wind vectors multiple for 10 knot increments
- Saving/loading wind to registry
- Time aloft infobox (in Waypoint Group)
- New wind calculation method
- Rendering of airspace with cross-hatches and optional black outline
- Added pilot/aircraft information in logger
- Added "Remove" button on waypoint details task page
- Acknowledge airspace warnings
- Audio settings page
- Graduated snail trail color and thickness
- Abort/resume of tasks
- Added netto vario calculations
- Added smart zooming (zooms back out when waypoint changes if in autozoom)
- Added installer and launcher
- Bring up menu with double click on map window
- Can fly in simulator mode by dragging on screen
- Improved colour selector now displays currently chosen colours
- Added calculation of glider heading from bearing and wind
- Added infoboxes: G-load, time of flight, UTC time, local time, LD to next waypoint
- Adjusted infobox descriptions and titles.
- Added infoboxes: Time to next waypoint, time to task completion


Fixed buges and code improvements

- Sound files are now in the code as resources, so no need for Audio directory
- Filtering of files:
   Waypoints [.txt]
   Airspace [.txt]
   Terrain [.dat]
   Topology [.tpl]
   Polars [.plr]
- Reduced extraneous refresh of navboxes
- Font size improvements
- Second COMM port disabled if set equal to port 1
- Audio thread is suspended when quiet
- Auto McReady now working again
- Improvements to topology handling
- Better terrain color map
- Terrain shading works with elevation files of any resolution.
- Terrain at sea level or below is rendered as water.
- Minor improvements to thread safety
- Larger Menu page buttons
- Fixed McReady speed calculation with zero distance
- Fixed bugs: Samuel Gisiger (Airspace not displaying, extraneous
  selection of waypoints at zoom levels)
- Improved map window responsiveness (only re-drawn when necessary, avoiding
  CPU waste of unnecessary re-draws).
- Many hard-wired constants relocated to Sizes.h file
- Waypoint labels have white background so not obscured by terrain
- Labels of topological features now supported
- Fast loading of airspace at startup using binary file
- Wind calculation more reliable
- Fast loading of all startup files<|MERGE_RESOLUTION|>--- conflicted
+++ resolved
@@ -1,4 +1,3 @@
-<<<<<<< HEAD
 Version 6.8.1 - not yet released
 * fix freeze bug when starting without GPS fix
 * fix crash with empty xcsoar-checklist.txt file
@@ -11,10 +10,7 @@
 * Android
   - fix USB-RS232-OTG permissions on Android
 
-Version 6.8 - not yet released
-=======
 Version 6.8 - 2015/08/18
->>>>>>> 7ecdaf8b
 * data files
   - optimise the topography loader
   - faster RASP map change
