# Czech translation for XCSoar
# Copyright (C) 2000-2021 The XCSoar Project
# This file is distributed under the same license as the XCSoar package.
msgid ""
msgstr ""
"Project-Id-Version: xcsoar\n"
"Report-Msgid-Bugs-To: \n"
<<<<<<< HEAD
"POT-Creation-Date: 2022-09-19 20:45+0200\n"
"PO-Revision-Date: 2022-08-23 03:07+0000\n"
=======
"POT-Creation-Date: 2022-09-18 08:04+0200\n"
"PO-Revision-Date: 2022-09-20 11:34+0000\n"
>>>>>>> 7cc83aa6
"Last-Translator: Miroslav Burdych <mirek.burdych@gmail.com>\n"
"Language-Team: Czech <https://hosted.weblate.org/projects/xcsoar/"
"translations/cs/>\n"
"Language: cs\n"
"MIME-Version: 1.0\n"
"Content-Type: text/plain; charset=UTF-8\n"
"Content-Transfer-Encoding: 8bit\n"
"Plural-Forms: nplurals=3; plural=(n==1) ? 0 : (n>=2 && n<=4) ? 1 : 2;\n"
"X-Generator: Weblate 4.14.1\n"
"X-Launchpad-Export-Date: 2017-03-03 11:48+0000\n"

#. #-#-#-#-#  cpp.pot (PACKAGE VERSION)  #-#-#-#-#
#. .. append " - Task #[n]" suffix to the task name
#: src/Task/TaskStore.cpp:70 src/Menu/ExpandMacros.cpp:371
#: src/Input/InputEventsSettings.cpp:315 src/Dialogs/dlgAnalysis.cpp:552
#: src/Dialogs/dlgStatus.cpp:96
#: src/Dialogs/Settings/Panels/RouteConfigPanel.cpp:148
#: src/Dialogs/Settings/Panels/SafetyFactorsConfigPanel.cpp:81
#: src/Dialogs/Settings/Panels/TaskDefaultsConfigPanel.cpp:180
#: Data/Input/default.xci:412 Data/Input/default.xci:992
#: Data/Input/default.xci:1030
#, no-c-format
msgid "Task"
msgstr "Úloha"

#: src/Task/TypeStrings.cpp:31
#, no-c-format
msgid "FAI badges/records"
msgstr "FAI odznaky/rekordy"

#: src/Task/TypeStrings.cpp:32 src/Dialogs/Task/dlgTaskHelpers.cpp:82
#, no-c-format
msgid "FAI triangle"
msgstr "FAI trojúhelník"

#: src/Task/TypeStrings.cpp:33
#, no-c-format
msgid "FAI out and return"
msgstr "FAI návrat"

#: src/Task/TypeStrings.cpp:34
#, no-c-format
msgid "FAI goal"
msgstr "FAI cíl"

#: src/Task/TypeStrings.cpp:35
#, no-c-format
msgid "Racing"
msgstr "Rychlostní"

#: src/Task/TypeStrings.cpp:36
#, no-c-format
msgid "AAT"
msgstr "AAT úloha"

#: src/Task/TypeStrings.cpp:37
#, no-c-format
msgid "Modified area task (MAT)"
msgstr "MAT úloha"

#: src/Task/TypeStrings.cpp:38
#, no-c-format
msgid "Mixed"
msgstr "Smíšená"

#: src/Task/TypeStrings.cpp:39
#, no-c-format
msgid "Touring"
msgstr "Cestovní"

#: src/Task/TypeStrings.cpp:52
#, no-c-format
msgid ""
"FAI rules, allows only FAI start, finish and turn point types, for badges "
"and records.  Enables FAI finish height for final glide calculation."
msgstr ""
"FAI pravidla, pouze start, cíl a otočné body FAI typu, pro odznaky a "
"rekordy. Aktivuje FAI cílovou výšku pro výpočet dokluzu."

#: src/Task/TypeStrings.cpp:54
#, no-c-format
msgid "FAI rules, path from a start to two turn points and return."
msgstr "FAI pravidla, trasa od startu přes dva otočné body do cíle."

#: src/Task/TypeStrings.cpp:55
#, no-c-format
msgid "FAI rules, path from start to a single turn point and return."
msgstr ""
"FAI pravidla, trasa od startu k jedinému otočnému bodu a návrat do cíle."

#: src/Task/TypeStrings.cpp:56
#, no-c-format
msgid "FAI rules, path from start to a goal destination."
msgstr "FAI pravidla, trasa od startu do cílového bodu."

#: src/Task/TypeStrings.cpp:57
#, no-c-format
msgid ""
"Racing task around turn points.  Can also be used for FAI badge and record "
"tasks.  Allows all shapes of observation zones."
msgstr ""
"Soutěžní úloha přes otočné body. Lze také použít pro FAI odznaky a rekordy. "
"Povoluje všechny tvary pozorovacích oblastí."

#: src/Task/TypeStrings.cpp:59
#, no-c-format
msgid ""
"Task through assigned areas, minimum task time applies.  Restricted to "
"cylinder and sector observation zones."
msgstr ""
"Úloha přes určené oblasti, aplikuje se minimální čas pro úlohu. Pozorovací "
"oblasti omezeny pouze na válce a sektory."

#: src/Task/TypeStrings.cpp:61
#, no-c-format
msgid ""
"Modified area task.  Task with start, finish and at least one predefined 1-"
"mile cylinder.  Pilot can add additional points as needed.  Minimum task "
"time applies."
msgstr ""
"Modifikovaná úloha přes určené oblasti. Úloha se startem, cílem a alespoň "
"jedním definovaným 1-mílovým válcem. Pilot může přidat další body podle "
"potřeby. Je aplikován minimální čas úlohy."

#: src/Task/TypeStrings.cpp:62
#, no-c-format
msgid ""
"Racing task with a mix of assigned areas and turn points, minimum task time "
"applies."
msgstr ""
"Soutěžní úloha se smíšenými oblastmi a otočnými body, je aplikován minimální "
"čas úlohy."

#: src/Task/TypeStrings.cpp:63
#, no-c-format
msgid ""
"Casual touring task, uses start and finish cylinders and FAI sector turn "
"points."
msgstr ""
"Neformální \"cestovní\" úloha, používá startovní a cílový válec a FAI "
"sektory pro otočné body."

#: src/Task/TypeStrings.cpp:76
#, no-c-format
msgid ""
"A 90 degree sector with 1km radius. Cross corner edge from inside area to "
"start."
msgstr ""
"90° výseč o poloměru 1km. Protni rohovou hranu zevnitř výseče pro zahájení "
"úlohy."

#: src/Task/TypeStrings.cpp:77
#, no-c-format
msgid ""
"A straight line start gate.  Cross start gate from inside area to start."
msgstr "Startovní páska. Protni linii pásky zevnitř výseče pro zahájení úlohy."

#: src/Task/TypeStrings.cpp:78
#, no-c-format
msgid "A cylinder.  Exit area to start."
msgstr "Válec. Opusť oblast pro zahájení úlohy."

#: src/Task/TypeStrings.cpp:79
#, no-c-format
msgid ""
"A 90 degree sector with 'infinite' length sides.  Cross any edge, scored "
"from corner point."
msgstr ""
"90° výseč s \"nekonečnými\" rameny. Protni kteroukoliv hranu, boduje se "
"rohový bod."

#: src/Task/TypeStrings.cpp:81
#, no-c-format
msgid "A keyhole.  Scored from center."
msgstr "Kruh+výseč, bodováno ze středu."

#: src/Task/TypeStrings.cpp:82
#, no-c-format
msgid ""
"(German rules) Any point within 1/2 km of center or 10km of a 90 degree "
"sector.  Scored from center."
msgstr ""
"(Německá pravidla) Libovolný bod v rámci 1/2 km od středu nebo 10km z 90° "
"sektoru. Bodováno od středu."

#: src/Task/TypeStrings.cpp:84
#, no-c-format
msgid ""
"(British rules) Any point within 1/2 km of center or 20km of a 90 degree "
"sector.  Scored from center."
msgstr ""
"(Anglická pravidla) Libovolný bod v rámci 1/2 km od středu nebo 20km z 90° "
"sektoru. Bodováno od středu."

#: src/Task/TypeStrings.cpp:86
#, no-c-format
msgid ""
"(British rules) Any point within 1/2 km of center or 10km of a 180 degree "
"sector.  Scored from center."
msgstr ""
"(Anglická pravidla) Libovolný bod v rámci 1/2 km od středu nebo 10km ze 180° "
"sektoru. Bodováno od středu."

#: src/Task/TypeStrings.cpp:88
#, no-c-format
msgid "A cylinder.  Any point within area scored from center."
msgstr "Válec. Libovolný bod v oblasti bodovaný od středu."

#: src/Task/TypeStrings.cpp:89
#, no-c-format
msgid "A 1 mile cylinder.  Scored by farthest point reached in area."
msgstr "1-mílový válec. Bodováno podle nejzazšího dosaženého bodu v oblasti."

#: src/Task/TypeStrings.cpp:90
#, no-c-format
msgid "A cylinder.  Scored by farthest point reached in area."
msgstr "Válec. Bodováno podle nejzazšího dosaženého bodu v oblasti."

#: src/Task/TypeStrings.cpp:91
#, no-c-format
msgid ""
"A sector that can vary in angle and radius.  Scored by farthest point "
"reached inside area."
msgstr ""
"Sektor, který může mít různý úhel a poloměr. Bodováno podle nejzazšího "
"dosaženého bodu v oblasti."

#: src/Task/TypeStrings.cpp:93
#, no-c-format
msgid "A 90 degree sector with 1km radius.  Cross edge to finish."
msgstr "90° sektor o poloměru 1km. Protni hranu do cíle."

#: src/Task/TypeStrings.cpp:94
#, no-c-format
msgid "Cross finish gate line into area to finish."
msgstr "Protni cílovou pásku do oblasti k dosažení cíle."

#: src/Task/TypeStrings.cpp:95
#, no-c-format
msgid "Enter cylinder to finish."
msgstr "K dosažení cíle protni válec."

#: src/Task/TypeStrings.cpp:96
#, no-c-format
msgid ""
"A 180 degree sector with 5km radius.  Exit area in any direction to start."
msgstr ""
"180° sektor s poloměrem 5km. Opusť oblast libovolným směrem k zahájení úlohy."

#: src/Task/TypeStrings.cpp:97
#, no-c-format
msgid ""
"A sector that can vary in angle, inner and outer radius.  Scored by farthest "
"point reached inside area."
msgstr ""
"Výseč, která se může lišit v úhlech, vnitřním i vnějším poloměru. Bodováno "
"dle nejzazšího dosaženého bodu v oblasti."

#: src/Task/TypeStrings.cpp:99
#, no-c-format
msgid "A symmetric quadrant with a custom radius."
msgstr "Symetrická výseč s vlastním poloměrem."

#: src/Task/TypeStrings.cpp:100
#, no-c-format
msgid "A keyhole.  Scored by farthest point reached in area."
msgstr "Kruh+výseč, bodováno dle nejzazšího dosaženého hodu v oblasti."

#: src/Task/TypeStrings.cpp:113
#, no-c-format
msgid "FAI start quadrant"
msgstr "FAI startovní sektor"

#: src/Task/TypeStrings.cpp:114
#, no-c-format
msgid "Start line"
msgstr "Startovní páska"

#: src/Task/TypeStrings.cpp:115
#, no-c-format
msgid "Start cylinder"
msgstr "Startovní válec"

#: src/Task/TypeStrings.cpp:116 src/Dialogs/Task/dlgTaskHelpers.cpp:180
#, no-c-format
msgid "FAI quadrant"
msgstr "FAI sektor"

#: src/Task/TypeStrings.cpp:117
#, no-c-format
msgid "Keyhole sector"
msgstr "Sektor kruh+výseč"

#: src/Task/TypeStrings.cpp:118
#, no-c-format
msgid "Keyhole sector (DAeC)"
msgstr "Sektor kruh+výseč (DAeC)"

#: src/Task/TypeStrings.cpp:119
#, no-c-format
msgid "BGA Fixed Course sector"
msgstr "BGA sektor s daným kurzem"

#: src/Task/TypeStrings.cpp:120
#, no-c-format
msgid "BGA Enhanced Option Fixed Course sector"
msgstr "BGA sektor s daným kurzem a více možnostmi"

#: src/Task/TypeStrings.cpp:121
#, no-c-format
msgid "Turn point cylinder"
msgstr "Válec"

#: src/Task/TypeStrings.cpp:122
#, no-c-format
msgid "Cylinder with 1 mile radius."
msgstr "Válec o poloměru 1 míle."

#: src/Task/TypeStrings.cpp:123
#, no-c-format
msgid "Area cylinder"
msgstr "Válcová oblast"

#: src/Task/TypeStrings.cpp:124
#, no-c-format
msgid "Area sector"
msgstr "Sektor oblasti"

#: src/Task/TypeStrings.cpp:125
#, no-c-format
msgid "FAI finish quadrant"
msgstr "FAI cílový sektor"

#: src/Task/TypeStrings.cpp:126
#, no-c-format
msgid "Finish line"
msgstr "Cílová páska"

#: src/Task/TypeStrings.cpp:127
#, no-c-format
msgid "Finish cylinder"
msgstr "Cílový válec"

#: src/Task/TypeStrings.cpp:128
#, no-c-format
msgid "BGA start sector"
msgstr "BGA startovní sektor"

#: src/Task/TypeStrings.cpp:129
#, no-c-format
msgid "Area sector with inner radius"
msgstr "Sektor oblasti s vnitřním poloměrem"

#: src/Task/TypeStrings.cpp:130 src/Dialogs/Task/dlgTaskHelpers.cpp:229
#, no-c-format
msgid "Symmetric quadrant"
msgstr "Symetrický kvadrant"

#: src/Task/TypeStrings.cpp:131
#, no-c-format
msgid "Area keyhole"
msgstr "Oblast kruh+výseč"

#: src/Task/ValidationErrorStrings.cpp:32
#, no-c-format
msgid "No valid start"
msgstr "Žádný validní start"

#: src/Task/ValidationErrorStrings.cpp:33
#, no-c-format
msgid "No valid finish"
msgstr "Žádný validní cíl"

#: src/Task/ValidationErrorStrings.cpp:34
#, no-c-format
msgid "Task not closed"
msgstr "Úloha není uzavřená"

#: src/Task/ValidationErrorStrings.cpp:35
#, no-c-format
msgid "All turnpoints not the same type"
msgstr "Všechny otočné body nejsou stejného typu"

#: src/Task/ValidationErrorStrings.cpp:36
#, no-c-format
msgid "Incorrect number of turnpoints"
msgstr "Nesprávný počet otočných bodů"

#: src/Task/ValidationErrorStrings.cpp:37
#, no-c-format
msgid "Too many turnpoints"
msgstr "Příliš mnoho otočných bodů"

#: src/Task/ValidationErrorStrings.cpp:38
#, no-c-format
msgid "Not enough turnpoints"
msgstr "Málo otočných bodů"

#: src/Task/ValidationErrorStrings.cpp:39
#, no-c-format
msgid "Turnpoints not unique"
msgstr "Otočné body nejsou unikátní"

#: src/Task/ValidationErrorStrings.cpp:40
#, no-c-format
msgid "Empty task"
msgstr "Prázdná úloha"

#: src/Task/ValidationErrorStrings.cpp:41
#, no-c-format
msgid "non-FAI turn points"
msgstr "ne-FAI otočné body"

#: src/Task/ValidationErrorStrings.cpp:42
#, no-c-format
msgid "non-MAT turn points"
msgstr "ne-MAT otočné body"

#: src/Task/ValidationErrorStrings.cpp:43
#, no-c-format
msgid "Wrong shape"
msgstr "Špatný tvar"

#: src/Airspace/AirspaceGlue.cpp:81
msgid "Loading Airspace File..."
msgstr "Nahrávám soubor s prostory..."

#: src/Airspace/AirspaceParser.cpp:965
msgid "Unknown airspace filetype"
msgstr "Neznámý typ souboru s prostory"

#: src/contest/weglide/UploadIGCFile.cpp:112
msgid "Date"
msgstr "Datum"

#: src/contest/weglide/UploadIGCFile.cpp:113
#: src/Dialogs/Settings/Panels/TrackingConfigPanel.cpp:250
msgid "Username"
msgstr "Uživatelské jméno"

#: src/contest/weglide/UploadIGCFile.cpp:114
#: src/Dialogs/Traffic/FlarmTrafficDetails.cpp:142 Data/Input/default.xci:562
msgid "Plane"
msgstr "Letadlo"

#: src/contest/weglide/UploadIGCFile.cpp:115
#: src/Dialogs/Plane/PlaneDetailsDialog.cpp:112
msgid "Registration"
msgstr "Registrace"

#: src/contest/weglide/UploadIGCFile.cpp:116
#: src/Dialogs/Plane/PlaneDetailsDialog.cpp:113
msgid "Comp. ID"
msgstr "Soutěžní znak"

#. upload successful!
#: src/contest/weglide/UploadIGCFile.cpp:118
#: src/contest/weglide/UploadIGCFile.cpp:176
msgid "WeGlide Upload"
msgstr "Nahraj na WeGlide"

#: src/contest/weglide/UploadIGCFile.cpp:142 src/Input/InputEventsLua.cpp:60
msgid "Not found"
msgstr "Nenalezeno"

#: src/contest/weglide/UploadIGCFile.cpp:149
msgid "Upload Flight"
msgstr "Nahraj let"

#. upload failed!
#: src/contest/weglide/UploadIGCFile.cpp:151
#: src/contest/weglide/UploadIGCFile.cpp:181
#: src/contest/weglide/UploadIGCFile.cpp:182 src/Dialogs/FileManager.cpp:468
#: src/Dialogs/FileManager.cpp:744 src/Dialogs/Device/DeviceListDialog.cpp:466
#: src/Dialogs/Plane/PlaneListDialog.cpp:208
#: src/Dialogs/Plane/PlaneListDialog.cpp:233
#: src/Dialogs/Plane/PlaneListDialog.cpp:278
#: src/Dialogs/Waypoint/WaypointCommandsWidget.cpp:60
#: src/Dialogs/Waypoint/WaypointCommandsWidget.cpp:70
#: src/Dialogs/Waypoint/WaypointCommandsWidget.cpp:98
#: src/Dialogs/Waypoint/WaypointCommandsWidget.cpp:104
#: src/Dialogs/Waypoint/WaypointCommandsWidget.cpp:138
#: src/Dialogs/Waypoint/WaypointCommandsWidget.cpp:144
#: src/Dialogs/Waypoint/WaypointCommandsWidget.cpp:178
#: src/Dialogs/Waypoint/WaypointCommandsWidget.cpp:188
#: src/Dialogs/Task/Manager/TaskListPanel.cpp:243
#: src/Dialogs/Weather/NOAAList.cpp:187 src/Dialogs/Weather/NOAAList.cpp:193
#: src/Dialogs/Weather/NOAADetails.cpp:157
#: src/Dialogs/DownloadFilePicker.cpp:327
#: src/Dialogs/DownloadFilePicker.cpp:389
msgid "Error"
msgstr "Chyba"

#: src/contest/weglide/UploadIGCFile.cpp:158
#: src/Dialogs/Waypoint/WaypointCommandsWidget.cpp:109
#: src/Dialogs/Waypoint/WaypointCommandsWidget.cpp:114
#: src/Dialogs/Waypoint/WaypointCommandsWidget.cpp:149
#: src/Dialogs/Waypoint/WaypointCommandsWidget.cpp:154
msgid "Success"
msgstr "Úspěch"

#: src/FLARM/Error.cpp:29
#, no-c-format
msgid "No error"
msgstr "Vše OK"

#: src/FLARM/Error.cpp:30
#, no-c-format
msgid "Information"
msgstr "Informace"

#: src/FLARM/Error.cpp:31
#, no-c-format
msgid "Reduced functionality"
msgstr "Snížená funkčnost"

#: src/FLARM/Error.cpp:32
#, no-c-format
msgid "Fatal problem"
msgstr "Kritický problém"

#. valid but unknown number of sats
#: src/FLARM/Error.cpp:41 src/FLARM/Error.cpp:71
#: src/Renderer/MapItemListRenderer.cpp:368
#: src/Dialogs/Device/Vega/SwitchesDialog.cpp:35
#: src/Dialogs/Device/Vega/SwitchesDialog.cpp:44
#: src/Dialogs/Device/Vega/SwitchesDialog.cpp:52
#: src/Dialogs/Device/FLARM/ConfigWidget.cpp:131
#: src/Dialogs/StatusPanels/SystemStatusPanel.cpp:61
#: src/Dialogs/StatusPanels/SystemStatusPanel.cpp:92
#: src/Dialogs/Task/dlgTaskHelpers.cpp:60
#, no-c-format
msgid "Unknown"
msgstr "???"

#: src/FLARM/Error.cpp:48
#, no-c-format
msgid "Firmware timeout"
msgstr "Timeout firmware"

#: src/FLARM/Error.cpp:49
#, no-c-format
msgid "Power"
msgstr "Napájení"

#: src/FLARM/Error.cpp:50
#, no-c-format
msgid "GPS communication"
msgstr "GPS komunikace"

#: src/FLARM/Error.cpp:51
#, no-c-format
msgid "GPS configuration"
msgstr "GPS konfigurace"

#: src/FLARM/Error.cpp:52
#, no-c-format
msgid "RF communication"
msgstr "RF komunikace"

#: src/FLARM/Error.cpp:53
#, no-c-format
msgid "Communication"
msgstr "Komunikace"

#: src/FLARM/Error.cpp:54
#, no-c-format
msgid "Flash memory"
msgstr "Flash paměť"

#: src/FLARM/Error.cpp:55
#, no-c-format
msgid "Pressure sensor"
msgstr "Tlakový senzor"

#: src/FLARM/Error.cpp:56 src/Dialogs/Device/ManageFlarmDialog.cpp:75
#, no-c-format
msgid "Obstacle database"
msgstr "Databáze překážek"

#: src/FLARM/Error.cpp:57
#, no-c-format
msgid "Flight recorder"
msgstr "Letový záznamník"

#: src/FLARM/Error.cpp:59
#, no-c-format
msgid "Transponder receiver"
msgstr "Příjímač odpovídače"

#: src/FLARM/Error.cpp:60
#, no-c-format
msgid "Other"
msgstr "Další"

#: src/Logger/Logger.cpp:108 src/Dialogs/Device/ManageCAI302Dialog.cpp:106
msgid "Start Logger"
msgstr "Zapnout logger"

#: src/Logger/Logger.cpp:137 src/Dialogs/Device/ManageCAI302Dialog.cpp:116
msgid "Stop Logger"
msgstr "Zastavit logger"

#: src/Logger/ExternalLogger.cpp:85
msgid "Declare task?"
msgstr "Deklarovat úlohu?"

#: src/Logger/ExternalLogger.cpp:97 src/Logger/ExternalLogger.cpp:142
#: src/Dialogs/Task/Manager/TaskActionsPanel.cpp:95
msgid "Declare task"
msgstr "Deklarovat úlohu"

#: src/Logger/ExternalLogger.cpp:103
msgid "Task declared!"
msgstr "Úloha deklarována!"

#: src/Logger/ExternalLogger.cpp:108 src/Logger/ExternalLogger.cpp:120
msgid ""
"Error occured,\n"
"Task NOT declared!"
msgstr ""
"Došlo k chybě,\n"
"úloha NEBYLA deklarována!"

#: src/Logger/ExternalLogger.cpp:141
msgid "No logger connected"
msgstr "Logger nepřipojen"

#: src/Logger/ExternalLogger.cpp:273 src/Logger/ExternalLogger.cpp:283
msgid "Failed to download flight list."
msgstr "Nepodařilo se stáhnout seznam letů."

#: src/Logger/ExternalLogger.cpp:274 src/Logger/ExternalLogger.cpp:285
#: src/Logger/ExternalLogger.cpp:292 src/Logger/ExternalLogger.cpp:315
#: src/Logger/ExternalLogger.cpp:326 src/Logger/ExternalLogger.cpp:348
#: src/Logger/ExternalLogger.cpp:363
msgid "Download flight"
msgstr "Stáhni let"

#: src/Logger/ExternalLogger.cpp:291
msgid "Logger is empty."
msgstr "Logger je prázdný."

#: src/Logger/ExternalLogger.cpp:314 src/Logger/ExternalLogger.cpp:324
msgid "Failed to download flight."
msgstr "Nepodařilo se stáhnout let."

#. ask whether this IGC should be uploaded to WeGlide
#: src/Logger/ExternalLogger.cpp:356
msgid "Do you want to upload this flight to WeGlide?"
msgstr "Chcete nahrát tento let na WeGlide?"

#: src/Logger/ExternalLogger.cpp:357
msgid "Upload flight"
msgstr "Nahraj let"

#: src/Logger/ExternalLogger.cpp:362
msgid "Do you want to download another flight?"
msgstr "Chcete stáhnout jiný let?"

#: src/Waypoint/WaypointGlue.cpp:91
#: src/Dialogs/Device/CAI302/WaypointUploader.cpp:37
msgid "Loading Waypoints..."
msgstr "Nahrávám otočné body..."

#: src/CrossSection/CrossSectionRenderer.cpp:73
msgid "Not moving"
msgstr "Bez pohybu"

#: src/Gauge/ThermalAssistantRenderer.cpp:201
msgid "Not Circling"
msgstr "Nekroužím"

#: src/Gauge/BigThermalAssistantWidget.cpp:76
#: src/Gauge/BigTrafficWidget.cpp:601 src/Dialogs/FileManager.cpp:754
#: src/Dialogs/Device/DeviceListDialog.cpp:734
#: src/Dialogs/Device/PortMonitor.cpp:186
#: src/Dialogs/Device/ManageCAI302Dialog.cpp:159
#: src/Dialogs/Device/ManageFlarmDialog.cpp:99
#: src/Dialogs/Device/ManageI2CPitotDialog.cpp:145
#: src/Dialogs/Device/LX/ManageLXNAVVarioDialog.cpp:107
#: src/Dialogs/Device/LX/ManageNanoDialog.cpp:95
#: src/Dialogs/Device/LX/ManageLX16xxDialog.cpp:84
#: src/Dialogs/Device/Vega/VegaDemoDialog.cpp:127
#: src/Dialogs/Device/Vega/SwitchesDialog.cpp:156
#: src/Dialogs/MapItemListDialog.cpp:177
#: src/Dialogs/Airspace/dlgAirspace.cpp:164
#: src/Dialogs/Airspace/dlgAirspaceDetails.cpp:125
#: src/Dialogs/Airspace/AirspaceList.cpp:154
#: src/Dialogs/Airspace/dlgAirspaceWarnings.cpp:490
#: src/Dialogs/Settings/WindSettingsDialog.cpp:41
#: src/Dialogs/Settings/dlgConfigInfoboxes.cpp:274
#: src/Dialogs/Traffic/TrafficList.cpp:365
#: src/Dialogs/Traffic/FlarmTrafficDetails.cpp:349
#: src/Dialogs/Traffic/TeamCodeDialog.cpp:225 src/Dialogs/dlgAnalysis.cpp:308
#: src/Dialogs/ProfileListDialog.cpp:336
#: src/Dialogs/Plane/PlaneListDialog.cpp:369 src/Dialogs/HelpDialog.cpp:50
#: src/Dialogs/dlgInfoBoxAccess.cpp:115 src/Dialogs/ReplayDialog.cpp:128
#: src/Dialogs/dlgStatus.cpp:61 src/Dialogs/Waypoint/dlgWaypointDetails.cpp:443
#: src/Dialogs/Waypoint/Manager.cpp:300
#: src/Dialogs/Task/Manager/TaskManagerDialog.cpp:129
#: src/Dialogs/Task/Manager/TaskClosePanel.cpp:89
#: src/Dialogs/Task/OptionalStartsDialog.cpp:61
#: src/Dialogs/Task/TaskPointDialog.cpp:531
#: src/Dialogs/Task/TargetDialog.cpp:412
#: src/Dialogs/Task/AlternatesListDialog.cpp:143
#: src/Dialogs/KnobTextEntry.cpp:245 src/Dialogs/Weather/WeatherDialog.cpp:61
#: src/Dialogs/Weather/PCMetDialog.cpp:56
#: src/Dialogs/Weather/NOAADetails.cpp:143
msgid "Close"
msgstr "Zavři"

#: src/Gauge/FlarmTrafficWindow.cpp:237
msgid "No Traffic"
msgstr "Žádný provoz"

#: src/Gauge/BigTrafficWidget.cpp:301 src/Gauge/BigTrafficWidget.cpp:302
#: src/Renderer/MapItemListRenderer.cpp:379
#: src/Dialogs/Device/DeviceListDialog.cpp:413
#: src/Dialogs/Device/CAI302/UnitsEditor.cpp:38
#: src/Dialogs/Settings/dlgConfiguration.cpp:120
#: src/Dialogs/Traffic/FlarmTrafficDetails.cpp:137
#: src/InfoBoxes/Content/Factory.cpp:333 src/InfoBoxes/Content/Factory.cpp:334
#, no-c-format
msgid "Vario"
msgstr "Vário"

#: src/Gauge/BigTrafficWidget.cpp:381 src/Renderer/MapItemListRenderer.cpp:79
#: src/Renderer/MapItemListRenderer.cpp:85
#: src/Renderer/WaypointListRenderer.cpp:151
#: src/Renderer/FlightStatisticsRenderer.cpp:208
#: src/Renderer/FlightStatisticsRenderer.cpp:227
#: src/Renderer/FlightStatisticsRenderer.cpp:254
#: src/Dialogs/Device/CAI302/UnitsEditor.cpp:71
#: src/Dialogs/Airspace/dlgAirspaceDetails.cpp:101
#: src/Dialogs/Airspace/AirspaceList.cpp:422
#: src/Dialogs/Traffic/FlarmTrafficDetails.cpp:135
#: src/Dialogs/StatusPanels/FlightStatusPanel.cpp:95
#: src/Dialogs/Waypoint/WaypointList.cpp:410
#: src/Dialogs/Settings/Panels/UnitsConfigPanel.cpp:162
#: src/Dialogs/Task/TargetDialog.cpp:375
msgid "Distance"
msgstr "Vzdál."

#: src/Gauge/BigTrafficWidget.cpp:425 src/Gauge/BigTrafficWidget.cpp:427
msgid "Rel. Alt."
msgstr "Rel. výška"

#: src/Gauge/BigTrafficWidget.cpp:598 src/Dialogs/MapItemListDialog.cpp:163
#: src/Dialogs/Airspace/AirspaceList.cpp:150
#: src/Dialogs/Traffic/TrafficList.cpp:363
#: src/Dialogs/Task/TaskPointDialog.cpp:239
#: src/Dialogs/Task/AlternatesListDialog.cpp:127
#: src/Dialogs/Weather/NOAAList.cpp:117 src/InfoBoxes/Content/Task.cpp:67
#, no-c-format
msgid "Details"
msgstr "Detail"

#: src/Waypoint/WaypointDetailsReader.cpp:132
msgid "Loading Airfield Details File..."
msgstr "Nahrávám databázi letišť..."

#: src/Menu/ExpandMacros.cpp:83 src/Menu/ExpandMacros.cpp:116
#: src/Menu/ExpandMacros.cpp:138
msgid "Next Turnpoint"
msgstr ""
"Další\n"
"otočný bod"

#: src/Menu/ExpandMacros.cpp:87 src/Menu/ExpandMacros.cpp:124
#: src/Menu/ExpandMacros.cpp:161
msgid "Previous Turnpoint"
msgstr ""
"Předchozí\n"
"otočný bod"

#: src/Menu/ExpandMacros.cpp:94
msgid "Furthest Landpoint"
msgstr "Nejvzdálenější místo přistání"

#: src/Menu/ExpandMacros.cpp:95
msgid "Next Landpoint"
msgstr "Další místo přistání"

#: src/Menu/ExpandMacros.cpp:101
msgid "Closest Landpoint"
msgstr "Nejbližší místo přistání"

#: src/Menu/ExpandMacros.cpp:102
msgid "Previous Landpoint"
msgstr "Předchozí místo přistání"

#: src/Menu/ExpandMacros.cpp:115 src/Menu/ExpandMacros.cpp:137
msgid "Finish Turnpoint"
msgstr ""
"Cílový bod\n"
"trati"

#: src/Menu/ExpandMacros.cpp:119 src/Menu/ExpandMacros.cpp:156
msgid "Next Startpoint"
msgstr "Další bod startu"

#: src/Menu/ExpandMacros.cpp:123 src/Menu/ExpandMacros.cpp:160
msgid "Start Turnpoint"
msgstr ""
"Startovní\n"
"bod trati"

#: src/Menu/ExpandMacros.cpp:141
msgid "Arm start"
msgstr "Aktivuj start"

#: src/Menu/ExpandMacros.cpp:144
msgid "Arm turn"
msgstr "Aktivuj obrat"

#: src/Menu/ExpandMacros.cpp:165
msgid "Disarm start"
msgstr "Odlož start"

#: src/Menu/ExpandMacros.cpp:168
msgid "Disarm turn"
msgstr "Odlož obrat"

#: src/Menu/ExpandMacros.cpp:177
msgid ""
"Advance\n"
"(manual)"
msgstr ""
"Další \n"
"(ručně)"

#: src/Menu/ExpandMacros.cpp:181
msgid ""
"Advance\n"
"(auto)"
msgstr ""
"Další \n"
"(auto)"

#: src/Menu/ExpandMacros.cpp:184
msgid ""
"Abort\n"
"Start"
msgstr ""
"Přeruš\n"
"Start"

#: src/Menu/ExpandMacros.cpp:187
msgid ""
"Arm\n"
"Start"
msgstr ""
"Aktivuj\n"
"Start"

#: src/Menu/ExpandMacros.cpp:190
msgid ""
"Abort\n"
"Turn"
msgstr ""
"Přeruš\n"
"Obrat"

#: src/Menu/ExpandMacros.cpp:193
msgid ""
"Arm\n"
"Turn"
msgstr ""
"Aktivuj\n"
"Obrat"

#: src/Menu/ExpandMacros.cpp:202 src/Menu/ExpandMacros.cpp:206
#: src/Dialogs/Device/PortMonitor.cpp:165
msgid "Resume"
msgstr "Pokračuj"

#: src/Menu/ExpandMacros.cpp:203 src/Menu/ExpandMacros.cpp:207
#: src/Dialogs/Message.cpp:120
msgid "Abort"
msgstr "Přeruš"

#: src/Menu/ExpandMacros.cpp:227 src/Menu/ExpandMacros.cpp:359
#: src/Menu/ExpandMacros.cpp:380 src/Menu/ExpandMacros.cpp:430
#: src/Dialogs/Settings/WindSettingsPanel.cpp:196
msgid "Manual"
msgstr "Ručně"

#: src/Menu/ExpandMacros.cpp:227 src/Menu/ExpandMacros.cpp:359
#: src/Menu/ExpandMacros.cpp:380 src/Menu/ExpandMacros.cpp:430
#: src/PageSettings.cpp:71 src/PageSettings.cpp:74
#: src/Dialogs/Settings/Panels/AirspaceConfigPanel.cpp:62
#: src/Dialogs/Settings/Panels/GaugesConfigPanel.cpp:49
#: src/Dialogs/Settings/Panels/PagesConfigPanel.cpp:206
#: src/Dialogs/Settings/Panels/PagesConfigPanel.cpp:395
#: src/Dialogs/Settings/Panels/SymbolsConfigPanel.cpp:86
#: src/InfoBoxes/Panel/MacCreadySetup.cpp:55
#: src/Dialogs/Device/Vega/HardwareParameters.hpp:33
#, no-c-format
msgid "Auto"
msgstr "Auto"

#: src/Menu/ExpandMacros.cpp:229
#: src/Dialogs/Settings/Panels/MapDisplayConfigPanel.cpp:44
#, no-c-format
msgid "Track up"
msgstr "Trasa nahoru"

#: src/Menu/ExpandMacros.cpp:229
#: src/Dialogs/Settings/Panels/MapDisplayConfigPanel.cpp:48
#, no-c-format
msgid "North up"
msgstr "Sever nahoru"

#: src/Menu/ExpandMacros.cpp:313 src/Dialogs/Settings/dlgBasicSettings.cpp:140
#: src/Dialogs/ReplayDialog.cpp:49
msgid "Stop"
msgstr "Zastav"

#: src/Menu/ExpandMacros.cpp:314 src/Dialogs/ReplayDialog.cpp:48
msgid "Start"
msgstr "Start"

#: src/Menu/ExpandMacros.cpp:318
#: src/Dialogs/Settings/Panels/SymbolsConfigPanel.cpp:92
#, no-c-format
msgid "Long"
msgstr "Dlouhá"

#: src/Menu/ExpandMacros.cpp:321
#: src/Dialogs/Settings/Panels/SymbolsConfigPanel.cpp:93
#, no-c-format
msgid "Short"
msgstr "Krátká"

#: src/Menu/ExpandMacros.cpp:324
#: src/Dialogs/Settings/Panels/SymbolsConfigPanel.cpp:94
#, no-c-format
msgid "Full"
msgstr "Celá"

#: src/Menu/ExpandMacros.cpp:327 src/Menu/ExpandMacros.cpp:332
#: src/Menu/ExpandMacros.cpp:357 src/Menu/ExpandMacros.cpp:382
#: src/Menu/ExpandMacros.cpp:428 src/Input/InputEventsSettings.cpp:458
#: src/Input/InputEventsSettings.cpp:461
#: src/Dialogs/StatusPanels/SystemStatusPanel.cpp:113
#: src/Dialogs/Settings/Panels/GaugesConfigPanel.cpp:45
#: src/Dialogs/Settings/Panels/GaugesConfigPanel.cpp:56
#: src/Dialogs/Settings/Panels/InterfaceConfigPanel.cpp:192
#: src/Dialogs/Settings/Panels/LoggerConfigPanel.cpp:63
#: src/Dialogs/Settings/Panels/RouteConfigPanel.cpp:131
#: src/Dialogs/Settings/Panels/RouteConfigPanel.cpp:161
#: src/Dialogs/Settings/Panels/SymbolsConfigPanel.cpp:84
#: src/Dialogs/Settings/Panels/SymbolsConfigPanel.cpp:91
#: src/Dialogs/Settings/Panels/SymbolsConfigPanel.cpp:133
#: src/Dialogs/Settings/Panels/SymbolsConfigPanel.cpp:140
#: src/Dialogs/Settings/Panels/TerrainDisplayConfigPanel.cpp:234
#: src/Dialogs/Settings/Panels/TerrainDisplayConfigPanel.cpp:264
#: src/Dialogs/Device/Vega/HardwareParameters.hpp:31
#, no-c-format
msgid "Off"
msgstr "Vyp"

#: src/Menu/ExpandMacros.cpp:332 src/Menu/ExpandMacros.cpp:357
#: src/Menu/ExpandMacros.cpp:382 src/Menu/ExpandMacros.cpp:428
#: src/Input/InputEventsSettings.cpp:456 src/Input/InputEventsSettings.cpp:461
#: src/Dialogs/StatusPanels/SystemStatusPanel.cpp:112
#: src/Dialogs/Settings/Panels/GaugesConfigPanel.cpp:47
#: src/Dialogs/Settings/Panels/InterfaceConfigPanel.cpp:193
#: src/Dialogs/Settings/Panels/LoggerConfigPanel.cpp:61
#: src/Dialogs/Settings/Panels/SymbolsConfigPanel.cpp:85
#: src/Dialogs/Settings/Panels/TerrainDisplayConfigPanel.cpp:265
#: src/Dialogs/Device/Vega/HardwareParameters.hpp:32
#, no-c-format
msgid "On"
msgstr "Zap"

#: src/Menu/ExpandMacros.cpp:343
msgid "Topography On"
msgstr "Topografii Zap"

#: src/Menu/ExpandMacros.cpp:346
msgid "Terrain On"
msgstr "Terén Zap"

#: src/Menu/ExpandMacros.cpp:349
msgid "Terrain + Topography"
msgstr "Terén+Topo"

#: src/Menu/ExpandMacros.cpp:352
msgid "Terrain Off"
msgstr "Terén Vyp"

#: src/Menu/ExpandMacros.cpp:362 src/Menu/ExpandMacros.cpp:364
#: src/Menu/ExpandMacros.cpp:366
msgid "Hide"
msgstr "Skryj"

#: src/Menu/ExpandMacros.cpp:362 src/Menu/ExpandMacros.cpp:364
#: src/Menu/ExpandMacros.cpp:366
msgid "Show"
msgstr "Zobraz"

#: src/Menu/ExpandMacros.cpp:369 src/Input/InputEventsSettings.cpp:313
#: src/Dialogs/Settings/Panels/AirspaceConfigPanel.cpp:85
#: src/Dialogs/Settings/Panels/WaypointDisplayConfigPanel.cpp:148
#, no-c-format
msgid "All"
msgstr "Vše"

#: src/Menu/ExpandMacros.cpp:370 src/Input/InputEventsSettings.cpp:314
#, no-c-format
msgid "Task & Landables"
msgstr "Úloha+Plochy"

#: src/Menu/ExpandMacros.cpp:372 src/Input/InputEventsSettings.cpp:316
#: src/Dialogs/Settings/WindSettingsPanel.cpp:192
#: src/Dialogs/Settings/Panels/AirspaceConfigPanel.cpp:83
#: src/Dialogs/Settings/Panels/MapDisplayConfigPanel.cpp:58
#: src/Dialogs/Settings/Panels/PagesConfigPanel.cpp:207
#: src/Dialogs/Settings/Panels/RouteConfigPanel.cpp:103
#: src/Dialogs/Settings/Panels/WaypointDisplayConfigPanel.cpp:99
#: src/Dialogs/Settings/Panels/WaypointDisplayConfigPanel.cpp:110
#: src/Dialogs/Settings/Panels/WaypointDisplayConfigPanel.cpp:159
#: src/Dialogs/Device/Vega/AudioModeParameters.hpp:32
#, no-c-format
msgid "None"
msgstr "Nic"

#: src/Menu/ExpandMacros.cpp:373 src/Input/InputEventsSettings.cpp:317
#, no-c-format
msgid "Task & Airfields"
msgstr "Úloha+Letiště"

#: src/Input/InputEventsActions.cpp:156
#: src/Dialogs/Waypoint/WaypointCommandsWidget.cpp:292
#: src/Dialogs/Waypoint/Manager.cpp:262
msgid "Failed to save waypoints"
msgstr "Uložení otočných bodů selhalo"

#: src/Input/InputEventsActions.cpp:267
msgid "Screen Mode Full"
msgstr "Mód celé obrazovky"

#: src/Input/InputEventsActions.cpp:269
msgid "Auxiliary InfoBoxes"
msgstr "Pomocné InfoBoxy"

#: src/Input/InputEventsActions.cpp:271
msgid "Default InfoBoxes"
msgstr "Standardní InfoBoxy"

#: src/Input/InputEventsActions.cpp:378
msgid "No active waypoint!"
msgstr "Není aktivní otočný bod!"

#: src/Input/InputEventsActions.cpp:482
msgid "NMEA log on"
msgstr "NMEA Log Zap"

#: src/Input/InputEventsActions.cpp:484
msgid "NMEA log off"
msgstr "NMEA Log Vyp"

#: src/Input/InputEventsActions.cpp:488
msgid "Logger on"
msgstr "Logger Zap"

#: src/Input/InputEventsActions.cpp:490
msgid "Logger off"
msgstr "Logger Vyp"

#: src/Input/InputEventsMap.cpp:71
msgid "Auto. zoom on"
msgstr "Auto zvětšení Zap"

#: src/Input/InputEventsMap.cpp:73 src/Input/InputEventsMap.cpp:208
msgid "Auto. zoom off"
msgstr "Auto zvětšení Vyp"

#: src/Input/InputEventsMap.cpp:98
msgid "Circling zoom on"
msgstr "Zvětšení v kroužení Zap"

#: src/Input/InputEventsMap.cpp:100
msgid "Circling zoom off"
msgstr "Zvětšení v kroužení Vyp"

#: src/Input/InputEventsAirspace.cpp:63
msgid "Show airspace off"
msgstr "Zobrazení prostorů Vyp"

#: src/Input/InputEventsAirspace.cpp:65
msgid "Show airspace on"
msgstr "Zobrazení prostorů Zap"

#: src/Input/InputEventsTask.cpp:80
msgid "Advance manually"
msgstr "Obrat manuálně"

#: src/Input/InputEventsTask.cpp:83
msgid "Advance automatically"
msgstr "Obrat automaticky"

#: src/Input/InputEventsTask.cpp:86
msgid "Ready to start"
msgstr "Připraven ke startu"

#: src/Input/InputEventsTask.cpp:89
msgid "Hold start"
msgstr "Pozdrž start"

#: src/Input/InputEventsTask.cpp:92
msgid "Ready to turn"
msgstr "Připraven k obratu"

#: src/Input/InputEventsTask.cpp:95
msgid "Hold turn"
msgstr "Pozdrž obrat"

#: src/Input/InputEventsTask.cpp:161
msgid "Auto. MacCready on"
msgstr "Auto MacCready Zap"

#: src/Input/InputEventsTask.cpp:163
msgid "Auto. MacCready off"
msgstr "Auto MacCready Vyp"

#: src/Input/InputEventsTask.cpp:168
msgid "MacCready "
msgstr "MacCready "

#: src/Input/InputEventsTask.cpp:229
msgid "Task aborted"
msgstr "Úloha zrušena"

#: src/Input/InputEventsTask.cpp:232
msgid "Go to target"
msgstr "Leť k cíli"

#: src/Input/InputEventsTask.cpp:235
msgid "Ordered task"
msgstr "Normální úloha"

#: src/Input/InputEventsTask.cpp:238
#: src/Renderer/FlightStatisticsRenderer.cpp:322
msgid "No task"
msgstr "Chybí úloha"

#: src/Input/InputEventsTask.cpp:321 src/Renderer/MapItemListRenderer.cpp:373
#: src/Dialogs/Device/CAI302/UnitsEditor.cpp:46
#: src/Dialogs/Settings/dlgBasicSettings.cpp:328
#: src/Dialogs/Traffic/FlarmTrafficDetails.cpp:136
#: src/Dialogs/StatusPanels/FlightStatusPanel.cpp:91
#: src/Dialogs/Waypoint/dlgWaypointEdit.cpp:93
#: src/Dialogs/Settings/Panels/SymbolsConfigPanel.cpp:114
#: src/Dialogs/Settings/Panels/UnitsConfigPanel.cpp:185
#, no-c-format
msgid "Altitude"
msgstr "Výška"

#: src/Input/InputEventsTask.cpp:323
#: src/Renderer/FlightStatisticsRenderer.cpp:214
#: src/Renderer/FlightStatisticsRenderer.cpp:233
#: src/Renderer/FlightStatisticsRenderer.cpp:259
#: src/Dialogs/Device/CAI302/UnitsEditor.cpp:80
#: src/Dialogs/Settings/WindSettingsPanel.cpp:87
msgid "Speed"
msgstr "Rychlost"

#. Important: all pages after Units in this list must not have data fields that are
#. unit-dependent because they will be saved after their units may have changed.
#. ToDo: implement API that controls order in which pages are saved
#: src/Input/InputEventsTask.cpp:325
#: src/Renderer/FlightStatisticsRenderer.cpp:212
#: src/Renderer/FlightStatisticsRenderer.cpp:231
#: src/Renderer/FlightStatisticsRenderer.cpp:257
#: src/Dialogs/Settings/dlgConfiguration.cpp:147
#: src/Dialogs/Weather/RASPDialog.cpp:164
#, no-c-format
msgid "Time"
msgstr "Čas"

#: src/Input/InputEventsTask.cpp:328
msgid "Task start"
msgstr "Start úlohy"

#: src/Input/InputEventsTask.cpp:330
msgid "Next turnpoint"
msgstr "Další otočný bod"

#: src/Input/InputEventsTask.cpp:332
msgid "Task finished"
msgstr "Konec úlohy"

#: src/Input/InputEventsSettings.cpp:59
msgid "Vario sounds on"
msgstr "Zvuk vária Zap"

#: src/Input/InputEventsSettings.cpp:61
msgid "Vario sounds off"
msgstr "Zvuk vária Vyp"

#: src/Input/InputEventsSettings.cpp:89
msgid "Snail trail off"
msgstr "Pozemní stopa Vyp"

#: src/Input/InputEventsSettings.cpp:93
msgid "Long snail trail"
msgstr "Dlouhá pozemní stopa"

#: src/Input/InputEventsSettings.cpp:97
msgid "Short snail trail"
msgstr "Krátká pozemní stopa"

#: src/Input/InputEventsSettings.cpp:101
msgid "Full snail trail"
msgstr "Úplná pozemní stopa"

#: src/Input/InputEventsSettings.cpp:203
msgid "Bugs performance"
msgstr "Zamoušení"

#: src/Input/InputEventsSettings.cpp:246
#, no-c-format
msgid "Ballast %"
msgstr "Zátěž v %"

#: src/Input/InputEventsSettings.cpp:282 src/Dialogs/ProfileListDialog.cpp:231
#: src/Dialogs/ProfileListDialog.cpp:276
#: src/Dialogs/Plane/PlaneListDialog.cpp:254
#: src/Dialogs/Plane/PlaneListDialog.cpp:303
#: src/Dialogs/Plane/PlaneListDialog.cpp:316
#: src/Dialogs/Waypoint/WaypointCommandsWidget.cpp:53
#: src/Dialogs/Waypoint/WaypointCommandsWidget.cpp:91
#: src/Dialogs/Waypoint/WaypointCommandsWidget.cpp:131
#: src/Dialogs/Waypoint/WaypointCommandsWidget.cpp:171
#: src/Dialogs/Task/Manager/TaskManagerDialog.cpp:213
msgid "Failed to save file."
msgstr "Soubor nelze uložit."

#: src/Input/InputEventsSettings.cpp:305 src/InfoBoxes/Content/Factory.cpp:547
#, no-c-format
msgid "Forecast temperature"
msgstr "Teplota dle předpovědi"

#: src/Input/InputEventsSettings.cpp:336
msgid "Waypoint labels"
msgstr "Popis OB"

#: src/Input/InputEventsSettings.cpp:463
msgid "Topography/Terrain"
msgstr "Topografie/Terén"

#: src/Input/InputEventsLua.cpp:65 src/Dialogs/FileManager.cpp:570
msgid "Select a file"
msgstr "Vyber soubor"

#: src/PageSettings.cpp:44
#: src/Dialogs/Settings/Panels/GaugesConfigPanel.cpp:106
#: src/Dialogs/Settings/Panels/PagesConfigPanel.cpp:195
#: src/Dialogs/Settings/Panels/PagesConfigPanel.cpp:372
#, no-c-format
msgid "FLARM radar"
msgstr "FLARM radar"

#: src/PageSettings.cpp:48
#: src/Dialogs/Settings/Panels/GaugesConfigPanel.cpp:115
#: src/Dialogs/Settings/Panels/PagesConfigPanel.cpp:196
#: src/Dialogs/Settings/Panels/PagesConfigPanel.cpp:376
#: src/InfoBoxes/Content/Factory.cpp:945
#, no-c-format
msgid "Thermal assistant"
msgstr "Termický asistent"

#: src/PageSettings.cpp:52 src/Dialogs/Settings/Panels/PagesConfigPanel.cpp:197
#: src/Dialogs/Settings/Panels/PagesConfigPanel.cpp:380
#: src/InfoBoxes/Content/Factory.cpp:856
#, no-c-format
msgid "Horizon"
msgstr "Horizont"

#: src/PageSettings.cpp:60 src/InfoBoxes/Content/Altitude.cpp:47
#: Data/Input/default.xci:914
#, no-c-format
msgid "Info"
msgstr "Info"

#: src/PageSettings.cpp:60
msgid "Map and InfoBoxes"
msgstr "Mapa a InfoBoxy"

#: src/PageSettings.cpp:80
msgid "Info Hide"
msgstr "Info skryj"

#: src/PageSettings.cpp:82
msgid "Map (Full screen)"
msgstr "Mapa (celá obrazovka)"

#: src/Renderer/ChartRenderer.cpp:255
#: src/Dialogs/Device/DeviceListDialog.cpp:446
msgid "No data"
msgstr "Chybí data"

#: src/Renderer/MapItemListRenderer.cpp:81
#: src/Renderer/MapItemListRenderer.cpp:85
#: src/Dialogs/Airspace/AirspaceList.cpp:423
#: src/Dialogs/Settings/WindSettingsPanel.cpp:99
#: src/Dialogs/Waypoint/WaypointList.cpp:411
msgid "Direction"
msgstr "Směr"

#: src/Renderer/MapItemListRenderer.cpp:89
#: src/Renderer/WaypointListRenderer.cpp:42
#: src/Dialogs/Waypoint/WaypointInfoWidget.cpp:141
msgid "Elevation"
msgstr "Výška"

#: src/Renderer/MapItemListRenderer.cpp:154
#: src/Renderer/MapItemListRenderer.cpp:177
#: src/Dialogs/Settings/Panels/TaskRulesConfigPanel.cpp:96
#: src/Dialogs/Task/Manager/TaskPropertiesPanel.cpp:260
#, no-c-format
msgid "AGL"
msgstr "AGL"

#: src/Renderer/MapItemListRenderer.cpp:159
#: src/Renderer/MapItemListRenderer.cpp:182
#: src/Dialogs/Settings/Panels/TaskRulesConfigPanel.cpp:98
#: src/Dialogs/Task/Manager/TaskPropertiesPanel.cpp:262
#, no-c-format
msgid "MSL"
msgstr "MSL"

#: src/Renderer/MapItemListRenderer.cpp:168
msgid "around terrain"
msgstr "okolo terénu"

#: src/Renderer/MapItemListRenderer.cpp:186
msgid "Unreachable due to terrain."
msgstr "Nedosažitelný kvůli terénu."

#: src/Renderer/MapItemListRenderer.cpp:191
msgid "Arrival altitude"
msgstr "Výška příletu včetně bezp. rezervy"

#: src/Renderer/MapItemListRenderer.cpp:213
msgid "Your Position"
msgstr "Vaše pozice"

#: src/Renderer/MapItemListRenderer.cpp:270
#: src/InfoBoxes/Content/Factory.cpp:946
#, no-c-format
msgid "Thermal"
msgstr "SToupání"

#: src/Renderer/MapItemListRenderer.cpp:281
msgid "Avg. lift"
msgstr "Průměrné stoupání"

#: src/Renderer/MapItemListRenderer.cpp:351
msgid "FLARM Traffic"
msgstr "FLARM provoz"

#: src/Renderer/MapItemListRenderer.cpp:425
#: src/Dialogs/Traffic/TrafficList.cpp:691
#, c-format
msgid "%u minutes ago"
msgstr "před %u minutami"

#: src/Renderer/WaypointListRenderer.cpp:153
msgid "Arrival Alt"
msgstr "Př. výška"

#: src/Renderer/WaypointListRenderer.cpp:165
msgid " ("
msgstr " ("

#: src/Weather/Rasp/RaspStore.cpp:48 src/Weather/Rasp/RaspStore.cpp:53
#, no-c-format
msgid "W*"
msgstr "W*"

#: src/Weather/Rasp/RaspStore.cpp:49 src/Weather/Rasp/RaspStore.cpp:54
#, no-c-format
msgid ""
"Average dry thermal updraft strength near mid-BL height.  Subtract glider "
"descent rate to get average vario reading for cloudless thermals.  Updraft "
"strengths will be stronger than this forecast if convective clouds are "
"present, since cloud condensation adds buoyancy aloft (i.e. this neglects "
"\"cloudsuck\").  W* depends upon both the surface heating and the BL depth."
msgstr ""
"Průměrná rychlost stoupavého proudu čisté termiky ve střední výšce konvekční "
"vrstvy. Po odečtení opadání kluzáku vyjde průměrná rychlost stoupání v čisté "
"termice. Síla stoupavých proudů bude vyšší než tato předpověď, pokud dojde k "
"výskytu mraků, protože kondenzace v mraku podporuje vzestupný proud (\"sání "
"mrakem\" není uvažováno ). W* závisí na ohřevu terénu a výšce konvekční "
"vrstvy."

#: src/Weather/Rasp/RaspStore.cpp:58
#, no-c-format
msgid "BL Wind spd"
msgstr "KV rychl větru"

#: src/Weather/Rasp/RaspStore.cpp:59
#, no-c-format
msgid ""
"The speed and direction of the vector-averaged wind in the BL.  This "
"prediction can be misleading if there is a large change in wind direction "
"through the BL."
msgstr ""
"Rychlost a směr průměrovaného vektoru větru v konvekční vrstvě. Předpověď "
"může být nepřesná, pokud dochází k velkému střihu směru větru v konvekční "
"vrstvě."

#: src/Weather/Rasp/RaspStore.cpp:63
#, no-c-format
msgid "H bl"
msgstr "H dostup čistá"

#: src/Weather/Rasp/RaspStore.cpp:64
#, no-c-format
msgid ""
"Height of the top of the mixing layer, which for thermal convection is the "
"average top of a dry thermal.  Over flat terrain, maximum thermalling "
"heights will be lower due to the glider descent rate and other factors.  In "
"the presence of clouds (which release additional buoyancy aloft, creating "
"\"cloudsuck\") the updraft top will be above this forecast, but the maximum "
"thermalling height will then be limited by the cloud base.  Further, when "
"the mixing results from shear turbulence rather than thermal mixing this "
"parameter is not useful for glider flying. "
msgstr ""
"Výška vrcholu promíchávací vrstvy, která pro termickou konvekci tvoří "
"průměrný strop dostupu stoupavých proudů v čisté termice. Nad plochým "
"terénem bude výška dostupů nižší vlivem opadání kluzáku a dalším faktorům. "
"Pokud se vyskytnou mraky (které podporují vzestupný proud vytvořením efektu "
"\"sání mrakem\"), vrchol dostupu bude výše než tato předpověď, ale maximální "
"dostup bude limitován základnou mraku. Dále, pokud je promíchávání následek "
"turbulence střihu větru spíše než termického promíchávání, tento parametr "
"není vhodný pro termické létání. "

#: src/Weather/Rasp/RaspStore.cpp:68
#, no-c-format
msgid "dwcrit"
msgstr "dwcrit"

#: src/Weather/Rasp/RaspStore.cpp:69
#, no-c-format
msgid ""
"This parameter estimates the height above ground at which the average dry "
"updraft strength drops below 225 fpm and is expected to give better "
"quantitative numbers for the maximum cloudless thermalling height than the "
"BL Top height, especially when mixing results from vertical wind shear "
"rather than thermals.  (Note: the present assumptions tend to underpredict "
"the max. thermalling height for dry consitions.) In the presence of clouds "
"the maximum thermalling height may instead be limited by the cloud base.  "
"Being for \"dry\" thermals, this parameter omits the effect of \"cloudsuck\"."
msgstr ""
"Tento parametr odhaduje výšku nad zemí, ve které průměrná rychlost "
"stoupavého proudu čisté termiky poklesne pod 1.14m/s a lze předpokládat, že "
"poskytne lepší kvantitativní hodnoty pro maximální výšku dostupu čisté "
"termiky, než je hodnota vrchní hranice konvekční vrstvy, zvláště pokud "
"dochází k promíchávání vlivem vertikálního střihu větru spíše než konvekce. "
"(Pozn. Současné odhady často předpovídají výšky dostupů v čisté termice "
"níže, než je skutečnost). Pokud se vyskytnou mraky, maximální dostup může "
"být limitován základnou mraků. Protože je tento parametr určen pro čistou "
"termiku, vliv \"sání mrakem\" není uvažován."

#: src/Weather/Rasp/RaspStore.cpp:73
#, no-c-format
msgid "bl cloud"
msgstr "KV zákl mraků"

#: src/Weather/Rasp/RaspStore.cpp:74
#, no-c-format
msgid ""
"This parameter provides an additional means of evaluating the formation of "
"clouds within the BL and might be used either in conjunction with or instead "
"of the other cloud prediction parameters.  It assumes a very simple "
"relationship between cloud cover percentage and the maximum relative "
"humidity within the BL.  The cloud base height is not predicted, but is "
"expected to be below the BL Top height."
msgstr ""
"Tento parametr poskytuje dodatečné způsoby předpovědi vzniku mraků v "
"konvekční vrstvě a může být užito společně s ostatními metodami předpovědi "
"vzniku oblačnosti, nebo je nahradit. Předpověď vychází z velmi jednoduchého "
"vztahu mezi procentním pokrytím oblačností a maximální relativní vlhkosti "
"konvekční vrstvy. Výška základen mraků není předpovídána, ale předpokládá "
"se, že se nachází pod vrchní hranicí konvekční vrstvy."

#: src/Weather/Rasp/RaspStore.cpp:78
#, no-c-format
msgid "Sfc temp"
msgstr "Sfc tepl"

#: src/Weather/Rasp/RaspStore.cpp:79
#, no-c-format
msgid ""
"The temperature at a height of 2m above ground level.  This can be compared "
"to observed surface temperatures as an indication of model simulation "
"accuracy; e.g. if observed surface temperatures are significantly below "
"those forecast, then soaring conditions will be poorer than forecast."
msgstr ""
"Teplota ve výšce 2m nad zemí. Tato hodnota může být porovnána s skutečnou "
"přízemní teplotou jako indikátor přesnosti modelové situace. Pokud je "
"pozorovaná teplota výrazně pod předpovědí, budou přeletové podmínky horší "
"než předpověď."

#: src/Weather/Rasp/RaspStore.cpp:83
#, no-c-format
msgid "hwcrit"
msgstr "hwcrit"

#: src/Weather/Rasp/RaspStore.cpp:84
#, no-c-format
msgid ""
"This parameter estimates the height at which the average dry updraft "
"strength drops below 225 fpm and is expected to give better quantitative "
"numbers for the maximum cloudless thermalling height than the BL Top height, "
"especially when mixing results from vertical wind shear rather than "
"thermals.  (Note: the present assumptions tend to underpredict the max. "
"thermalling height for dry consitions.) In the presence of clouds the "
"maximum thermalling height may instead be limited by the cloud base.  Being "
"for \"dry\" thermals, this parameter omits the effect of \"cloudsuck\"."
msgstr ""
"Tento parametr odhaduje výšku, ve které průměrná rychlost stoupavého proudu "
"čisté termiky poklesne pod 1.14m/s a lze předpokládat, že poskytne lepší "
"kvantitativní hodnoty pro maximální výšku dostupu čisté termiky, než je "
"hodnota vrchní hranice konvekční vrstvy, zvláště pokud dochází k "
"promíchávání vlivem vertikálního střihu větru spíše než konvekce. (Pozn. "
"Současné odhady často předpovídají výšky dostupů v čisté termice níže, než "
"je skutečnost). Pokud se vyskytnou mraky, maximální dostup může být "
"limitován základnou mraků. Protože je tento parametr určen pro čistou "
"termiku, vliv \"sání mrakem\" není uvažován."

#: src/Weather/Rasp/RaspStore.cpp:88
#, no-c-format
msgid "wblmaxmin"
msgstr "wblmaxmin"

#: src/Weather/Rasp/RaspStore.cpp:89
#, no-c-format
msgid ""
"Maximum grid-area-averaged extensive upward or downward motion within the BL "
"as created by horizontal wind convergence. Positive convergence is "
"associated with local small-scale convergence lines.  Negative convergence "
"(divergence) produces subsiding vertical motion, creating low-level "
"inversions which limit thermalling heights."
msgstr ""
"Maximální vzestupné nebo sestupné pohyby, průměrované síťovými plochami, "
"uvnitř konvekční vrstvy, tvořené horizontální konvergencí větru. Pozitivní "
"konvergence je spojena s lokálními konvergenčními liniemi malého rozsahu. "
"Negativní konvergence (divergence) vytváří sestupný vertikální pohyb, který "
"vede ke vzniku inverze v malých výškách, které omezují dostupy stoupavých "
"proudů."

#: src/Weather/Rasp/RaspStore.cpp:93
#, no-c-format
msgid "blcwbase"
msgstr "blcwbase"

#: src/Renderer/FlightStatisticsRenderer.cpp:211
#: src/Renderer/FlightStatisticsRenderer.cpp:230
#: src/Renderer/FlightStatisticsRenderer.cpp:256
msgid "Score"
msgstr "Skóre"

#: src/Renderer/FlightStatisticsRenderer.cpp:211
#: src/Renderer/FlightStatisticsRenderer.cpp:230
#: src/Renderer/FlightStatisticsRenderer.cpp:256
msgid "pts"
msgstr "bodů"

#: src/Renderer/FlightStatisticsRenderer.cpp:332
#: src/Renderer/FlightStatisticsRenderer.cpp:342
#: src/Renderer/FlightStatisticsRenderer.cpp:353
msgid "Task to go"
msgstr "Čas do cíle"

#: src/Renderer/FlightStatisticsRenderer.cpp:333
#: src/Renderer/FlightStatisticsRenderer.cpp:343
msgid "AAT to go"
msgstr "AAT čas do cíle"

#. landscape: info above buttons
#: src/Renderer/FlightStatisticsRenderer.cpp:334
#: src/Renderer/FlightStatisticsRenderer.cpp:344
#: src/Renderer/FlightStatisticsRenderer.cpp:355
#: src/Dialogs/dlgAnalysis.cpp:243
msgid "Distance to go"
msgstr "Vzdál. do cíle"

#: src/Renderer/FlightStatisticsRenderer.cpp:336
#: src/Renderer/FlightStatisticsRenderer.cpp:347
msgid "Target speed"
msgstr "Cílová rychlost"

#: src/Renderer/BarographRenderer.cpp:47 src/Renderer/BarographRenderer.cpp:53
msgid "Working band"
msgstr "Pracovní pásmo"

#: src/Renderer/BarographRenderer.cpp:57
msgid "Ceiling trend"
msgstr "Trend dostupu"

#: src/Renderer/ClimbChartRenderer.cpp:47
#: src/Renderer/ClimbChartRenderer.cpp:52
msgid "Avg. climb"
msgstr "Průměrné stoupání"

#: src/Renderer/ClimbChartRenderer.cpp:55
msgid "Climb trend"
msgstr "Trend stoupání"

#: src/Renderer/GlidePolarRenderer.cpp:49
msgid "L/D"
msgstr "L/D"

#: src/Renderer/GlidePolarRenderer.cpp:53
msgid "Min. sink"
msgstr "Min. opadání"

#: src/Renderer/GlidePolarInfoRenderer.cpp:50 src/Dialogs/dlgAnalysis.cpp:514
#: src/Dialogs/Settings/Panels/UnitsConfigPanel.cpp:228
msgid "Mass"
msgstr "Hmotnost"

#: src/Renderer/GlidePolarInfoRenderer.cpp:57
#: src/Dialogs/Settings/dlgBasicSettings.cpp:299
#: src/Dialogs/Settings/Panels/UnitsConfigPanel.cpp:238
msgid "Wing loading"
msgstr "Pl. zatížení"

#: src/Renderer/CuRenderer.cpp:146
msgid "Thermal height"
msgstr "Dostup"

#: src/Renderer/CuRenderer.cpp:149
msgid "Cloud base"
msgstr "Základna mraků"

#: src/Renderer/MacCreadyRenderer.cpp:48 src/InfoBoxes/Content/Factory.cpp:491
#, no-c-format
msgid "Vopt"
msgstr "V opt"

#: src/Renderer/MacCreadyRenderer.cpp:51 src/Renderer/TaskSpeedRenderer.cpp:49
msgid "Vave"
msgstr "V prům"

#: src/Renderer/TaskSpeedRenderer.cpp:52
msgid "Vest"
msgstr "V odh"

#: src/UIActions.cpp:52
msgid "Quit program?"
msgstr "Ukončit program?"

#: src/Units/UnitsStore.cpp:39
#, no-c-format
msgid "European"
msgstr "Evropské"

#: src/Units/UnitsStore.cpp:51
#, no-c-format
msgid "British"
msgstr "Britské"

#: src/Units/UnitsStore.cpp:63
#, no-c-format
msgid "American"
msgstr "Americká"

#: src/Units/UnitsStore.cpp:75
#, no-c-format
msgid "Australian"
msgstr "Australské"

#: src/Polar/PolarGlue.cpp:63
msgid ""
"Polar has invalid coefficients.\n"
"Using LS8 polar instead!"
msgstr ""
"Polára má chybné koeficienty.\n"
"Použita polára LS8!"

#: src/Polar/PolarGlue.cpp:64
msgid "Warning"
msgstr "Varování"

#. TODO feature: Show the user what the batt status is.
#: src/BatteryTimer.cpp:69
msgid "Battery low"
msgstr "Nízký stav baterie"

#: src/Startup.cpp:197
msgid "Loading Terrain File..."
msgstr "Nahrávám Terén..."

#: src/Startup.cpp:318
msgid "Initialising"
msgstr "Inicializuji"

#. Start the device thread(s)
#: src/Startup.cpp:455
msgid "Starting devices"
msgstr "Spouštím zařízení"

#.
#. -- Reset polar in case devices need the data
#. GlidePolar::UpdatePolar(true, computer_settings);
#.
#. This should be done inside devStartup if it is really required
#.
#: src/Startup.cpp:465
msgid "Initialising display"
msgstr "Zapínám displej"

#. Show progress dialog
#: src/Startup.cpp:564 src/Startup.cpp:599 src/Startup.cpp:667
msgid "Shutdown, please wait..."
msgstr "Vypínám, prosím čekejte..."

#. Stop logger and save igc file
#: src/Startup.cpp:577
msgid "Shutdown, saving logs..."
msgstr "Vypínám, ukládám logy..."

#. Save settings to profile
#: src/Startup.cpp:596
msgid "Shutdown, saving profile..."
msgstr "Vypínám, ukládám profil..."

#. Save the task for the next time
#: src/Startup.cpp:653
msgid "Shutdown, saving task..."
msgstr "Vypínám, ukládám úlohu..."

#: src/Device/Descriptor.cpp:483 src/Device/Descriptor.cpp:495
msgid "Unable to open port"
msgstr "Nemohu otevřít port"

#: src/Device/Descriptor.cpp:1116 src/Device/Descriptor.cpp:1122
msgid "Sending declaration"
msgstr "Zasílám deklaraci"

#: src/Device/Descriptor.cpp:1169 src/Device/Descriptor.cpp:1176
msgid "Reading flight list"
msgstr "Načítám seznamu letů"

#: src/Device/Descriptor.cpp:1200 src/Device/Descriptor.cpp:1207
msgid "Downloading flight log"
msgstr "Stahuji záznam letu"

#: src/Device/Config.cpp:216 src/Dialogs/Device/PortDataField.cpp:51
#: src/Dialogs/Device/DeviceListDialog.cpp:442
#: src/Dialogs/Device/Vega/AudioModeParameters.hpp:39
#, no-c-format
msgid "Disabled"
msgstr "Vypnuté"

#: src/Device/Config.cpp:233 src/Dialogs/Device/PortPicker.cpp:76
msgid "BLE sensor"
msgstr "BLE senzor"

#: src/Device/Config.cpp:249 src/Dialogs/Device/PortPicker.cpp:73
msgid "BLE port"
msgstr "BLE port"

#: src/Device/Config.cpp:269 src/Dialogs/Device/PortDataField.cpp:56
#, no-c-format
msgid "Bluetooth server"
msgstr "Bluetooth server"

#: src/Device/Config.cpp:288
msgid "GPS Intermediate Driver"
msgstr "GPS zprostředkující ovladač"

#: src/Device/Config.cpp:291 src/Dialogs/Device/PortDataField.cpp:53
#, no-c-format
msgid "Built-in GPS & sensors"
msgstr "Vestavěné GPS @ sensory"

#: src/Device/Config.cpp:294
msgid "GliderLink traffic receiver"
msgstr "GliderLink přijímač"

#: src/Device/Config.cpp:315 src/Dialogs/Device/PortPicker.cpp:79
msgid "USB serial"
msgstr "USB serial"

#. create buttons
#: src/Dialogs/Message.cpp:96 src/Dialogs/WidgetDialog.cpp:264
#: src/Dialogs/WidgetDialog.cpp:280
#: src/Dialogs/MapItemListSettingsDialog.cpp:37
#: src/Dialogs/Airspace/AirspaceCRendererSettingsDialog.cpp:37
#: src/Dialogs/Settings/dlgBasicSettings.cpp:376
#: src/Dialogs/Plane/PlaneDetailsDialog.cpp:201
#: src/Dialogs/Plane/PlanePolarDialog.cpp:251
#: src/Dialogs/Waypoint/dlgWaypointEdit.cpp:175 src/Dialogs/NumberEntry.cpp:59
#: src/Dialogs/NumberEntry.cpp:101 src/Dialogs/NumberEntry.cpp:141
#: src/Dialogs/TouchTextEntry.cpp:203 src/Dialogs/TimeEntry.cpp:65
#: src/Dialogs/DateEntry.cpp:61 src/Dialogs/GeoPointEntry.cpp:76
msgid "OK"
msgstr "OK"

#: src/Dialogs/Message.cpp:102 src/Dialogs/StatusPanels/RulesStatusPanel.cpp:59
#: src/Dialogs/StatusPanels/RulesStatusPanel.cpp:62
msgid "Yes"
msgstr "Ano"

#: src/Dialogs/Message.cpp:104
msgid "No"
msgstr "Ne"

#: src/Dialogs/Message.cpp:110
msgid "Retry"
msgstr "Znovu"

#: src/Dialogs/Message.cpp:116 src/Dialogs/ListPicker.cpp:183
#: src/Dialogs/ProgressDialog.cpp:57 src/Dialogs/WidgetDialog.cpp:265
#: src/Dialogs/WidgetDialog.cpp:281 src/Dialogs/FileManager.cpp:421
#: src/Dialogs/Device/PortPicker.cpp:314
#: src/Dialogs/Device/BlueFly/BlueFlyConfigurationDialog.cpp:134
#: src/Dialogs/MapItemListSettingsDialog.cpp:38
#: src/Dialogs/Airspace/AirspaceCRendererSettingsDialog.cpp:38
#: src/Dialogs/Traffic/TrafficList.cpp:796
#: src/Dialogs/ProfileListDialog.cpp:353
#: src/Dialogs/Plane/PlaneDetailsDialog.cpp:202
#: src/Dialogs/Plane/PlanePolarDialog.cpp:252
#: src/Dialogs/Waypoint/dlgWaypointEdit.cpp:176
#: src/Dialogs/Waypoint/WaypointList.cpp:232 src/Dialogs/NumberEntry.cpp:60
#: src/Dialogs/NumberEntry.cpp:102 src/Dialogs/NumberEntry.cpp:142
#: src/Dialogs/TouchTextEntry.cpp:207 src/Dialogs/TimeEntry.cpp:66
#: src/Dialogs/DateEntry.cpp:62 src/Dialogs/GeoPointEntry.cpp:77
#: src/Dialogs/DownloadFilePicker.cpp:407 Data/Input/default.xci:121
#: Data/Input/default.xci:404 Data/Input/default.xci:499
#: Data/Input/default.xci:638 Data/Input/default.xci:858
#: Data/Input/default.xci:929
msgid "Cancel"
msgstr "Zruš"

#: src/Dialogs/Message.cpp:123
msgid "Ignore"
msgstr "Ignoruj"

#: src/Dialogs/ListPicker.cpp:173 src/Dialogs/Device/PortPicker.cpp:313
#: src/Dialogs/Traffic/TrafficList.cpp:795
#: src/Dialogs/ProfileListDialog.cpp:351
#: src/Dialogs/Waypoint/WaypointList.cpp:228
msgid "Select"
msgstr "Vyber"

#: src/Dialogs/ListPicker.cpp:179 src/Dialogs/HelpDialog.cpp:38
msgid "Help"
msgstr "Nápověda"

#: src/Dialogs/FileManager.cpp:419 src/Dialogs/FilePicker.cpp:50
#: src/Dialogs/Weather/RASPDialog.cpp:167
#: src/Dialogs/Weather/PCMetDialog.cpp:79 src/Dialogs/Weather/NOAAList.cpp:202
#: src/Dialogs/Weather/NOAAList.cpp:218 src/Dialogs/Weather/NOAADetails.cpp:108
#: src/Dialogs/Weather/MapOverlayWidget.cpp:385
#: src/Dialogs/Weather/MapOverlayWidget.cpp:417
#: src/Dialogs/DownloadFilePicker.cpp:138
#: src/Dialogs/DownloadFilePicker.cpp:297
#: src/Dialogs/DownloadFilePicker.cpp:406
msgid "Download"
msgstr "Stáhni"

#: src/Dialogs/FileManager.cpp:420
#: src/Dialogs/Settings/Panels/PagesConfigPanel.cpp:112
#: src/Dialogs/Weather/NOAAList.cpp:118 src/Monitor/MatTaskMonitor.cpp:58
msgid "Add"
msgstr "Přidej"

#: src/Dialogs/FileManager.cpp:422
msgid "Update all"
msgstr "Aktualizuj"

#: src/Dialogs/FileManager.cpp:455
msgid "Queued"
msgstr "Ve frontě"

#: src/Dialogs/FileManager.cpp:457 src/Dialogs/FileManager.cpp:463
msgid "Downloading"
msgstr "Stahování"

#: src/Dialogs/FileManager.cpp:475
msgid "Update available"
msgstr "Dostupná aktualizace"

#: src/Dialogs/FileManager.cpp:743 src/Dialogs/DownloadFilePicker.cpp:386
#: src/Dialogs/DownloadFilePicker.cpp:388
msgid "Failed to download the repository index."
msgstr "Nelze stáhnout index úložiště."

#: src/Dialogs/FileManager.cpp:753 src/Dialogs/FileManager.cpp:778
#: src/Dialogs/DownloadFilePicker.cpp:400 Data/Input/default.xci:620
msgid "File Manager"
msgstr ""
"Správce\n"
"souborů"

#: src/Dialogs/FileManager.cpp:776 src/Dialogs/DownloadFilePicker.cpp:399
msgid "The file manager is not available on this device."
msgstr "Správce souborů není na tomto zařízení dostupný."

#: src/Dialogs/Device/PortDataField.cpp:60
#, no-c-format
msgid "IOIO switches and Nunchuk"
msgstr "IOIO spínače a Nunchuk"

#: src/Dialogs/Device/PortDataField.cpp:62
#, no-c-format
msgid "IOIO I²C pressure sensor"
msgstr "IOIO I²C tlakový senzor"

#: src/Dialogs/Device/PortDataField.cpp:63
#, no-c-format
msgid "IOIO voltage sensor"
msgstr "IOIO senzor napětí"

#: src/Dialogs/Device/PortDataField.cpp:66
#, no-c-format
msgid "TCP client"
msgstr "TCP klient"

#. label not translated for now, until we have a TCP/UDP port
#. selection UI
#: src/Dialogs/Device/PortDataField.cpp:70
#: src/Dialogs/Device/DeviceEditWidget.cpp:270
#, no-c-format
msgid "TCP port"
msgstr "TCP port"

#: src/Dialogs/Device/PortDataField.cpp:71
#, no-c-format
msgid "UDP port"
msgstr "UDP Port"

#: src/Dialogs/Device/DeviceEditWidget.cpp:247
msgid "Port"
msgstr "Port"

#: src/Dialogs/Device/DeviceEditWidget.cpp:253
#: src/Dialogs/Device/LX/NanoConfigWidget.cpp:97
#: src/Dialogs/Device/FLARM/ConfigWidget.cpp:125
msgid "Baud rate"
msgstr "Rychlost připojení"

#: src/Dialogs/Device/DeviceEditWidget.cpp:259
msgid "Bulk baud rate"
msgstr "Bulk rychlost připojení"

#: src/Dialogs/Device/DeviceEditWidget.cpp:260
msgid ""
"The baud rate used for bulk transfers, such as task declaration or flight "
"download."
msgstr ""
"Přenosová rychlost k hromadným přenosům (stažení letu, deklarace úlohy)."

#: src/Dialogs/Device/DeviceEditWidget.cpp:265
msgid "IP address"
msgstr "IP adresa"

#: src/Dialogs/Device/DeviceEditWidget.cpp:275
msgid "I²C bus"
msgstr "I²C sběrnice"

#: src/Dialogs/Device/DeviceEditWidget.cpp:275
msgid "Select the description or bus number that matches your configuration."
msgstr "Vyberte popis nebo číslo sběrnice, které odpovídá vaší konfiguraci."

#: src/Dialogs/Device/DeviceEditWidget.cpp:281
msgid "I²C addr"
msgstr "I²C adresa"

#: src/Dialogs/Device/DeviceEditWidget.cpp:281
msgid ""
"The I²C address that matches your configuration. This field is not used when "
"your selection in the \"I²C bus\" field is not an I²C bus number. Assume "
"this field is not in use if that doesn't make sense to you."
msgstr ""
"Adresa I²C, která odpovídá vaší konfiguraci. Toto pole není použito, když "
"váš výběr z pole I²C není I²C číslo sběrnice. V případě, že nerozumíte "
"předchozí větě můžete předpokládat, že toto pole není použito."

#: src/Dialogs/Device/DeviceEditWidget.cpp:289
msgid "Pressure use"
msgstr "Použitý tlak"

#: src/Dialogs/Device/DeviceEditWidget.cpp:289
msgid ""
"Select the purpose of this pressure sensor. This sensor measures some "
"pressure. Here you tell the system what pressure this is and what it should "
"be used for."
msgstr ""
"Zvolte účel tohoto tlakového senzoru. Tento senzor měří určitý tlak. Zde "
"zadáte systému, jaký tlak a jeho použití."

#: src/Dialogs/Device/DeviceEditWidget.cpp:303
msgid "Driver"
msgstr "Ovladač"

#. for a passthrough device, offer additional driver
#: src/Dialogs/Device/DeviceEditWidget.cpp:306
msgid "Passthrough device"
msgstr "Průchozí zařízení"

#: src/Dialogs/Device/DeviceEditWidget.cpp:307
msgid "Whether the device has a passed-through device connected."
msgstr ""
"Volba umožňuje nastavit, zda má toto zařízení připojeno další průchozí "
"zařízení."

#: src/Dialogs/Device/DeviceEditWidget.cpp:318
msgid "Second Driver"
msgstr "Druhý ovladač"

#: src/Dialogs/Device/DeviceEditWidget.cpp:320
msgid "Sync. from device"
msgstr "Sync. ze zařízení"

#: src/Dialogs/Device/DeviceEditWidget.cpp:321
msgid ""
"Tells XCSoar to use settings like the MacCready value, bugs and ballast from "
"the device."
msgstr ""
"Určuje, zda má XCSoar použít nastavení MacCready, zamoušení a vodní zátěže z "
"externího zařízení."

#: src/Dialogs/Device/DeviceEditWidget.cpp:326
msgid "Sync. to device"
msgstr "Sync. do zařízení"

#: src/Dialogs/Device/DeviceEditWidget.cpp:327
msgid ""
"Tells XCSoar to send settings like the MacCready value, bugs and ballast to "
"the device."
msgstr ""
"Určuje, zda má XCSoar odesílat nastavení MacCready, zamoušení a vodní zátěže "
"do externího zařízení."

#: src/Dialogs/Device/DeviceEditWidget.cpp:333
msgid "Whether you use a K6Bt to connect the device."
msgstr "Povolte tuto volbu, pokud používáte K6Bt pro připojení zařízení."

#: src/Dialogs/Device/DeviceListDialog.cpp:287
#: src/Dialogs/Plane/PlaneListDialog.cpp:147
#: src/Dialogs/Waypoint/WaypointCommandsWidget.cpp:273
#: src/Dialogs/Waypoint/Manager.cpp:119 src/InfoBoxes/Content/MacCready.cpp:50
#: src/InfoBoxes/Content/Weather.cpp:106 src/InfoBoxes/Content/Radio.cpp:54
#: src/InfoBoxes/Content/Radio.cpp:59
#, no-c-format
msgid "Edit"
msgstr "Uprav"

#: src/Dialogs/Device/DeviceListDialog.cpp:291
msgid "Flight download"
msgstr "Stáhni let"

#: src/Dialogs/Device/DeviceListDialog.cpp:295
#: src/Dialogs/Device/DeviceListDialog.cpp:561
#: src/Dialogs/Device/DeviceListDialog.cpp:567
#: src/Dialogs/Device/DeviceListDialog.cpp:635
#: src/Dialogs/Device/DeviceListDialog.cpp:641
#: src/Dialogs/Task/Manager/TaskManagerDialog.cpp:123
msgid "Manage"
msgstr "Spravuj"

#: src/Dialogs/Device/DeviceListDialog.cpp:299
msgid "Monitor"
msgstr "Monitor"

#: src/Dialogs/Device/DeviceListDialog.cpp:303
#: src/Dialogs/Device/DeviceListDialog.cpp:530
#: src/Dialogs/Device/DeviceListDialog.cpp:538
#: src/Dialogs/Device/PortMonitor.cpp:140
#: src/Dialogs/Device/PortMonitor.cpp:148
msgid "Reconnect"
msgstr "Znovu připoj"

#: src/Dialogs/Device/DeviceListDialog.cpp:307
#: src/Dialogs/Device/DeviceListDialog.cpp:326
#: src/Dialogs/Weather/MapOverlayWidget.cpp:231
msgid "Disable"
msgstr "Vypni"

#: src/Dialogs/Device/DeviceListDialog.cpp:311
#: src/Dialogs/Device/DeviceListDialog.cpp:431
#: src/Dialogs/Device/DeviceListDialog.cpp:450
#: src/Dialogs/Device/DeviceListDialog.cpp:718
msgid "Debug"
msgstr "Debug"

#: src/Dialogs/Device/DeviceListDialog.cpp:326
#: src/Dialogs/Airspace/dlgAirspaceDetails.cpp:130
#: src/Dialogs/Airspace/dlgAirspaceWarnings.cpp:88
#: src/Dialogs/Settings/Panels/WeGlideConfigPanel.cpp:88
msgid "Enable"
msgstr "Aktivuj"

#: src/Dialogs/Device/DeviceListDialog.cpp:374
#, c-format
msgid "%s on %s"
msgstr "%s v %s"

#: src/Dialogs/Device/DeviceListDialog.cpp:388
msgid "GPS fix"
msgstr "GPS fix"

#. device sends GPGGA, but no valid location
#: src/Dialogs/Device/DeviceListDialog.cpp:391
msgid "Bad GPS"
msgstr "Špatný příjem GPS"

#: src/Dialogs/Device/DeviceListDialog.cpp:393
#: src/Dialogs/StatusPanels/SystemStatusPanel.cpp:63
#: src/Dialogs/StatusPanels/SystemStatusPanel.cpp:95
#: src/Dialogs/StatusPanels/SystemStatusPanel.cpp:98
#, no-c-format
msgid "Connected"
msgstr "Připojen"

#: src/Dialogs/Device/DeviceListDialog.cpp:398
msgid "Baro"
msgstr "Baro"

#: src/Dialogs/Device/DeviceListDialog.cpp:403
#: src/Dialogs/Device/ManageI2CPitotDialog.cpp:128
msgid "Pitot"
msgstr "Pitot"

#: src/Dialogs/Device/DeviceListDialog.cpp:408
#: src/Dialogs/Device/Vega/VegaDemoDialog.cpp:106
msgid "Airspeed"
msgstr "Vzd. rychlost"

#: src/Dialogs/Device/DeviceListDialog.cpp:436
#: src/InfoBoxes/Content/Factory.cpp:668
#, no-c-format
msgid "Battery"
msgstr "Baterie"

#: src/Dialogs/Device/DeviceListDialog.cpp:444
#: src/InfoBoxes/Panel/AltitudeInfo.cpp:61
#: src/InfoBoxes/Panel/AltitudeInfo.cpp:65
#: src/InfoBoxes/Panel/AltitudeInfo.cpp:69
#: src/InfoBoxes/Panel/AltitudeInfo.cpp:73
msgid "N/A"
msgstr "N/A"

#: src/Dialogs/Device/DeviceListDialog.cpp:460
#: src/Dialogs/Device/DeviceListDialog.cpp:530
msgid "Bluetooth is disabled"
msgstr "Bluetooth je vypnutý"

#: src/Dialogs/Device/DeviceListDialog.cpp:463
msgid "Duplicate"
msgstr "Duplikuj"

#: src/Dialogs/Device/DeviceListDialog.cpp:470
msgid "Not connected"
msgstr "Nepřipojeno"

#: src/Dialogs/Device/DeviceListDialog.cpp:538
#: src/Dialogs/Device/DeviceListDialog.cpp:567
#: src/Dialogs/Device/DeviceListDialog.cpp:641
#: src/Dialogs/Device/PortMonitor.cpp:148
msgid "Device is occupied"
msgstr "Zařízení je obsazeno"

#: src/Dialogs/Device/DeviceListDialog.cpp:561
#: src/Dialogs/Device/DeviceListDialog.cpp:635
msgid "Device is not connected"
msgstr "Zařízení není připojeno"

#: src/Dialogs/Device/DeviceListDialog.cpp:589
msgid "Edit device"
msgstr "Detail zařízení"

#: src/Dialogs/Device/DeviceListDialog.cpp:716
#, c-format
msgid "Communication with this device will be logged for the next %u minutes."
msgstr ""
"Komunikace s tímto zařízením bude zaznamenána po dobu dalších %u minut."

#: src/Dialogs/Device/DeviceListDialog.cpp:733 Data/Input/default.xci:570
#: Data/Input/default.xci:1166
msgid "Devices"
msgstr "Zařízení"

#: src/Dialogs/Device/PortMonitor.cpp:139
#: src/Dialogs/Settings/WindSettingsPanel.cpp:107
#: src/Dialogs/Settings/WindSettingsDialog.cpp:37
#: src/Dialogs/Traffic/FlarmTrafficDetails.cpp:124
#: src/Dialogs/TouchTextEntry.cpp:212 src/Dialogs/TimeEntry.cpp:75
#: src/Dialogs/DateEntry.cpp:69 src/Dialogs/GeoPointEntry.cpp:80
#: src/InfoBoxes/Panel/ATCReference.cpp:95
msgid "Clear"
msgstr "Vymaž"

#: src/Dialogs/Device/PortMonitor.cpp:141
#: src/Dialogs/Device/PortMonitor.cpp:168
msgid "Pause"
msgstr "Pauza"

#: src/Dialogs/Device/PortMonitor.cpp:180
msgid "Port monitor"
msgstr "Port monitor"

#: src/Dialogs/Device/ManageCAI302Dialog.cpp:67
#: src/Dialogs/Device/ManageCAI302Dialog.cpp:88
#: src/Dialogs/Device/ManageCAI302Dialog.cpp:93
#: src/Dialogs/Settings/dlgConfiguration.cpp:143
#, no-c-format
msgid "Units"
msgstr "Jednotky"

#: src/Dialogs/Device/ManageCAI302Dialog.cpp:76
#: src/Dialogs/Device/ManageCAI302Dialog.cpp:81
#: src/Dialogs/Device/ManageCAI302Dialog.cpp:97
#: src/Dialogs/Device/ManageCAI302Dialog.cpp:102
#: src/Dialogs/Settings/dlgConfiguration.cpp:103
#: src/Dialogs/Settings/Panels/SiteConfigPanel.cpp:73
#, no-c-format
msgid "Waypoints"
msgstr "Otočné body"

#: src/Dialogs/Device/ManageCAI302Dialog.cpp:126
msgid "Delete all flights"
msgstr "Smazat všechny lety"

#: src/Dialogs/Device/ManageCAI302Dialog.cpp:127
msgid "Do you really want to delete all flights from the device?"
msgstr "Chcete opravdu smazat všechny lety ze zařízení?"

#: src/Dialogs/Device/ManageCAI302Dialog.cpp:140
#: src/Dialogs/Device/ManageFlarmDialog.cpp:85
msgid "Reboot"
msgstr "Restartuj"

#: src/Dialogs/Device/CAI302/UnitsEditor.cpp:54
#: src/Dialogs/Settings/Panels/UnitsConfigPanel.cpp:195
#: src/Weather/NOAAFormatter.cpp:117 src/Weather/NOAAFormatter.cpp:124
#: src/Dialogs/Device/Vega/HardwareParameters.hpp:67
#, no-c-format
msgid "Temperature"
msgstr "Teplota"

#: src/Dialogs/Device/CAI302/UnitsEditor.cpp:62
#: src/Dialogs/Device/ManageI2CPitotDialog.cpp:129
#: src/Dialogs/Settings/Panels/UnitsConfigPanel.cpp:218
#: src/Weather/NOAAFormatter.cpp:153 src/Weather/NOAAFormatter.cpp:159
msgid "Pressure"
msgstr "Tlak"

#: src/Dialogs/Device/CAI302/UnitsEditor.cpp:88
msgid "Sink tone"
msgstr "Tón klesání"

#: src/Dialogs/Device/CAI302/WaypointUploader.cpp:41
#: src/Dialogs/ProfileListDialog.cpp:220 src/Dialogs/ProfileListDialog.cpp:249
msgid "Failed to load file."
msgstr "Chyba nahraní souboru."

#: src/Dialogs/Device/CAI302/WaypointUploader.cpp:46
msgid "Too many waypoints."
msgstr "Příliš mnoho otočných bodů."

#: src/Dialogs/Device/CAI302/WaypointUploader.cpp:50
msgid "Uploading Waypoints"
msgstr "Nahrávání otočných bodů"

#: src/Dialogs/Device/CAI302/WaypointUploader.cpp:57
msgid "Failed to switch baud rate."
msgstr "Nepovedla se přepnout rychlost komunikace."

#: src/Dialogs/Device/CAI302/WaypointUploader.cpp:66
msgid "Failed to write waypoint."
msgstr "Nepodařilo se zapsat otočný bod."

#: src/Dialogs/Device/ManageFlarmDialog.cpp:63
#: src/Dialogs/Device/LX/ManageLXNAVVarioDialog.cpp:72
#: src/Dialogs/Device/LX/ManageNanoDialog.cpp:71
#: src/Dialogs/Device/LX/ManageLX16xxDialog.cpp:64
msgid "Hardware version"
msgstr "Verze hardware"

#: src/Dialogs/Device/ManageFlarmDialog.cpp:69
#: src/Dialogs/Device/LX/ManageLXNAVVarioDialog.cpp:78
#: src/Dialogs/Device/LX/ManageNanoDialog.cpp:77
#: src/Dialogs/Device/LX/ManageLX16xxDialog.cpp:69
msgid "Firmware version"
msgstr "Verze firmware"

#: src/Dialogs/Device/ManageFlarmDialog.cpp:79
#: src/Dialogs/Device/LX/ManageLXNAVVarioDialog.cpp:81
#: src/Dialogs/Device/LX/ManageNanoDialog.cpp:80
#: src/Dialogs/Settings/dlgConfiguration.cpp:169
#: src/InfoBoxes/Content/Altitude.cpp:48 src/InfoBoxes/Content/MacCready.cpp:51
#, no-c-format
msgid "Setup"
msgstr "Nastav"

#: src/Dialogs/Device/BlueFly/BlueFlyConfigurationDialog.cpp:55
#: src/Dialogs/Settings/Panels/AudioVarioConfigPanel.cpp:75
#, no-c-format
msgid "Volume"
msgstr "Hlasitost"

#: src/Dialogs/Device/BlueFly/BlueFlyConfigurationDialog.cpp:68
#, no-c-format
msgid "Output mode"
msgstr "Output mód"

#: src/Dialogs/Device/BlueFly/BlueFlyConfigurationDialog.cpp:70
#: src/Dialogs/Device/Vega/VegaConfigurationDialog.cpp:122
#: src/Dialogs/Waypoint/Manager.cpp:123
#: src/Dialogs/Task/Manager/TaskActionsPanel.cpp:118
msgid "Save"
msgstr "Ulož"

#: src/Dialogs/Device/ManageI2CPitotDialog.cpp:58
msgid "Calibrate"
msgstr "Kalibruj"

#: src/Dialogs/Device/ManageI2CPitotDialog.cpp:130
msgid "Offset"
msgstr "Offset"

#: src/Dialogs/Device/ManageI2CPitotDialog.cpp:144
msgid "Pitot sensor calibration"
msgstr "Kalibrace pitot-senzoru"

#: src/Dialogs/Device/LX/ManageLXNAVVarioDialog.cpp:60
#: src/Dialogs/Device/LX/ManageNanoDialog.cpp:59
#: src/Dialogs/Device/LX/ManageLX16xxDialog.cpp:54
msgid "Product"
msgstr "Produkt"

#: src/Dialogs/Device/LX/ManageLXNAVVarioDialog.cpp:66
#: src/Dialogs/Device/LX/ManageNanoDialog.cpp:65
#: src/Dialogs/Device/LX/ManageLX16xxDialog.cpp:59
msgid "Serial"
msgstr "Výr. č."

#: src/Dialogs/Device/LX/LXNAVVarioConfigWidget.cpp:89
msgid "GPS baud rate"
msgstr "GPS přenosová rychlost"

#: src/Dialogs/Device/LX/LXNAVVarioConfigWidget.cpp:90
msgid "PDA baud rate"
msgstr "PDA přenosová rychlost"

#: src/Dialogs/Device/LX/NanoConfigWidget.cpp:100
msgid "Auto off"
msgstr "Auto Vyp"

#: src/Dialogs/Device/LX/NanoConfigWidget.cpp:103
msgid "Auto finish flight"
msgstr "Auto ukončení letu"

#: src/Dialogs/Device/LX/NanoConfigWidget.cpp:106
msgid "Always run"
msgstr "Vždy běží"

#: src/Dialogs/Device/LX/NanoConfigWidget.cpp:109
msgid "Enable NMEA"
msgstr "Zapnout NMEA"

#: src/Dialogs/Device/LX/NanoConfigWidget.cpp:112
msgid "Recording interval"
msgstr "Interval záznamu"

#: src/Dialogs/Device/Vega/VegaConfigurationDialog.cpp:119
msgid "Demo"
msgstr "Demo"

#: src/Dialogs/Device/Vega/VegaConfigurationDialog.cpp:152
msgid "Set new audio scheme?  Old values will be lost."
msgstr "Nastavit nové audio schéma? Staré hodnoty budou ztraceny."

#: src/Dialogs/Device/Vega/VegaConfigurationDialog.cpp:273
msgid "Vario Configuration"
msgstr "Nastavení vária"

#: src/Dialogs/Device/Vega/VegaDemoDialog.cpp:99
msgid "TE vario"
msgstr "TE vário"

#: src/Dialogs/Device/Vega/VegaDemoDialog.cpp:100
msgid ""
"This produces a fake TE vario gross vertical velocity.  It can be used when "
"in circling mode to demonstrate the lift tones.  When not in circling mode, "
"set this to a realistic negative value so speed command tones are produced."
msgstr ""
"Nastavení generuje \"falešné\" brutto stoupání/klesání TE vária. Lze použít "
"v režimu kroužení k demonstraci tónů vária. Mimo režim kroužení nastavte na "
"realistickou zápornou hodnotu, aby došlo ke generování tónů Speed Commanderu."

#: src/Dialogs/Device/Vega/VegaDemoDialog.cpp:107
msgid ""
"This produces a fake airspeed.  It can be used when not in circling mode to "
"demonstrate the speed command tones."
msgstr ""
"Nastavení generuje \"falešnou\" vzdušnou rychlost. Lze použít mimo režim "
"kroužení k demonstraci tónů Speed Command-u."

#: src/Dialogs/Device/Vega/VegaDemoDialog.cpp:111
#: src/Dialogs/Settings/WindSettingsPanel.cpp:200
#: src/InfoBoxes/InfoBoxSettings.cpp:79
#, no-c-format
msgid "Circling"
msgstr "Kroužení"

#: src/Dialogs/Device/Vega/VegaDemoDialog.cpp:112
msgid "This forces the variometer into circling or cruise mode"
msgstr "Přepíná variometr mezi režimy kroužení a přeskoku"

#: src/Dialogs/Device/Vega/VegaDemoDialog.cpp:126
msgid "Vario Demo"
msgstr "Vário Demo"

#: src/Dialogs/Device/Vega/SwitchesDialog.cpp:36
#, no-c-format
msgid "Positive"
msgstr "Kladné"

#: src/Dialogs/Device/Vega/SwitchesDialog.cpp:37
#, no-c-format
msgid "Neutral"
msgstr "Neutrální"

#: src/Dialogs/Device/Vega/SwitchesDialog.cpp:38
#, no-c-format
msgid "Negative"
msgstr "Záporné"

#: src/Dialogs/Device/Vega/SwitchesDialog.cpp:39 Data/Input/default.xci:53
#, no-c-format
msgid "Landing"
msgstr "Přistání"

#: src/Dialogs/Device/Vega/SwitchesDialog.cpp:45
#, no-c-format
msgid "Up"
msgstr "Nahoru"

#: src/Dialogs/Device/Vega/SwitchesDialog.cpp:46
#, no-c-format
msgid "Middle"
msgstr "Střed"

#: src/Dialogs/Device/Vega/SwitchesDialog.cpp:47
#, no-c-format
msgid "Down"
msgstr "Dolů"

#: src/Dialogs/Device/Vega/SwitchesDialog.cpp:53
#, no-c-format
msgid "Locked"
msgstr "Zajištěny"

#: src/Dialogs/Device/Vega/SwitchesDialog.cpp:54
#, no-c-format
msgid "Not locked"
msgstr "Nezajištěny"

#: src/Dialogs/Device/Vega/SwitchesDialog.cpp:72
msgid "Airbrake locked"
msgstr "Brzdy zajištěny"

#: src/Dialogs/Device/Vega/SwitchesDialog.cpp:73
msgid "Flaps"
msgstr "Klapky"

#: src/Dialogs/Device/Vega/SwitchesDialog.cpp:74
msgid "Gear down"
msgstr "Podv. vysunut"

#: src/Dialogs/Device/Vega/SwitchesDialog.cpp:75
msgid "Acknowledge"
msgstr "Potvrď"

#: src/Dialogs/Device/Vega/SwitchesDialog.cpp:76
msgid "Repeat"
msgstr "Opakuj"

#: src/Dialogs/Device/Vega/SwitchesDialog.cpp:77
msgid "Speed command"
msgstr "Speed Command"

#: src/Dialogs/Device/Vega/SwitchesDialog.cpp:99
msgid "Switch"
msgstr "Přepínač"

#: src/Dialogs/Device/Vega/SwitchesDialog.cpp:100
msgid "Vario circling"
msgstr "Vário kroužení"

#: src/Dialogs/Device/Vega/SwitchesDialog.cpp:154
msgid "Switches"
msgstr "Přepínače"

#: src/Dialogs/Device/FLARM/ConfigWidget.cpp:126
msgid "Stealth mode"
msgstr "Tajný mód"

#: src/Dialogs/Device/FLARM/ConfigWidget.cpp:127
msgid "Threshold"
msgstr "Práh"

#: src/Dialogs/Device/FLARM/ConfigWidget.cpp:128
#: src/Dialogs/Traffic/TeamCodeDialog.cpp:95
msgid "Range"
msgstr "Vzdálenost"

#: src/Dialogs/Device/FLARM/ConfigWidget.cpp:132
#: src/Dialogs/Settings/Panels/TrackingConfigPanel.cpp:188
#, no-c-format
msgid "Glider"
msgstr "Kluzák"

#: src/Dialogs/Device/FLARM/ConfigWidget.cpp:133
#, no-c-format
msgid "Tow plane"
msgstr "Vlečné letadlo"

#: src/Dialogs/Device/FLARM/ConfigWidget.cpp:134
#, no-c-format
msgid "Helicopter"
msgstr "Vrtulník"

#: src/Dialogs/Device/FLARM/ConfigWidget.cpp:135
#, no-c-format
msgid "Parachute"
msgstr "Padák"

#: src/Dialogs/Device/FLARM/ConfigWidget.cpp:136
#, no-c-format
msgid "Drop plane"
msgstr "Výsadkové letadlo"

#: src/Dialogs/Device/FLARM/ConfigWidget.cpp:137
#, no-c-format
msgid "Hang glider"
msgstr "Závěsný kluzák"

#: src/Dialogs/Device/FLARM/ConfigWidget.cpp:138
#: src/Dialogs/Settings/Panels/TrackingConfigPanel.cpp:189
#, no-c-format
msgid "Paraglider"
msgstr "Padákový kluzák"

#: src/Dialogs/Device/FLARM/ConfigWidget.cpp:140
#: src/Dialogs/Settings/Panels/TrackingConfigPanel.cpp:190
#, no-c-format
msgid "Powered aircraft"
msgstr "Motorové letadlo"

#: src/Dialogs/Device/FLARM/ConfigWidget.cpp:141
#, no-c-format
msgid "Jet aircraft"
msgstr "Tryskové letadlo"

#: src/Dialogs/Device/FLARM/ConfigWidget.cpp:143
#, no-c-format
msgid "Flying saucer"
msgstr "Létající talíř"

#: src/Dialogs/Device/FLARM/ConfigWidget.cpp:144
#, no-c-format
msgid "Balloon"
msgstr "Balón"

#: src/Dialogs/Device/FLARM/ConfigWidget.cpp:145
#, no-c-format
msgid "Airship"
msgstr "Vzducholoď"

#: src/Dialogs/Device/FLARM/ConfigWidget.cpp:147
#, no-c-format
msgid "Unmanned aerial vehicle"
msgstr "Bezpilotní letoun"

#: src/Dialogs/Device/FLARM/ConfigWidget.cpp:149
#, no-c-format
msgid "Static object"
msgstr "Statický objekt"

#: src/Dialogs/Device/FLARM/ConfigWidget.cpp:153
#: src/Dialogs/Airspace/dlgAirspaceDetails.cpp:87
#: src/Dialogs/Airspace/AirspaceList.cpp:424
#: src/Dialogs/Plane/PlaneDetailsDialog.cpp:115
#: src/Dialogs/Waypoint/dlgWaypointEdit.cpp:97
#: src/Dialogs/Waypoint/WaypointList.cpp:412
msgid "Type"
msgstr "Typ"

#: src/Dialogs/Device/FLARM/ConfigWidget.cpp:154
#: src/Dialogs/Device/Vega/LoggerParameters.hpp:39
#, no-c-format
msgid "Logger interval"
msgstr "Interval záznamu"

#: src/Dialogs/Device/FLARM/ConfigWidget.cpp:156
msgid "No tracking mode"
msgstr "Bez sledování"

#: src/Dialogs/MapItemListDialog.cpp:165
#: src/Dialogs/Task/AlternatesListDialog.cpp:122
msgid "Goto"
msgstr "GoTo"

#: src/Dialogs/MapItemListDialog.cpp:169
#: src/Dialogs/Airspace/dlgAirspaceDetails.cpp:130
msgid "Ack Day"
msgstr "Deaktivuj"

#: src/Dialogs/MapItemListDialog.cpp:173 src/Dialogs/dlgAnalysis.cpp:475
#: src/Dialogs/dlgAnalysis.cpp:519 src/Dialogs/dlgAnalysis.cpp:528
#: src/Dialogs/dlgAnalysis.cpp:537
msgid "Settings"
msgstr "Nastav"

#: src/Dialogs/MapItemListDialog.cpp:256
#: src/MapWindow/GlueMapWindowItems.cpp:122
msgid "Map elements at this location"
msgstr "Mapové prvky na této pozici"

#: src/Dialogs/MapItemListSettingsDialog.cpp:35
msgid "Map Item List Settings"
msgstr "Nastavení seznamů objektů mapy"

#: src/Dialogs/MapItemListSettingsPanel.cpp:41
msgid "Show Location row"
msgstr "Zobraz řádek s pozicí"

#: src/Dialogs/MapItemListSettingsPanel.cpp:42
msgid ""
"If enabled a row at the top will be added showing you the distance and "
"bearing to the location and the elevation."
msgstr ""
"Pokud je zapnuto, bude nahoru přidán řádek, zobrazující vzdálenost a směr k "
"vybranému místu a jeho výšku."

#: src/Dialogs/MapItemListSettingsPanel.cpp:46
msgid "Show Arrival Altitude"
msgstr "Zobraz výšku příletu"

#: src/Dialogs/MapItemListSettingsPanel.cpp:47
msgid ""
"If enabled a row at the top will be added showing you the arrival altitude "
"at the location."
msgstr ""
"Pokud je zapnuto, bude nahoře zobrazen řádek s výškou příletu na danou "
"pozici."

#: src/Dialogs/ColorListDialog.cpp:74
msgid "Select Color"
msgstr "Vyber barvu"

#: src/Dialogs/Airspace/dlgAirspace.cpp:111
#: src/Dialogs/Airspace/dlgAirspace.cpp:112 Data/Input/default.xci:900
msgid "Display"
msgstr "Zobraz"

#: src/Dialogs/Airspace/dlgAirspace.cpp:115
#: src/Dialogs/Airspace/dlgAirspace.cpp:116
msgid "Warn"
msgstr "Varuj"

#: src/Dialogs/Airspace/dlgAirspace.cpp:163
#: src/Dialogs/Settings/dlgConfiguration.cpp:105
#: src/Dialogs/dlgAnalysis.cpp:571
#: src/Dialogs/Settings/Panels/RouteConfigPanel.cpp:107
#: Data/Input/default.xci:536
#, no-c-format
msgid "Airspace"
msgstr "Prostory"

#: src/Dialogs/Airspace/dlgAirspacePatterns.cpp:64
msgid "Select Pattern"
msgstr "Vyber vzor"

#: src/Dialogs/Airspace/dlgAirspaceDetails.cpp:74
#: src/Dialogs/Airspace/dlgAirspaceWarnings.cpp:89
msgid "Radio"
msgstr "Rádio"

#: src/Dialogs/Airspace/dlgAirspaceDetails.cpp:76
#: src/Dialogs/Waypoint/WaypointCommandsWidget.cpp:262
#: src/Dialogs/Task/AlternatesListDialog.cpp:129
msgid "Set Active Frequency"
msgstr "Na aktivní frekvenci"

#: src/Dialogs/Airspace/dlgAirspaceDetails.cpp:81
#: src/Dialogs/Waypoint/WaypointCommandsWidget.cpp:267
#: src/Dialogs/Task/AlternatesListDialog.cpp:136
msgid "Set Standby Frequency"
msgstr "Na záložní frekvenci"

#: src/Dialogs/Airspace/dlgAirspaceDetails.cpp:90
msgid "Top"
msgstr "Horní hr."

#: src/Dialogs/Airspace/dlgAirspaceDetails.cpp:93
msgid "Base"
msgstr "Spodní hr."

#: src/Dialogs/Airspace/dlgAirspaceDetails.cpp:124
msgid "Airspace Details"
msgstr "Detail vzdušného prostoru"

#: src/Dialogs/Airspace/AirspaceList.cpp:304
#: src/Dialogs/Waypoint/WaypointList.cpp:452
msgid "No Match!"
msgstr "Žádná shoda!"

#: src/Dialogs/Airspace/AirspaceList.cpp:327
msgid "Heading"
msgstr "Kurz"

#: src/Dialogs/Airspace/AirspaceList.cpp:421
#: src/Dialogs/Settings/dlgConfigInfoboxes.cpp:236
#: src/Dialogs/Plane/PlanePolarDialog.cpp:126
#: src/Dialogs/Waypoint/dlgWaypointEdit.cpp:86
#: src/Dialogs/Waypoint/WaypointList.cpp:409
msgid "Name"
msgstr "Jméno"

#: src/Dialogs/Airspace/AirspaceList.cpp:438
msgid "Select Airspace"
msgstr "Vyber prostor"

#: src/Dialogs/Airspace/AirspaceCRendererSettingsDialog.cpp:35
msgid "Airspace Renderer Settings"
msgstr "Nastavení zobrazení prostorů"

#. Add controls
#: src/Dialogs/Airspace/AirspaceCRendererSettingsPanel.cpp:55
msgid "Change Border Color"
msgstr "Změň barvu ohraničení"

#: src/Dialogs/Airspace/AirspaceCRendererSettingsPanel.cpp:59
msgid "Change Fill Color"
msgstr "Změň barvu výplně"

#: src/Dialogs/Airspace/AirspaceCRendererSettingsPanel.cpp:68
msgid "Change Fill Brush"
msgstr "Změnit vzorek výplně"

#: src/Dialogs/Airspace/AirspaceCRendererSettingsPanel.cpp:85
msgid "Border Width"
msgstr "Šířka okraje"

#: src/Dialogs/Airspace/AirspaceCRendererSettingsPanel.cpp:86
msgid ""
"The width of the border drawn around each airspace. Set this value to zero "
"to hide the border."
msgstr ""
"Šířka okraje, vykresleného kolem každého prostoru. 0 znamená skrýt okraj."

#: src/Dialogs/Airspace/AirspaceCRendererSettingsPanel.cpp:91
#, no-c-format
msgid "Filled"
msgstr "Vyplněné"

#: src/Dialogs/Airspace/AirspaceCRendererSettingsPanel.cpp:92
#, no-c-format
msgid "Only padding"
msgstr "Pouze orámování"

#: src/Dialogs/Airspace/AirspaceCRendererSettingsPanel.cpp:93
#, no-c-format
msgid "Not filled"
msgstr "Nevyplněné"

#: src/Dialogs/Airspace/AirspaceCRendererSettingsPanel.cpp:97
msgid "Fill Mode"
msgstr "Režim vyplnění"

#: src/Dialogs/Airspace/AirspaceCRendererSettingsPanel.cpp:98
msgid "Defines how the airspace is filled with the configured color."
msgstr "Definuje, jak jsou prostory vyplněny a jakou barvou."

#: src/Dialogs/Airspace/dlgAirspaceWarnings.cpp:86
#: src/Monitor/AirspaceWarningMonitor.cpp:74
msgid "ACK"
msgstr "Potvrď"

#: src/Dialogs/Airspace/dlgAirspaceWarnings.cpp:87
#: src/Monitor/AirspaceWarningMonitor.cpp:83
msgid "ACK Day"
msgstr "Dnes OK"

#. the warnings were emptied between the opening of the dialog and
#. this refresh, so only need to display "No Warnings" for top
#. item, otherwise exit immediately
#: src/Dialogs/Airspace/dlgAirspaceWarnings.cpp:302
msgid "No Warnings"
msgstr "Žádné varování"

#: src/Dialogs/Airspace/dlgAirspaceWarnings.cpp:488
msgid "Airspace Warnings"
msgstr "Varování před prostory"

#: src/Dialogs/Settings/WindSettingsPanel.cpp:60
msgid "Circling wind"
msgstr "Kroužení"

#: src/Dialogs/Settings/WindSettingsPanel.cpp:61
msgid "Estimate the wind vector while circling.  Requires only a GPS."
msgstr "Odhaduje vektor větru v kroužení. Vyžaduje pouze GPS."

#: src/Dialogs/Settings/WindSettingsPanel.cpp:64
msgid "ZigZag wind"
msgstr "Cik-cak"

#: src/Dialogs/Settings/WindSettingsPanel.cpp:65
msgid "Estimate the wind vector during glides.  Requires an airspeed sensor."
msgstr "Odhaduje vektor větru na přeskoku. Vyžaduje snímač vzdušné rychlosti."

#: src/Dialogs/Settings/WindSettingsPanel.cpp:68
msgid "External wind"
msgstr "Vítr externě"

#: src/Dialogs/Settings/WindSettingsPanel.cpp:69
msgid "Should XCSoar accept wind estimates from other instruments?"
msgstr "Má XCSoar přijímat odhad větru z externích zařízení?"

#: src/Dialogs/Settings/WindSettingsPanel.cpp:73
#: src/Dialogs/Settings/Panels/SymbolsConfigPanel.cpp:165
msgid "Trail drift"
msgstr "Snos stopy"

#: src/Dialogs/Settings/WindSettingsPanel.cpp:74
#: src/Dialogs/Settings/Panels/SymbolsConfigPanel.cpp:166
msgid ""
"Determines whether the snail trail is drifted with the wind when displayed "
"in circling mode. Switched Off, the snail trail stays uncompensated for wind "
"drift."
msgstr ""
"Určuje, zda je pozemní stopa snášena větrem v režimu kroužení. Po vypnutí "
"nebude pozemní stopa kompenzovaná na snos."

#: src/Dialogs/Settings/WindSettingsPanel.cpp:84
msgid "Source"
msgstr "Zdroj"

#: src/Dialogs/Settings/WindSettingsPanel.cpp:87
msgid "Manual adjustment of wind speed."
msgstr "Ruční nastavení rychlosti větru."

#: src/Dialogs/Settings/WindSettingsPanel.cpp:99
msgid "Manual adjustment of wind direction."
msgstr "Ruční nastavení směru větru."

#: src/Dialogs/Settings/WindSettingsPanel.cpp:204
msgid "ZigZag"
msgstr "Cik-cak"

#: src/Dialogs/Settings/WindSettingsPanel.cpp:208
msgid "External"
msgstr "Externí"

#: src/Dialogs/Settings/WindSettingsDialog.cpp:36
msgid "Wind Settings"
msgstr "Nastavení větru"

#: src/Dialogs/Settings/dlgBasicSettings.cpp:140
#: src/Dialogs/Settings/dlgBasicSettings.cpp:372
msgid "Dump"
msgstr "Vypusť"

#: src/Dialogs/Settings/dlgBasicSettings.cpp:285
msgid "Crew"
msgstr "Posádka"

#: src/Dialogs/Settings/dlgBasicSettings.cpp:286
msgid ""
"All masses loaded to the glider beyond the empty weight including pilot and "
"copilot, but not water ballast."
msgstr ""
"Všechna zátěž, přidaná k prázdné hmotnosti kluzáku, včetně pilota a "
"kopilota, avšak bez vodní zátěže."

#: src/Dialogs/Settings/dlgBasicSettings.cpp:293
msgid "Ballast"
msgstr "Zátěž"

#: src/Dialogs/Settings/dlgBasicSettings.cpp:294
msgid ""
"Ballast of the glider. Press \"Dump/Stop\" to toggle count-down of the "
"ballast volume according to the dump rate specified in the configuration "
"settings."
msgstr ""
"Zátěž kluzáku. Stiskněte tlačítko Vypusť/Zastav pro spuštění/zastavení "
"odpočtu vypouštění vodní zátěže, rychlostí zadanou v nastavení letadla."

#: src/Dialogs/Settings/dlgBasicSettings.cpp:306
msgid "Bugs"
msgstr "Zamoušení"

#: src/Dialogs/Settings/dlgBasicSettings.cpp:307
#, no-c-format
msgid ""
"How clean the glider is. Set to 0% for clean, larger numbers as the wings "
"pick up bugs or gets wet.  50% indicates the glider's sink rate is doubled."
msgstr ""
"Čistota kluzáku. Nastavte 0% pro čistý, vyšší číslo pro zamoušení, nebo "
"mokrá křídla. 50% znamená dvojnásobné opadání."

#: src/Dialogs/Settings/dlgBasicSettings.cpp:315
#: src/InfoBoxes/Panel/AltitudeSetup.cpp:74
msgid "QNH"
msgstr "QNH"

#: src/Dialogs/Settings/dlgBasicSettings.cpp:316
#: src/InfoBoxes/Panel/AltitudeSetup.cpp:75
msgid ""
"Area pressure for barometric altimeter calibration.  This is set "
"automatically if Vega connected."
msgstr ""
"Tlak pro barometrickou kalibraci výškoměru. Je nastaven automaticky, pokud "
"je připojen variometr Vega."

#: src/Dialogs/Settings/dlgBasicSettings.cpp:331
msgid "Max. temp."
msgstr "Max. tepl."

#: src/Dialogs/Settings/dlgBasicSettings.cpp:332
msgid ""
"Set to forecast ground temperature.  Used by convection estimator "
"(temperature trace page of Analysis dialog)"
msgstr ""
"Zadejte předpovídanou přízemní teplotu. Hodnota je použita v odhadu výskytu "
"konvekce (strana Teplotní křivka v menu Analýza)"

#: src/Dialogs/Settings/dlgBasicSettings.cpp:365 Data/Input/default.xci:1119
msgid "Flight Setup"
msgstr "Nastavení letu"

#: src/Dialogs/Settings/dlgConfiguration.cpp:96
#: src/Dialogs/Settings/dlgConfiguration.cpp:163
#, no-c-format
msgid "Site Files"
msgstr "Soubory"

#: src/Dialogs/Settings/dlgConfiguration.cpp:101
#, no-c-format
msgid "Orientation"
msgstr "Orientace"

#: src/Dialogs/Settings/dlgConfiguration.cpp:102
#, no-c-format
msgid "Elements"
msgstr "Prvky"

#: src/Dialogs/Settings/dlgConfiguration.cpp:104
#: src/Dialogs/Settings/Panels/RouteConfigPanel.cpp:105
#: src/InfoBoxes/Panel/AltitudeInfo.cpp:88 Data/Input/default.xci:522
#: Data/Input/default.xci:1095
#, no-c-format
msgid "Terrain"
msgstr "Terén"

#: src/Dialogs/Settings/dlgConfiguration.cpp:110
#, no-c-format
msgid "Safety Factors"
msgstr "Bezpečnost"

#: src/Dialogs/Settings/dlgConfiguration.cpp:111
#: src/Dialogs/Settings/dlgConfiguration.cpp:165
#, no-c-format
msgid "Glide Computer"
msgstr "Plachtařské výpočty"

#: src/Dialogs/Settings/dlgConfiguration.cpp:112
#: src/Dialogs/Settings/Panels/TerrainDisplayConfigPanel.cpp:237
#: src/Weather/NOAAFormatter.cpp:98 src/Weather/NOAAFormatter.cpp:105
#: src/InfoBoxes/Content/Factory.cpp:342 src/InfoBoxes/Content/Factory.cpp:351
#: src/InfoBoxes/Content/Factory.cpp:939 Data/Input/default.xci:586
#, no-c-format
msgid "Wind"
msgstr "Vítr"

#: src/Dialogs/Settings/dlgConfiguration.cpp:113
#, no-c-format
msgid "Route"
msgstr "Trasa"

#: src/Dialogs/Settings/dlgConfiguration.cpp:114
#, no-c-format
msgid "Scoring"
msgstr "Bodování"

#: src/Dialogs/Settings/dlgConfiguration.cpp:119
#, no-c-format
msgid "FLARM, Other"
msgstr "FLARM, jiné"

#: src/Dialogs/Settings/dlgConfiguration.cpp:122
#, no-c-format
msgid "Audio Vario"
msgstr "Audio vário"

#: src/Dialogs/Settings/dlgConfiguration.cpp:128
#, no-c-format
msgid "Task Rules"
msgstr "Pravidla úlohy"

#: src/Dialogs/Settings/dlgConfiguration.cpp:129
#, no-c-format
msgid "Turnpoint Types"
msgstr "Typ otočných bodů"

#: src/Dialogs/Settings/dlgConfiguration.cpp:134
#, no-c-format
msgid "Language, Input"
msgstr "Jazyk, vstup"

#: src/Dialogs/Settings/dlgConfiguration.cpp:135
#, no-c-format
msgid "Screen Layout"
msgstr "Rozložení obrazovky"

#: src/Dialogs/Settings/dlgConfiguration.cpp:136
#, no-c-format
msgid "Pages"
msgstr "Stránky"

#: src/Dialogs/Settings/dlgConfiguration.cpp:137
#, no-c-format
msgid "InfoBox Sets"
msgstr "InfoBoxy"

#: src/Dialogs/Settings/dlgConfiguration.cpp:142
#: src/Dialogs/StatusPanels/SystemStatusPanel.cpp:140
#: Data/Input/default.xci:646 Data/Input/default.xci:1151
#, no-c-format
msgid "Logger"
msgstr "Logger"

#: src/Dialogs/Settings/dlgConfiguration.cpp:149
#, no-c-format
msgid "Tracking"
msgstr "Sledování"

#: src/Dialogs/Settings/dlgConfiguration.cpp:153
#: src/Dialogs/Weather/WeatherDialog.cpp:46
#: src/Dialogs/Weather/MapOverlayWidget.cpp:341
#: src/Weather/NOAAFormatter.cpp:200 Data/Input/default.xci:782
#: Data/Input/default.xci:1189
#, no-c-format
msgid "Weather"
msgstr "Počasí"

#: src/Dialogs/Settings/dlgConfiguration.cpp:157
#, no-c-format
msgid "Audio"
msgstr "Audio"

#: src/Dialogs/Settings/dlgConfiguration.cpp:164
#, no-c-format
msgid "Map Display"
msgstr "Zobrazení mapy"

#: src/Dialogs/Settings/dlgConfiguration.cpp:166
#, no-c-format
msgid "Gauges"
msgstr "Přístroje"

#: src/Dialogs/Settings/dlgConfiguration.cpp:167
#, no-c-format
msgid "Task Defaults"
msgstr "Úloha"

#: src/Dialogs/Settings/dlgConfiguration.cpp:168
#, no-c-format
msgid "Look"
msgstr "Vzhled"

#: src/Dialogs/Settings/dlgConfiguration.cpp:227
#: src/Dialogs/Settings/dlgConfiguration.cpp:240
msgid "Expert"
msgstr "Expert"

#: src/Dialogs/Settings/dlgConfiguration.cpp:330
#: src/Dialogs/Settings/dlgConfiguration.cpp:339
msgid "Configuration"
msgstr "Nastavení"

#: src/Dialogs/Settings/dlgConfiguration.cpp:375
msgid "Changes to configuration saved.  Restart XCSoar to apply changes."
msgstr ""
"Změny v konfiguraci jsou uložené. Restartujte XCSoar k aplikování změn."

#: src/Dialogs/Settings/dlgConfigInfoboxes.cpp:247
#: src/InfoBoxes/InfoBoxManager.cpp:212
msgid "InfoBox"
msgstr "InfoBox"

#: src/Dialogs/Settings/dlgConfigInfoboxes.cpp:260
msgid "Content"
msgstr "Obsah"

#: src/Dialogs/Settings/dlgConfigInfoboxes.cpp:270
#: src/Dialogs/ProfileListDialog.cpp:174
msgid "Copy"
msgstr "Kopíruj"

#: src/Dialogs/Settings/dlgConfigInfoboxes.cpp:272
msgid "Paste"
msgstr "Vlož"

#: src/Dialogs/Settings/dlgConfigInfoboxes.cpp:337
msgid "Overwrite?"
msgstr "Přepsat?"

#: src/Dialogs/Settings/dlgConfigInfoboxes.cpp:337
msgid "InfoBox paste"
msgstr "InfoBox vložit"

#: src/Dialogs/Settings/dlgConfigInfoboxes.cpp:406
#: src/Dialogs/Plane/PlanePolarDialog.cpp:108
msgid "Invalid"
msgstr "Neplatný"

#: src/Dialogs/Traffic/TrafficList.cpp:345
#: src/Dialogs/Traffic/FlarmTrafficDetails.cpp:321
msgid "Competition ID"
msgstr "Soutěžní ID"

#: src/Dialogs/Traffic/TrafficList.cpp:364
#: src/Dialogs/Settings/Panels/PagesConfigPanel.cpp:194
#: src/Dialogs/Settings/Panels/PagesConfigPanel.cpp:368
#, no-c-format
msgid "Map"
msgstr "Mapa"

#: src/Dialogs/Traffic/TrafficList.cpp:756
msgid "Traffic"
msgstr "Provoz"

#: src/Dialogs/Traffic/FlarmTrafficDetails.cpp:125
msgid "Team"
msgstr "Partner"

#: src/Dialogs/Traffic/FlarmTrafficDetails.cpp:132
msgid "Callsign"
msgstr "Volací značka"

#: src/Dialogs/Traffic/FlarmTrafficDetails.cpp:133
msgid "Change callsign"
msgstr "Změň volací znak"

#: src/Dialogs/Traffic/FlarmTrafficDetails.cpp:139
#: src/Dialogs/Settings/Panels/WeGlideConfigPanel.cpp:95
msgid "Pilot"
msgstr "Pilot"

#: src/Dialogs/Traffic/FlarmTrafficDetails.cpp:140
#: src/Dialogs/Waypoint/dlgWaypointEdit.cpp:71
#, no-c-format
msgid "Airport"
msgstr "Letiště"

#: src/Dialogs/Traffic/FlarmTrafficDetails.cpp:141
#: src/Dialogs/Waypoint/WaypointInfoWidget.cpp:114
msgid "Radio frequency"
msgstr "Radiofrekvence"

#: src/Dialogs/Traffic/FlarmTrafficDetails.cpp:230
#: src/Dialogs/Traffic/FlarmTrafficDetails.cpp:344
msgid "FLARM Traffic Details"
msgstr "FLARM detail provozu"

#. Ask for confirmation
#: src/Dialogs/Traffic/FlarmTrafficDetails.cpp:303
msgid "Do you want to set this FLARM contact as your new teammate?"
msgstr "Nastavit tento FLARM kontakt jako nového partnera?"

#: src/Dialogs/Traffic/FlarmTrafficDetails.cpp:304
msgid "New Teammate"
msgstr "Nový partner"

#: src/Dialogs/Traffic/TeamCodeDialog.cpp:84
msgid "Set code"
msgstr "Zadej kód"

#: src/Dialogs/Traffic/TeamCodeDialog.cpp:85
msgid "Set WP"
msgstr "Ref OB"

#: src/Dialogs/Traffic/TeamCodeDialog.cpp:86
msgid "Flarm Lock"
msgstr "FLARM partner"

#: src/Dialogs/Traffic/TeamCodeDialog.cpp:93
msgid "Own code"
msgstr "Vlastní kód"

#: src/Dialogs/Traffic/TeamCodeDialog.cpp:94
msgid "Mate code"
msgstr "Kód partnera"

#: src/Dialogs/Traffic/TeamCodeDialog.cpp:96
#: src/Dialogs/StatusPanels/FlightStatusPanel.cpp:94
#: src/InfoBoxes/Content/Factory.cpp:162
#, no-c-format
msgid "Bearing"
msgstr "Kurz OB"

#: src/Dialogs/Traffic/TeamCodeDialog.cpp:97
msgid "Rel. bearing"
msgstr "Rel. směr letu"

#: src/Dialogs/Traffic/TeamCodeDialog.cpp:98
msgid "Flarm lock"
msgstr "FLARM partner"

#: src/Dialogs/Traffic/TeamCodeDialog.cpp:206
msgid "Unknown Competition Number"
msgstr "Neznámé soutěžní číslo"

#: src/Dialogs/Traffic/TeamCodeDialog.cpp:207
msgid "Not Found"
msgstr "Nenalezeno"

#: src/Dialogs/Traffic/TeamCodeDialog.cpp:211
msgid "Set new teammate"
msgstr "Nastav nového partnera"

#: src/Dialogs/Traffic/TeamCodeDialog.cpp:224
#: src/InfoBoxes/Content/Factory.cpp:588 src/InfoBoxes/Content/Team.cpp:50
#: Data/Input/default.xci:832
#, no-c-format
msgid "Team Code"
msgstr "Tým kód"

#: src/Dialogs/dlgAnalysis.cpp:246 src/Dialogs/dlgAnalysis.cpp:484
#: src/Dialogs/dlgAnalysis.cpp:547 src/Dialogs/dlgAnalysis.cpp:556
msgid "Task Calc"
msgstr ""
"Stav\n"
"Úloha"

#: src/Dialogs/dlgAnalysis.cpp:470 src/Dialogs/dlgAnalysis.cpp:479
#: src/Dialogs/dlgAnalysis.cpp:488 src/Dialogs/dlgAnalysis.cpp:497
#: src/Dialogs/dlgAnalysis.cpp:505 src/Dialogs/dlgAnalysis.cpp:513
#: src/Dialogs/dlgAnalysis.cpp:523 src/Dialogs/dlgAnalysis.cpp:532
#: src/Dialogs/dlgAnalysis.cpp:541 src/Dialogs/dlgAnalysis.cpp:551
#: src/Dialogs/dlgAnalysis.cpp:560 src/Dialogs/dlgAnalysis.cpp:570
#: src/Dialogs/dlgAnalysis.cpp:719 src/InfoBoxes/Content/Contest.cpp:54
#: src/InfoBoxes/Content/Trace.cpp:183 Data/Input/default.xci:806
#: Data/Input/default.xci:1213
#, no-c-format
msgid "Analysis"
msgstr "Analýza"

#: src/Dialogs/dlgAnalysis.cpp:471
msgid "Barograph"
msgstr "Barograf"

#: src/Dialogs/dlgAnalysis.cpp:480
msgid "Climb"
msgstr "Stoupání"

#: src/Dialogs/dlgAnalysis.cpp:489
msgid "Thermal Band"
msgstr "Profil stoupání"

#: src/Dialogs/dlgAnalysis.cpp:498
msgid "Vario Histogram"
msgstr "Vario histogram"

#: src/Dialogs/dlgAnalysis.cpp:506
msgid "Wind at Altitude"
msgstr "Výškový profil větru"

#: src/Dialogs/dlgAnalysis.cpp:509
msgid "Set Wind"
msgstr ""
"Nastav\n"
"vítr"

#: src/Dialogs/dlgAnalysis.cpp:514
msgid "Glide Polar"
msgstr "Polára kluzáku"

#: src/Dialogs/dlgAnalysis.cpp:524
msgid "MacCready Speeds"
msgstr "MacCready rychlosti"

#: src/Dialogs/dlgAnalysis.cpp:533
msgid "Temperature Trace"
msgstr "Teplotní křivka"

#: src/Dialogs/dlgAnalysis.cpp:542
msgid "Task Speed"
msgstr "Rychlost úlohy"

#: src/Dialogs/dlgAnalysis.cpp:574
#: src/Dialogs/Settings/Panels/AirspaceConfigPanel.cpp:197
msgid "Warnings"
msgstr "Varování"

#: src/Dialogs/dlgChecklist.cpp:56 src/Dialogs/dlgChecklist.cpp:120
#: Data/Input/default.xci:798 Data/Input/default.xci:1205
msgid "Checklist"
msgstr "Kontrolní seznam"

#: src/Dialogs/dlgChecklist.cpp:113
msgid "No checklist loaded"
msgstr "Žádný kontrolní seznam nenahrán"

#: src/Dialogs/dlgChecklist.cpp:114
msgid "Create xcsoar-checklist.txt"
msgstr "Vytvoř xcsoar-checklist.txt"

#: src/Dialogs/ProfileListDialog.cpp:172
#: src/Dialogs/Plane/PlaneListDialog.cpp:146
#: src/Dialogs/Waypoint/Manager.cpp:111
msgid "New"
msgstr "Nový"

#: src/Dialogs/ProfileListDialog.cpp:173 src/Dialogs/ProfileListDialog.cpp:322
#: src/Dialogs/StartupDialog.cpp:171 src/Dialogs/ProfilePasswordDialog.cpp:88
#: src/Dialogs/Settings/Panels/TrackingConfigPanel.cpp:251
msgid "Password"
msgstr "Heslo"

#: src/Dialogs/ProfileListDialog.cpp:175 src/Dialogs/ProfileListDialog.cpp:294
#: src/Dialogs/Plane/PlaneListDialog.cpp:148
#: src/Dialogs/Plane/PlaneListDialog.cpp:341
#: src/Dialogs/Waypoint/Manager.cpp:127
#: src/Dialogs/Settings/Panels/PagesConfigPanel.cpp:122
#: src/Dialogs/Task/Manager/TaskListPanel.cpp:99
msgid "Delete"
msgstr "Smaž"

#: src/Dialogs/ProfileListDialog.cpp:191 src/Dialogs/ProfileListDialog.cpp:258
msgid "Profile name"
msgstr "Název profilu"

#: src/Dialogs/ProfileListDialog.cpp:200 src/Dialogs/ProfileListDialog.cpp:268
msgid "File exists already."
msgstr "Soubor už existuje."

#: src/Dialogs/ProfileListDialog.cpp:292
#, c-format
msgid "Delete \"%s\"?"
msgstr "Odstranit \"%s\"?"

#: src/Dialogs/ProfileListDialog.cpp:335 Data/Input/default.xci:604
msgid "Profiles"
msgstr "Profily"

#: src/Dialogs/ProfileListDialog.cpp:349
msgid "Select profile"
msgstr "Vyber profil"

#: src/Dialogs/Plane/PlaneListDialog.cpp:149
msgid "Activate"
msgstr "Aktivuj"

#: src/Dialogs/Plane/PlaneListDialog.cpp:170
msgid "Active"
msgstr "AKTIVNÍ"

#: src/Dialogs/Plane/PlaneListDialog.cpp:210
#, c-format
msgid "Activating plane \"%s\" failed."
msgstr "Aktivace letadla \"%s\" selhala."

#: src/Dialogs/Plane/PlaneListDialog.cpp:232
#: src/Dialogs/Plane/PlaneListDialog.cpp:277
msgid "Please enter the registration of the plane!"
msgstr "Zadejte registrační značku letadla!"

#: src/Dialogs/Plane/PlaneListDialog.cpp:244
#: src/Dialogs/Plane/PlaneListDialog.cpp:291
#, c-format
msgid "Plane \"%s\" already exists. Overwrite it?"
msgstr "Letadlo \"%s\" již existuje. Přepsat?"

#: src/Dialogs/Plane/PlaneListDialog.cpp:247
#: src/Dialogs/Plane/PlaneListDialog.cpp:294
msgid "Overwrite"
msgstr "Přepsat"

#: src/Dialogs/Plane/PlaneListDialog.cpp:339
#, c-format
msgid "Delete plane \"%s\"?"
msgstr "Smazat letadlo \"%s\"?"

#: src/Dialogs/Plane/PlaneListDialog.cpp:354
#, c-format
msgid "Activate plane \"%s\"?"
msgstr "Aktivovat letadlo \"%s\"?"

#: src/Dialogs/Plane/PlaneListDialog.cpp:367
msgid "Planes"
msgstr "Letadla"

#: src/Dialogs/Plane/PlaneDetailsDialog.cpp:84
#: src/Dialogs/Plane/PlaneDetailsDialog.cpp:200
msgid "Plane Details"
msgstr "Detail letadla"

#: src/Dialogs/Plane/PlaneDetailsDialog.cpp:91
#: src/Dialogs/Plane/PlaneDetailsDialog.cpp:114
msgid "Polar"
msgstr "Polára"

#: src/Dialogs/Plane/PlaneDetailsDialog.cpp:116
msgid "Handicap"
msgstr "Handicap"

#: src/Dialogs/Plane/PlaneDetailsDialog.cpp:120
msgid "Wing Area"
msgstr "Plocha křídla"

#: src/Dialogs/Plane/PlaneDetailsDialog.cpp:124
msgid "Empty Mass"
msgstr "Prázdná váha"

#: src/Dialogs/Plane/PlaneDetailsDialog.cpp:124
msgid "Net mass of the rigged plane."
msgstr "Hmotnost prázdného kluzáku."

#: src/Dialogs/Plane/PlaneDetailsDialog.cpp:128
msgid "Max. Ballast"
msgstr "Max. zátěž"

#: src/Dialogs/Plane/PlaneDetailsDialog.cpp:132
msgid "Dump Time"
msgstr "Doba vypuštění zátěže"

#: src/Dialogs/Plane/PlaneDetailsDialog.cpp:136
msgid "Max. Cruise Speed"
msgstr "Max. rychlost přeskoku"

#: src/Dialogs/Plane/PlaneDetailsDialog.cpp:143
msgid "WeGlide Type"
msgstr "WeGlide typ"

#: src/Dialogs/Plane/PlanePolarDialog.cpp:63
msgid "List"
msgstr "Seznam"

#: src/Dialogs/Plane/PlanePolarDialog.cpp:64
#: src/Dialogs/Waypoint/Manager.cpp:115
msgid "Import"
msgstr "Import"

#: src/Dialogs/Plane/PlanePolarDialog.cpp:134
msgid "Reference Mass"
msgstr "Referenční hmotnost"

#: src/Dialogs/Plane/PlanePolarDialog.cpp:134
msgid "Reference mass of the polar."
msgstr "Referenční váha pro poláru."

#. let the user select
#: src/Dialogs/Plane/PlanePolarDialog.cpp:174
msgid "Load Polar"
msgstr "Nahraj poláru"

#. let the user select
#: src/Dialogs/Plane/PlanePolarDialog.cpp:207
msgid "Load Polar From File"
msgstr "Nahrát poláru ze souboru"

#: src/Dialogs/Plane/PlanePolarDialog.cpp:246
msgid "Plane Polar"
msgstr "Polára kluzáku"

#: src/Dialogs/Plane/PolarShapeEditWidget.cpp:130
msgid "Polar V"
msgstr "Polára V"

#: src/Dialogs/Plane/PolarShapeEditWidget.cpp:131
msgid "Polar W"
msgstr "Polára W"

#: src/Dialogs/dlgInfoBoxAccess.cpp:95 src/Dialogs/dlgInfoBoxAccess.cpp:111
msgid "Switch InfoBox"
msgstr "InfoBox"

#: src/Dialogs/ReplayDialog.cpp:73
msgid "File"
msgstr "Soubor"

#: src/Dialogs/ReplayDialog.cpp:74
msgid ""
"Name of file to replay.  Can be an IGC file (.igc), a raw NMEA log file (."
"nmea), or if blank, runs the demo."
msgstr ""
"Název souboru k přehrání. Může být IGC soubor (.igc), raw NMEA log soubor (."
"nmea), nebo pokud necháte prázdné, spustí demo."

#: src/Dialogs/ReplayDialog.cpp:81
msgid "Rate"
msgstr "Tempo"

#: src/Dialogs/ReplayDialog.cpp:82
msgid ""
"Time acceleration of replay. Set to 0 for pause, 1 for normal real-time "
"replay."
msgstr ""
"Zrychlení přehrávání. nastav 0 pro pauzu, 1 pro normální přehrání v reálném "
"čase."

#: src/Dialogs/ReplayDialog.cpp:102 src/Dialogs/ReplayDialog.cpp:126
#: Data/Input/default.xci:628
msgid "Replay"
msgstr ""
"Přehraj\n"
"záznam"

#: src/Dialogs/SimulatorPromptWindow.cpp:60 src/Dialogs/StartupDialog.cpp:93
#: Data/Input/default.xci:937
msgid "Quit"
msgstr "Konec"

#: src/Dialogs/SimulatorPromptWindow.cpp:112
msgid "What do you want to do?"
msgstr "Co chcete udělat?"

#: src/Dialogs/StartupDialog.cpp:158
msgid "Profile"
msgstr "Profil"

#: src/Dialogs/StartupDialog.cpp:161
msgid "Continue"
msgstr "Pokračuj"

#: src/Dialogs/ProfilePasswordDialog.cpp:63
msgid "Enter your password"
msgstr "Zadejte své heslo"

#: src/Dialogs/ProfilePasswordDialog.cpp:88
msgid "Wrong password."
msgstr "Nesprávné heslo"

#: src/Dialogs/ProfilePasswordDialog.cpp:103
msgid "Enter a new password"
msgstr "Zadejte nové heslo"

#: src/Dialogs/dlgStatus.cpp:47 src/Dialogs/dlgStatus.cpp:58
#: src/Dialogs/Weather/WeatherDialog.cpp:58 Data/Input/default.xci:824
#: Data/Input/default.xci:1221
msgid "Status"
msgstr "Stav"

#: src/Dialogs/dlgStatus.cpp:90 Data/Input/default.xci:578
msgid "Flight"
msgstr "Let"

#: src/Dialogs/dlgStatus.cpp:93 Data/Input/default.xci:554
msgid "System"
msgstr "Systém"

#: src/Dialogs/dlgStatus.cpp:99
#: src/Dialogs/Task/Manager/TaskManagerDialog.cpp:126
msgid "Rules"
msgstr "Výkon"

#: src/Dialogs/dlgStatus.cpp:102
msgid "Times"
msgstr "Časy"

#: src/Dialogs/StatusPanels/FlightStatusPanel.cpp:90
#: src/Dialogs/Waypoint/WaypointInfoWidget.cpp:139
#: src/Dialogs/Waypoint/dlgWaypointEdit.cpp:89
#: src/InfoBoxes/Panel/ATCReference.cpp:84
msgid "Location"
msgstr "Poloha"

#: src/Dialogs/StatusPanels/FlightStatusPanel.cpp:92
msgid "Max. height gain"
msgstr "Max. zisk výšky"

#: src/Dialogs/StatusPanels/FlightStatusPanel.cpp:93
msgid "Near"
msgstr "Co je poblíž"

#: src/Dialogs/StatusPanels/FlightStatusPanel.cpp:98
msgid "Share"
msgstr "Sdílej"

#: src/Dialogs/StatusPanels/SystemStatusPanel.cpp:51
#: src/Dialogs/StatusPanels/SystemStatusPanel.cpp:62
#: src/Dialogs/StatusPanels/SystemStatusPanel.cpp:95
#: src/Dialogs/StatusPanels/SystemStatusPanel.cpp:99
#: src/InfoBoxes/Content/Other.cpp:189
#, no-c-format
msgid "Disconnected"
msgstr "Nepřipojen"

#: src/Dialogs/StatusPanels/SystemStatusPanel.cpp:53
#: src/InfoBoxes/Content/Other.cpp:191
#, no-c-format
msgid "Fix invalid"
msgstr "Fix neplatný"

#: src/Dialogs/StatusPanels/SystemStatusPanel.cpp:55
#: src/InfoBoxes/Content/Other.cpp:193
#, no-c-format
msgid "2D fix"
msgstr "2D fix"

#: src/Dialogs/StatusPanels/SystemStatusPanel.cpp:57
#: src/InfoBoxes/Content/Other.cpp:195
#, no-c-format
msgid "3D fix"
msgstr "3D fix"

#: src/Dialogs/StatusPanels/SystemStatusPanel.cpp:64
#, no-c-format
msgid "Roaming"
msgstr "Volný let"

#: src/Dialogs/StatusPanels/SystemStatusPanel.cpp:136
msgid "GPS lock"
msgstr "GPS signál"

#: src/Dialogs/StatusPanels/SystemStatusPanel.cpp:137
msgid "Satellites in view"
msgstr "Počet satelitů"

#: src/Dialogs/StatusPanels/SystemStatusPanel.cpp:138
msgid "Variometer"
msgstr "Variometr"

#: src/Dialogs/StatusPanels/SystemStatusPanel.cpp:141
msgid "Supply voltage"
msgstr "Napájecí napětí"

#: src/Dialogs/StatusPanels/SystemStatusPanel.cpp:142
msgid "Network"
msgstr "Síť"

#: src/Dialogs/StatusPanels/TaskStatusPanel.cpp:140
msgid "Assigned task time"
msgstr "Přidělený čas úlohy"

#: src/Dialogs/StatusPanels/TaskStatusPanel.cpp:141
msgid "Estimated task time"
msgstr "Očekávaná doba úlohy"

#: src/Dialogs/StatusPanels/TaskStatusPanel.cpp:142
msgid "Remaining time"
msgstr "Zbývající čas"

#: src/Dialogs/StatusPanels/TaskStatusPanel.cpp:143
msgid "Task distance"
msgstr "Délka úlohy"

#: src/Dialogs/StatusPanels/TaskStatusPanel.cpp:144
msgid "Remaining distance"
msgstr "Vzdálenost do cíle"

#: src/Dialogs/StatusPanels/TaskStatusPanel.cpp:145
msgid "Speed estimated"
msgstr "Rychlost odhadovaná"

#: src/Dialogs/StatusPanels/TaskStatusPanel.cpp:146
msgid "Speed average"
msgstr "Rychlost průměrná"

#: src/Dialogs/StatusPanels/TaskStatusPanel.cpp:148
msgid "Set MacCready"
msgstr "Nastav MacCready"

#: src/Dialogs/StatusPanels/TaskStatusPanel.cpp:149
msgid ""
"Adjusts MC value used in the calculator.  Use this to determine the effect "
"on estimated task time due to changes in conditions.  This value will not "
"affect the main computer's setting if the dialog is exited with the Cancel "
"button."
msgstr ""
"Upravuje hodnotu MC, použitou v kalkulátoru. Lze použít pro určení vlivu na "
"odhadovaný čas úlohy v závislosti na změnách meteorologických podmínek. "
"Pokud je dialog ukončen tlačítkem Zruš, tato hodnota neovlivní nastavení "
"hlavního kalkulátoru."

#: src/Dialogs/StatusPanels/TaskStatusPanel.cpp:159
msgid "AAT range"
msgstr "AAT rozsah"

#: src/Dialogs/StatusPanels/TaskStatusPanel.cpp:161
#, no-c-format
msgid ""
"For AAT tasks, this value tells you how far based on the targets of your "
"task you will fly relative to the minimum and maximum possible tasks. -100% "
"indicates the minimum AAT distance.  0% is the nominal AAT distance.  +100% "
"is maximum AAT distance."
msgstr ""
"Pro AAT úlohy. Hodnota ukáže, jakou vzdálenost proletíte na základě "
"nastavených otočných bodu relativně vůči minimální a maximální možné "
"vzdálenosti. -100% značí minimální AAT vzdálenost. 0% nominální AAT "
"vzdálenost. +100% je maximální AAT vzdálenost."

#: src/Dialogs/StatusPanels/TaskStatusPanel.cpp:164
#: src/Dialogs/Task/TargetDialog.cpp:399
msgid "Speed remaining"
msgstr "Rychlost zbytku úlohy"

#: src/Dialogs/StatusPanels/TaskStatusPanel.cpp:167
msgid "Achieved MacCready"
msgstr "Dosažený MacCready"

#: src/Dialogs/StatusPanels/TaskStatusPanel.cpp:172
msgid "Achieved speed"
msgstr "Rychlost dosažená"

#: src/Dialogs/StatusPanels/TaskStatusPanel.cpp:175
msgid "Cruise efficiency"
msgstr "Efektivita přeskoku"

#: src/Dialogs/StatusPanels/TaskStatusPanel.cpp:176
msgid ""
"Efficiency of cruise.  100 indicates perfect MacCready performance, greater "
"than 100 indicates better than MacCready performance is achieved through "
"flying in streets.  Less than 100 is appropriate if you fly considerably off-"
"track.  This value estimates your cruise efficiency according to the current "
"flight history with the set MC value.  Calculation begins after task is "
"started."
msgstr ""
"Efektivita přeskoku. 100 značí perfektní výkon dle MacCreadyho teorie. Číslo "
"vyšší než 100 značí lepší výkon než MacCready, dosažený letem pod řadami. "
"Méně než 100 je přiměřené pouze pokud jste letěli hodně mimo plánovanou "
"trasu. Tato hodnota odhaduje efektivitu přeskoku na základě aktuální "
"historie letu s nastavenou hodnotou MacCready. Výpočet začne po startu úlohy."

#: src/Dialogs/StatusPanels/RulesStatusPanel.cpp:102
msgid "Valid start"
msgstr "Platný start"

#: src/Dialogs/StatusPanels/RulesStatusPanel.cpp:103
msgid "Start time"
msgstr "Čas startu"

#: src/Dialogs/StatusPanels/RulesStatusPanel.cpp:104
msgid "Start alt."
msgstr "Výška startu"

#: src/Dialogs/StatusPanels/RulesStatusPanel.cpp:105
#: src/Dialogs/Settings/Panels/TaskDefaultsConfigPanel.cpp:146
#: src/Dialogs/Task/TaskPointDialog.cpp:353
msgid "Start point"
msgstr "Startovní bod"

#: src/Dialogs/StatusPanels/RulesStatusPanel.cpp:106
msgid "Start speed"
msgstr "Rychlost startu"

#: src/Dialogs/StatusPanels/RulesStatusPanel.cpp:107
msgid "Finish min. alt."
msgstr "Min. výška v cíli"

#: src/Dialogs/StatusPanels/RulesStatusPanel.cpp:108
msgid "Valid finish"
msgstr "Platný cíl"

#: src/Dialogs/StatusPanels/TimesStatusPanel.cpp:109
#: src/Dialogs/Settings/Panels/TimeConfigPanel.cpp:95
msgid "Local time"
msgstr "Místní čas"

#: src/Dialogs/StatusPanels/TimesStatusPanel.cpp:110
msgid "UTC time"
msgstr "UTC čas"

#: src/Dialogs/StatusPanels/TimesStatusPanel.cpp:111
msgid "UTC date"
msgstr "UTC datum"

#: src/Dialogs/StatusPanels/TimesStatusPanel.cpp:112
msgid "Flight time"
msgstr "Čas letu"

#: src/Dialogs/StatusPanels/TimesStatusPanel.cpp:113
msgid "Takeoff time"
msgstr "Čas startu"

#: src/Dialogs/StatusPanels/TimesStatusPanel.cpp:114
msgid "Landing time"
msgstr "Čas přistání"

#: src/Dialogs/StatusPanels/TimesStatusPanel.cpp:115
#: src/Dialogs/Waypoint/WaypointInfoWidget.cpp:154
msgid "Daylight time"
msgstr "Sluneční svit"

#: src/Dialogs/Waypoint/WaypointInfoWidget.cpp:55
msgid "Too much wind"
msgstr "Příliš silný vítr"

#: src/Dialogs/Waypoint/WaypointInfoWidget.cpp:58
msgid "No solution"
msgstr "Nemá řešení"

#: src/Dialogs/Waypoint/WaypointInfoWidget.cpp:132
msgid "Runway"
msgstr "VPD směr; délka"

#: src/Dialogs/Waypoint/WaypointInfoWidget.cpp:135
#: src/Dialogs/Waypoint/dlgWaypointEdit.cpp:87
#: src/Dialogs/Settings/Panels/WaypointDisplayConfigPanel.cpp:101
#, no-c-format
msgid "Short Name"
msgstr "Krátké jméno"

#: src/Dialogs/Waypoint/WaypointInfoWidget.cpp:166
msgid "Bearing and Distance"
msgstr "Směr a vzdálenost"

#: src/Dialogs/Waypoint/WaypointInfoWidget.cpp:178
msgid "Alt. diff. MC 0"
msgstr "ΔH při MC0"

#: src/Dialogs/Waypoint/WaypointInfoWidget.cpp:182
msgid "Alt. diff. MC safety"
msgstr "ΔH při MC bezp"

#: src/Dialogs/Waypoint/WaypointInfoWidget.cpp:187
msgid "Alt. diff. MC current"
msgstr "ΔH při MC akt"

#: src/Dialogs/Waypoint/WaypointInfoWidget.cpp:205
#: src/Dialogs/Settings/Panels/WaypointDisplayConfigPanel.cpp:124
#, no-c-format
msgid "Required glide ratio"
msgstr "Potřebná klouzavost"

#: src/Dialogs/Waypoint/WaypointCommandsWidget.cpp:60
#: src/Dialogs/Waypoint/WaypointCommandsWidget.cpp:98
#: src/Dialogs/Waypoint/WaypointCommandsWidget.cpp:138
#: src/Dialogs/Waypoint/WaypointCommandsWidget.cpp:178
msgid "No task defined."
msgstr "Úloha není definována."

#: src/Dialogs/Waypoint/WaypointCommandsWidget.cpp:65
msgid "No active task point."
msgstr "Bod úlohy není definován."

#: src/Dialogs/Waypoint/WaypointCommandsWidget.cpp:65
msgid "Replace in task"
msgstr "Nahradit v úloze"

#: src/Dialogs/Waypoint/WaypointCommandsWidget.cpp:70
#: src/Dialogs/Waypoint/WaypointCommandsWidget.cpp:104
#: src/Dialogs/Waypoint/WaypointCommandsWidget.cpp:144
#: src/Dialogs/Waypoint/WaypointCommandsWidget.cpp:188
msgid "Task would not be valid after the change."
msgstr "Úloha nebude po změně validní."

#: src/Dialogs/Waypoint/WaypointCommandsWidget.cpp:109
#: src/Dialogs/Waypoint/WaypointCommandsWidget.cpp:149
msgid "Created Goto Task."
msgstr "Vytvořena jednobodová úloha (GoTo)."

#: src/Dialogs/Waypoint/WaypointCommandsWidget.cpp:114
#: src/Dialogs/Waypoint/WaypointCommandsWidget.cpp:154
msgid "Created 2-point task from Goto Task."
msgstr "Z jednobodové úlohy(GoTo) vytvořena dvoubodá."

#: src/Dialogs/Waypoint/WaypointCommandsWidget.cpp:183
msgid "Waypoint not in task."
msgstr "Bod není v úloze."

#: src/Dialogs/Waypoint/WaypointCommandsWidget.cpp:183
msgid "Remove from task"
msgstr "Odstranit z úlohy"

#: src/Dialogs/Waypoint/WaypointCommandsWidget.cpp:229
msgid "Replace in Task"
msgstr "Nahraď v úloze"

#: src/Dialogs/Waypoint/WaypointCommandsWidget.cpp:234
msgid "Insert in Task"
msgstr "Vlož do úlohy"

#: src/Dialogs/Waypoint/WaypointCommandsWidget.cpp:239
msgid "Append to Task"
msgstr "Připoj k úloze"

#: src/Dialogs/Waypoint/WaypointCommandsWidget.cpp:245
msgid "Remove from Task"
msgstr "Odstraň z úlohy"

#: src/Dialogs/Waypoint/WaypointCommandsWidget.cpp:251
msgid "Set as New Home"
msgstr "Jako nový domov"

#: src/Dialogs/Waypoint/WaypointCommandsWidget.cpp:257
msgid "Pan to Waypoint"
msgstr "Posuň mapu na bod"

#: src/Dialogs/Waypoint/dlgWaypointDetails.cpp:423 Data/Input/default.xci:1038
msgid "GoTo"
msgstr "GoTo"

#: src/Dialogs/Waypoint/dlgWaypointDetails.cpp:634
#: src/Dialogs/Task/TaskPointDialog.cpp:528
#: src/InfoBoxes/Panel/ATCReference.cpp:83
msgid "Waypoint"
msgstr "Otočný bod"

#: src/Dialogs/Waypoint/Manager.cpp:279
msgid "Delete waypoint?"
msgstr "Smazat otočný bod?"

#: src/Dialogs/Waypoint/Manager.cpp:299
msgid "Waypoints Editor"
msgstr ""
"Editor\n"
"otočných\n"
"bodů"

#: src/Dialogs/Waypoint/Manager.cpp:308
msgid "Save changes to waypoint file?"
msgstr "Uložit změny v souboru s otočnými body?"

#: src/Dialogs/Waypoint/Manager.cpp:308
msgid "Waypoints edited"
msgstr "Otočné body upraveny"

#: src/Dialogs/Waypoint/dlgWaypointEdit.cpp:70
#, no-c-format
msgid "Turnpoint"
msgstr "Otočný bod"

#: src/Dialogs/Waypoint/dlgWaypointEdit.cpp:72
#, no-c-format
msgid "Landable"
msgstr "Nouzová plocha"

#: src/Dialogs/Waypoint/dlgWaypointEdit.cpp:73
#, no-c-format
msgid "Mountain Pass"
msgstr "Horský průsmyk"

#: src/Dialogs/Waypoint/dlgWaypointEdit.cpp:74
#, no-c-format
msgid "Mountain Top"
msgstr "Horský vrchol"

#: src/Dialogs/Waypoint/dlgWaypointEdit.cpp:75
#, no-c-format
msgid "Transmitter Mast"
msgstr "Vysílač"

#: src/Dialogs/Waypoint/dlgWaypointEdit.cpp:76
#, no-c-format
msgid "Tower"
msgstr "Věž"

#: src/Dialogs/Waypoint/dlgWaypointEdit.cpp:77
#, no-c-format
msgid "Tunnel"
msgstr "Tunel"

#: src/Dialogs/Waypoint/dlgWaypointEdit.cpp:78
#, no-c-format
msgid "Bridge"
msgstr "Most"

#: src/Dialogs/Waypoint/dlgWaypointEdit.cpp:79
#, no-c-format
msgid "Power Plant"
msgstr "Elektrárna"

#: src/Dialogs/Waypoint/dlgWaypointEdit.cpp:88
msgid "Comment"
msgstr "Komentář"

#: src/Dialogs/Waypoint/dlgWaypointEdit.cpp:166
msgid ""
"Sorry, the waypoint editor is not yet available for the UTM coordinate "
"format."
msgstr "Editor otočných bodů ještě neumí souřadnice v UTM formátu."

#: src/Dialogs/Waypoint/dlgWaypointEdit.cpp:167
#: src/Dialogs/Waypoint/dlgWaypointEdit.cpp:174 Data/Input/default.xci:612
msgid "Waypoint Editor"
msgstr "Editor otočných bodů"

#: src/Dialogs/Waypoint/WaypointList.cpp:453
msgid "Choose a filter or click here"
msgstr "Vyberte filtr nebo klikněte zde"

#: src/Dialogs/Waypoint/WaypointList.cpp:510
msgid "Select Waypoint"
msgstr "Vyber otočný bod"

#: src/Dialogs/Settings/Panels/AirspaceConfigPanel.cpp:58
#, no-c-format
msgid "All on"
msgstr "Vše zap"

#: src/Dialogs/Settings/Panels/AirspaceConfigPanel.cpp:59
#, no-c-format
msgid "All airspaces are displayed."
msgstr "Všechny prostory jsou zobrazeny."

#: src/Dialogs/Settings/Panels/AirspaceConfigPanel.cpp:60
#, no-c-format
msgid "Clip"
msgstr "Ořezání"

#: src/Dialogs/Settings/Panels/AirspaceConfigPanel.cpp:61
#, no-c-format
msgid "Display airspaces below the clip altitude."
msgstr "Zobrazí prostory pod nastavenou nadmořskou výškou."

#: src/Dialogs/Settings/Panels/AirspaceConfigPanel.cpp:63
#, no-c-format
msgid "Display airspaces within a margin of the glider."
msgstr "Zobrazí prostory v doletu kluzáku."

#: src/Dialogs/Settings/Panels/AirspaceConfigPanel.cpp:64
#, no-c-format
msgid "All below"
msgstr "Vše pod"

#: src/Dialogs/Settings/Panels/AirspaceConfigPanel.cpp:65
#, no-c-format
msgid "Display airspaces below the glider or within a margin."
msgstr "Zobrazí prostory pod kluzákem nebo v jeho doletu."

#: src/Dialogs/Settings/Panels/AirspaceConfigPanel.cpp:70
#: src/Dialogs/Settings/Panels/InterfaceConfigPanel.cpp:173
#: src/Dialogs/Settings/Panels/LayoutConfigPanel.cpp:74
#, no-c-format
msgid "Default"
msgstr "Základní"

#: src/Dialogs/Settings/Panels/AirspaceConfigPanel.cpp:71
#, no-c-format
msgid ""
"This selects the best performing option for your hardware. In fact it "
"favours 'fill padding' except for PPC 2000 system."
msgstr ""
"Vybere nejlepší nastavení pro výkon vašeho zařízení. Preferovaná volba je "
"\"Orámování\", kromě zařízení s PPC 2000 systémem."

#: src/Dialogs/Settings/Panels/AirspaceConfigPanel.cpp:73
#, no-c-format
msgid "Fill all"
msgstr "Vyplnit vše"

#: src/Dialogs/Settings/Panels/AirspaceConfigPanel.cpp:74
#, no-c-format
msgid "Transparently fills the airspace colour over the whole area."
msgstr "Průhledná výplň barvou celého prostoru."

#: src/Dialogs/Settings/Panels/AirspaceConfigPanel.cpp:75
#, no-c-format
msgid "Fill padding"
msgstr "Orámování"

#: src/Dialogs/Settings/Panels/AirspaceConfigPanel.cpp:76
#, no-c-format
msgid ""
"Draws a solid outline with a half transparent border around the airspace."
msgstr "Vykreslí plný obrys s poloprůsvitným orámováním okolo prostoru."

#: src/Dialogs/Settings/Panels/AirspaceConfigPanel.cpp:77
#, no-c-format
msgid "No fill"
msgstr "Bez výplně"

#: src/Dialogs/Settings/Panels/AirspaceConfigPanel.cpp:78
#, no-c-format
msgid "Don't fill the airspace area."
msgstr "Nevyplní plochu prostoru."

#: src/Dialogs/Settings/Panels/AirspaceConfigPanel.cpp:84
#: src/Dialogs/Settings/Panels/WaypointDisplayConfigPanel.cpp:159
#, no-c-format
msgid "No labels will be displayed."
msgstr "Nezobrazí se žádné popisy."

#: src/Dialogs/Settings/Panels/AirspaceConfigPanel.cpp:86
#: src/Dialogs/Settings/Panels/WaypointDisplayConfigPanel.cpp:148
#, no-c-format
msgid "All labels will be displayed."
msgstr "Všechny popisy se zobrazí."

#: src/Dialogs/Settings/Panels/AirspaceConfigPanel.cpp:133
msgid "Colours"
msgstr "Barvy"

#: src/Dialogs/Settings/Panels/AirspaceConfigPanel.cpp:137
msgid "Filter"
msgstr "Filtr"

#: src/Dialogs/Settings/Panels/AirspaceConfigPanel.cpp:178
msgid "Airspace display"
msgstr "Zobrazení prostorů"

#: src/Dialogs/Settings/Panels/AirspaceConfigPanel.cpp:179
msgid ""
"Controls filtering of airspace for display and warnings.  The airspace "
"filter button also allows filtering of display and warnings independently "
"for each airspace class."
msgstr ""
"Nastavuje filtrování prostorů pro zobrazení a varování. Tlačítko filtru "
"rovněž umožňuje filtraci zobrazení a varování nezávisle pro každou třídu "
"prostorů."

#: src/Dialogs/Settings/Panels/AirspaceConfigPanel.cpp:182
#: src/Dialogs/Settings/Panels/WaypointDisplayConfigPanel.cpp:163
msgid "Label visibility"
msgstr "Popisy pro"

#: src/Dialogs/Settings/Panels/AirspaceConfigPanel.cpp:183
#: src/Dialogs/Settings/Panels/WaypointDisplayConfigPanel.cpp:164
msgid "Determines what labels are displayed."
msgstr "Určuje, jaké popisy se zobrazí."

#: src/Dialogs/Settings/Panels/AirspaceConfigPanel.cpp:187
msgid "Clip altitude"
msgstr "Výška ořezání"

#: src/Dialogs/Settings/Panels/AirspaceConfigPanel.cpp:188
msgid ""
"For clip airspace mode, this is the altitude below which airspace is "
"displayed."
msgstr ""
"Pro režim ořezání, nastavuje výšku nad mořem, pod kterou budou zobrazovány "
"prostory."

#: src/Dialogs/Settings/Panels/AirspaceConfigPanel.cpp:192
msgid "Margin"
msgstr "Tolerance"

#: src/Dialogs/Settings/Panels/AirspaceConfigPanel.cpp:193
msgid ""
"For auto and all below airspace mode, this is the altitude above/below which "
"airspace is included."
msgstr ""
"Pro režimy zobrazení prostorů Auto a Vše pod nastavenou výškou. Toto je "
"výška nad/pod kterou je prostor zobrazen."

#: src/Dialogs/Settings/Panels/AirspaceConfigPanel.cpp:197
msgid "Enable/disable all airspace warnings."
msgstr "Zapnout/vypnout všechna varování před prostory."

#: src/Dialogs/Settings/Panels/AirspaceConfigPanel.cpp:200
msgid "Warnings dialog"
msgstr "Okno výstrahy"

#: src/Dialogs/Settings/Panels/AirspaceConfigPanel.cpp:201
msgid "Enable/disable displaying airspaces warnings dialog."
msgstr "Zapne/vypne okno varování před prostory."

#: src/Dialogs/Settings/Panels/AirspaceConfigPanel.cpp:205
msgid "Warning time"
msgstr "Čas varování"

#: src/Dialogs/Settings/Panels/AirspaceConfigPanel.cpp:206
msgid ""
"This is the time before an airspace incursion is estimated at which the "
"system will warn the pilot."
msgstr ""
"Odhadovaná doba letu před narušením prostoru, při kterém sytém varuje pilota."

#: src/Dialogs/Settings/Panels/AirspaceConfigPanel.cpp:211
msgid "Repetitive sound"
msgstr "Opakující se zvuk"

#: src/Dialogs/Settings/Panels/AirspaceConfigPanel.cpp:212
msgid ""
"Enable/disable repetitive warning sound when airspaces warnings dialog is "
"displayed."
msgstr ""
"Zapne/vypne opakující se zvuk při zobrazení varování před vzdušným prostorem."

#: src/Dialogs/Settings/Panels/AirspaceConfigPanel.cpp:216
msgid "Acknowledge time"
msgstr "Potvrzení výstrahy"

#: src/Dialogs/Settings/Panels/AirspaceConfigPanel.cpp:217
msgid ""
"This is the time period in which an acknowledged airspace warning will not "
"be repeated."
msgstr "Čas, po který se nebude opakovat potvrzená výstraha."

#: src/Dialogs/Settings/Panels/AirspaceConfigPanel.cpp:222
msgid "Use black outline"
msgstr "Černé obrysy"

#: src/Dialogs/Settings/Panels/AirspaceConfigPanel.cpp:223
msgid ""
"Draw a black outline around each airspace rather than the airspace color."
msgstr "Vykreslí černý okraj kolem každého prostoru místo barvy prostoru."

#: src/Dialogs/Settings/Panels/AirspaceConfigPanel.cpp:227
msgid "Airspace fill mode"
msgstr "Styl vyplnění"

#: src/Dialogs/Settings/Panels/AirspaceConfigPanel.cpp:228
msgid "Specifies the mode for filling the airspace area."
msgstr "Určuje, jak mají být plochy prostorů vyplněny."

#: src/Dialogs/Settings/Panels/AirspaceConfigPanel.cpp:233
msgid "Airspace transparency"
msgstr "Prostory transparentní"

#: src/Dialogs/Settings/Panels/AirspaceConfigPanel.cpp:233
msgid "If enabled, then airspaces are filled transparently."
msgstr "Prostory budou vyplněny transparentně."

#: src/Dialogs/Settings/Panels/GaugesConfigPanel.cpp:46
#, no-c-format
msgid "Disable final glide bar."
msgstr "Deaktivovat dokluzový indikátor."

#: src/Dialogs/Settings/Panels/GaugesConfigPanel.cpp:48
#, no-c-format
msgid "Always show final glide bar."
msgstr "Vždy zobrazit dokluzový indikátor."

#: src/Dialogs/Settings/Panels/GaugesConfigPanel.cpp:50
#, no-c-format
msgid "Show final glide bar if approaching final glide range."
msgstr "Zobrazit dokluzový indikátor při přiblížení k hranici dokluzu."

#: src/Dialogs/Settings/Panels/GaugesConfigPanel.cpp:57
#, no-c-format
msgid "Disable thermal assistant."
msgstr "Deaktivovat termického asistenta."

#: src/Dialogs/Settings/Panels/GaugesConfigPanel.cpp:59
#, no-c-format
msgid "Bottom left"
msgstr "Vlevo dole"

#: src/Dialogs/Settings/Panels/GaugesConfigPanel.cpp:60
#, no-c-format
msgid "Show thermal assistant in bottom left."
msgstr "Zobrazit termického asistenta vlevo dole."

#: src/Dialogs/Settings/Panels/GaugesConfigPanel.cpp:62
#, no-c-format
msgid "Bottom left (avoid infoboxes)"
msgstr "Vlevo dole (mimo InfoBoxy)"

#: src/Dialogs/Settings/Panels/GaugesConfigPanel.cpp:63
#, no-c-format
msgid ""
"Show thermal assistant in bottom left, above/to right of infoboxes (if "
"there)."
msgstr ""
"Zobrazit termického asistenta vlevo dole, nad, nebo vpravo od InfoBoxů "
"(pokud jsou zobrazeny)."

#: src/Dialogs/Settings/Panels/GaugesConfigPanel.cpp:65
#, no-c-format
msgid "Bottom right"
msgstr "Vpravo dole"

#: src/Dialogs/Settings/Panels/GaugesConfigPanel.cpp:66
#, no-c-format
msgid "Show thermal assistant in bottom right."
msgstr "Zobrazit termického asistenta vpravo dole."

#: src/Dialogs/Settings/Panels/GaugesConfigPanel.cpp:68
#, no-c-format
msgid "Bottom right (avoid infoboxes)"
msgstr "Vpravo dole (mimo InfoBoxy)"

#: src/Dialogs/Settings/Panels/GaugesConfigPanel.cpp:69
#, no-c-format
msgid ""
"Show thermal assistant in bottom right above/to left of infoboxes (if there)."
msgstr ""
"Zobrazit termického asistenta vpravo dole, nad, nebo vlevo od InfoBoxů "
"(pokud jsou zobrazeny)."

#: src/Dialogs/Settings/Panels/GaugesConfigPanel.cpp:107
msgid ""
"This enables the display of the FLARM radar gauge. The track bearing of the "
"target relative to the track bearing of the aircraft is displayed as an "
"arrow head, and a triangle pointing up or down shows the relative altitude "
"of the target relative to you. In all modes, the color of the target "
"indicates the threat level."
msgstr ""
"Zapne zobrazení FLARM radaru. Směr letu cíle, relativní k vlastnímu letadlu "
"je zobrazen šipkou, trojúhelník směřující nahoru nebo dolů ukazuje relativní "
"výšku. Ve všech režimech barva cíle indikuje míru hrozby."

#: src/Dialogs/Settings/Panels/GaugesConfigPanel.cpp:110
msgid "Auto close FLARM"
msgstr "Skrývat FLARM"

#: src/Dialogs/Settings/Panels/GaugesConfigPanel.cpp:111
msgid ""
"Setting this to \"On\" will automatically close the FLARM dialog if there is "
"no traffic. \"Off\" will keep the dialog open even without current traffic."
msgstr ""
"Zapnutím této volby se automaticky zavře FLARM obrazovka, pokud není v okolí "
"žádný provoz. Vypnutím zůstane FLARM obrazovka aktivní i pokud nic "
"nedetekuje."

#: src/Dialogs/Settings/Panels/GaugesConfigPanel.cpp:116
msgid ""
"Enable and select the position of the thermal assistant when overlayed on "
"the main screen."
msgstr ""
"Aktivace a výběr umístění termického adistenta, zobrazeného jako překryv "
"hlavní obrazovky."

#: src/Dialogs/Settings/Panels/GaugesConfigPanel.cpp:121
msgid "Thermal band"
msgstr "Profil stoupání"

#: src/Dialogs/Settings/Panels/GaugesConfigPanel.cpp:122
msgid ""
"This enables the display of the thermal profile (climb band) display on the "
"map."
msgstr "Zapne zobrazení profilu stoupání na mapě."

#: src/Dialogs/Settings/Panels/GaugesConfigPanel.cpp:125
msgid "Final glide bar"
msgstr "Dokluzový indikátor"

#: src/Dialogs/Settings/Panels/GaugesConfigPanel.cpp:126
msgid ""
"If set to \"On\" the final glide will always be shown, if set to \"Auto\" it "
"will be shown when approaching the final glide possibility."
msgstr ""
"Při zapnutí bude dokluzový indikátor vždy zobrazen. Při \"Auto\" nastavení "
"bude dokluzový indikátor zobrazen na dokluzu."

#: src/Dialogs/Settings/Panels/GaugesConfigPanel.cpp:132
msgid "Final glide bar MC0"
msgstr "Dokluzový indikátor MC0"

#: src/Dialogs/Settings/Panels/GaugesConfigPanel.cpp:133
msgid ""
"If set to ON the final glide bar will show a second arrow indicating the "
"required height to reach the final waypoint at MC zero."
msgstr ""
"Při zapnutí bude dokluzový indikátor zobrazovat druhou šipku, indikující "
"výšku požadovanou pro dosažení cíle při nastavení MC0."

#: src/Dialogs/Settings/Panels/GaugesConfigPanel.cpp:142
msgid "Vario bar"
msgstr "Indikátor vária"

#: src/Dialogs/Settings/Panels/GaugesConfigPanel.cpp:143
msgid "If set to ON the vario bar will be shown"
msgstr "Při zapnutí bude zobrazen indikátor vária"

#: src/Dialogs/Settings/Panels/VarioConfigPanel.cpp:61
msgid "Speed arrows"
msgstr "Rychlostní šipky"

#: src/Dialogs/Settings/Panels/VarioConfigPanel.cpp:62
msgid ""
"Whether to show speed command arrows on the vario gauge.  When shown, in "
"cruise mode, arrows point up to command slow down; arrows point down to "
"command speed up."
msgstr ""
"Určuje, zda zobrazit rychlostní šipky (STF) na variometru. Při přeskoku "
"šipka nahoru znamená zpomal, šipka dolů zrychli."

#: src/Dialogs/Settings/Panels/VarioConfigPanel.cpp:67
msgid "Show average"
msgstr "Průměrné stoupání"

#: src/Dialogs/Settings/Panels/VarioConfigPanel.cpp:68
msgid ""
"Whether to show the average climb rate.  In cruise mode, this switches to "
"showing the average netto airmass rate."
msgstr ""
"Určuje, zda zobrazit průměrnou hodnotu stoupání. V režimu přeskoku dojde k "
"přepnutí na zobrazení průměrného netto stoupání vzdušné hmoty."

#: src/Dialogs/Settings/Panels/VarioConfigPanel.cpp:73
msgid "Show MacReady"
msgstr "MacCready"

#: src/Dialogs/Settings/Panels/VarioConfigPanel.cpp:73
msgid "Whether to show the MacCready setting."
msgstr "Aktivace zobrazení nastavení MacCready."

#: src/Dialogs/Settings/Panels/VarioConfigPanel.cpp:76
msgid "Show bugs"
msgstr "Zamoušení"

#: src/Dialogs/Settings/Panels/VarioConfigPanel.cpp:76
msgid "Whether to show the bugs percentage."
msgstr "Určuje, zda zobrazit zamoušení křídel."

#: src/Dialogs/Settings/Panels/VarioConfigPanel.cpp:79
msgid "Show ballast"
msgstr "Zátěž"

#: src/Dialogs/Settings/Panels/VarioConfigPanel.cpp:79
msgid "Whether to show the ballast percentage."
msgstr "Určuje, zda zobrazit procento přítěže."

#: src/Dialogs/Settings/Panels/VarioConfigPanel.cpp:82
msgid "Show gross"
msgstr "Brutto vário"

#: src/Dialogs/Settings/Panels/VarioConfigPanel.cpp:82
msgid "Whether to show the gross climb rate."
msgstr "Určuje, zda zobrazit brutto hodnotu stoupání."

#: src/Dialogs/Settings/Panels/VarioConfigPanel.cpp:85
msgid "Averager needle"
msgstr "Šipka průměru"

#: src/Dialogs/Settings/Panels/VarioConfigPanel.cpp:86
msgid ""
"If true, the vario gauge will display a hollow averager needle.  During "
"cruise, this needle displays the average netto value.  During circling, this "
"needle displays the average gross value."
msgstr ""
"Pokud je zapnuto, zobrazení variometru bude obsahovat nevyplněný indikátor "
"průměrovacího vária. Na přeskoku indikátor zobrazuje průměrnou netto hodnotu "
"stoupání (vzduchové hmoty). V kroužení indikátor zobrazuje průměrnou brutto "
"hodnotu stoupání."

#: src/Dialogs/Settings/Panels/VarioConfigPanel.cpp:92
msgid "Thermal Averager needle"
msgstr "Šipka netto průměru"

#: src/Dialogs/Settings/Panels/VarioConfigPanel.cpp:93
msgid ""
"If true, the vario gauge will display a thermal averager needle instead of "
"current climb rate needle.  During cruise, this needle displays the last "
"thermal average netto value.  During circling, this needle displays the "
"average net value."
msgstr ""
"Pokud je zapnuto, zobrazení variometru bude obsahovat indikátor "
"průměrovacího vária místo okamžitého stoupání. Na přeskoku indikátor "
"zobrazuje průměrnou netto hodnotu stoupání v minulém stoupavém proudu. V "
"kroužení indikátor zobrazuje průměrnou netto hodnotu stoupání."

#: src/Dialogs/Settings/Panels/GlideComputerConfigPanel.cpp:67
#, no-c-format
msgid "Final glide"
msgstr "Dokluz"

#: src/Dialogs/Settings/Panels/GlideComputerConfigPanel.cpp:68
#, no-c-format
msgid ""
"Adjusts MC for fastest arrival.  For contest sprint tasks, the MacCready is "
"adjusted in order to cover the greatest distance in the remaining time and "
"reach the finish height."
msgstr ""
"Nastaví MC pro nejrychlejší přílet. Pro soutěžní sprinty je MacCready "
"nastaven tak, aby pokryl co největší vzdálenost ve zbývajícím čase a dosáhl "
"cílové výšky."

#: src/Dialogs/Settings/Panels/GlideComputerConfigPanel.cpp:70
#, no-c-format
msgid "Trending average climb"
msgstr "Očekávané pr. stoupání"

#: src/Dialogs/Settings/Panels/GlideComputerConfigPanel.cpp:71
#, no-c-format
msgid "Sets MC to the trending average climb rate based on all climbs."
msgstr "Nastaví MC na základě všech předchozích průměrných hodnot stoupání."

#: src/Dialogs/Settings/Panels/GlideComputerConfigPanel.cpp:72
#: src/Dialogs/Settings/Panels/RouteConfigPanel.cpp:109
#, no-c-format
msgid "Both"
msgstr "Oba"

#: src/Dialogs/Settings/Panels/GlideComputerConfigPanel.cpp:73
#, no-c-format
msgid ""
"Uses trending average during task, then fastest arrival when in final glide "
"mode."
msgstr ""
"Nastaví očekávané průměrné stoupání v průběhu úlohy a dokluzu na "
"nejrychlejší přílet."

#: src/Dialogs/Settings/Panels/GlideComputerConfigPanel.cpp:77
msgid "Auto MC mode"
msgstr "Auto MC mód"

#: src/Dialogs/Settings/Panels/GlideComputerConfigPanel.cpp:78
msgid "This option defines which auto MacCready algorithm is used."
msgstr "Tato volba určuje jaký způsob výpočtu MacCready bude použit."

#: src/Dialogs/Settings/Panels/GlideComputerConfigPanel.cpp:81
msgid "Block speed to fly"
msgstr "Stálá rychlost STF"

#: src/Dialogs/Settings/Panels/GlideComputerConfigPanel.cpp:82
msgid ""
"If enabled, the command speed in cruise is set to the MacCready speed to fly "
"in no vertical air-mass movement. If disabled, the command speed in cruise "
"is set to the dolphin speed to fly, equivalent to the MacCready speed with "
"vertical air-mass movement."
msgstr ""
"Pokud je zapnuto, je Speed Command na přeskoku vypočítáván dle MacCready "
"teorie pro ovzduší bez vertikálních pohybů vzdušné hmoty. Pokud je vypnuto, "
"je Speed Command nastaven na rychlost \"delfínového letu\", odpovídající "
"MacCready rychlosti pro let v ovzduší s vertikálními pohyby."

#: src/Dialogs/Settings/Panels/GlideComputerConfigPanel.cpp:89
msgid "Nav. by baro altitude"
msgstr "Tlaková výška"

#: src/Dialogs/Settings/Panels/GlideComputerConfigPanel.cpp:90
msgid ""
"When enabled and if connected to a barometric altimeter, barometric altitude "
"is used for all navigation functions. Otherwise GPS altitude is used."
msgstr ""
"Pokud je zapnuto a je připojen barometrický výškoměr, je barometrická výška "
"použita pro všechny navigační funkce. V opačném případě je použita výška GPS."

#: src/Dialogs/Settings/Panels/GlideComputerConfigPanel.cpp:95
msgid "Flap forces cruise"
msgstr "Klapka vynutí přeskok"

#: src/Dialogs/Settings/Panels/GlideComputerConfigPanel.cpp:96
msgid ""
"When Vega variometer is connected and this option is true, the positive flap "
"setting switches the flight mode between circling and cruise."
msgstr ""
"Pokud je připojen variometr Vega a tato volba je zapnuta, nastavení klapky "
"na pozitivní hodnotu přepíná letový režim mezi kroužením a přeskokem."

#: src/Dialogs/Settings/Panels/GlideComputerConfigPanel.cpp:102
#, no-c-format
msgid "Preferred period for paragliders."
msgstr "Preferovaná doba pro padákové kluzáky."

#: src/Dialogs/Settings/Panels/GlideComputerConfigPanel.cpp:105
#, no-c-format
msgid "Preferred period for gliders."
msgstr "Preferovaná doba pro kluzáky."

#: src/Dialogs/Settings/Panels/GlideComputerConfigPanel.cpp:111
msgid "GR average period"
msgstr "Doba průměrování KP"

#: src/Dialogs/Settings/Panels/GlideComputerConfigPanel.cpp:112
msgid ""
"Here you can decide on how many seconds of flight this calculation must be "
"done. Normally for gliders a good value is 90-120 seconds, and for "
"paragliders 15 seconds."
msgstr ""
"Nastavení, kolik sekund letu je zahrnuto ve výpočtu klouzavého poměru. Pro "
"kluzáky je vhodná hodnota v rozsahu 90-120 sekund, pro padákové kluzáky 15 "
"sekund."

#: src/Dialogs/Settings/Panels/GlideComputerConfigPanel.cpp:117
msgid "Predict wind drift"
msgstr "Snos větrem"

#: src/Dialogs/Settings/Panels/GlideComputerConfigPanel.cpp:118
msgid ""
"Account for wind drift for the predicted circling duration. This reduces the "
"arrival height for legs with head wind."
msgstr ""
"Při výpočtu doby kroužení je počítáno se snosem větrem. To snižuje výšku "
"příletu pro ramena s čelní složkou větru."

#: src/Dialogs/Settings/Panels/GlideComputerConfigPanel.cpp:122
msgid "Wave assistant"
msgstr "Vlnový asistent"

#: src/Dialogs/Settings/Panels/GlideComputerConfigPanel.cpp:125
msgid "Cruise/Circling period"
msgstr "Přeskok na kroužení"

#: src/Dialogs/Settings/Panels/GlideComputerConfigPanel.cpp:126
msgid ""
"How many seconds of turning before changing from cruise to circling mode."
msgstr ""
"Nastaveni, po kolika sekundách kroužení dojde ke změně režimu přeskoku na "
"kroužení."

#: src/Dialogs/Settings/Panels/GlideComputerConfigPanel.cpp:131
msgid "Circling/Cruise period"
msgstr "Kroužení na přeskok"

#: src/Dialogs/Settings/Panels/GlideComputerConfigPanel.cpp:132
msgid ""
"How many seconds of flying straight before changing from circling to cruise "
"mode."
msgstr ""
"Nastavení, po kolika sekundách přímého letu dojde ke změně režimu kroužení "
"na přeskok."

#: src/Dialogs/Settings/Panels/InfoBoxesConfigPanel.cpp:88
msgid "Use final glide mode"
msgstr "Režim dokluzu"

#: src/Dialogs/Settings/Panels/InfoBoxesConfigPanel.cpp:89
msgid ""
"Controls whether the \"final glide\" InfoBox mode should be used on \"auto\" "
"pages."
msgstr ""
"Nastavuje, zda se režim InfoBoxů \"Dokluz\" má použít na stránkách \"Auto\"."

#: src/Dialogs/Settings/Panels/InterfaceConfigPanel.cpp:91
msgid "Text size"
msgstr "Velikost textu"

#: src/Dialogs/Settings/Panels/InterfaceConfigPanel.cpp:96
msgid "Display Resolution"
msgstr "Rozlišení displeje"

#: src/Dialogs/Settings/Panels/InterfaceConfigPanel.cpp:97
msgid ""
"The display resolution is used to adapt line widths, font size, landable "
"size and more."
msgstr ""
"Nastavení rozlišení displeje je používáno k adaptaci šíře linek, velikosti "
"fontů, velikosti nouzových ploch a dalším úpravám."

#: src/Dialogs/Settings/Panels/InterfaceConfigPanel.cpp:107
#: src/Dialogs/Settings/Panels/InterfaceConfigPanel.cpp:132
msgid "Automatic"
msgstr "Auto"

#: src/Dialogs/Settings/Panels/InterfaceConfigPanel.cpp:110
#, c-format
msgid "%d dpi"
msgstr "%d dpi"

#: src/Dialogs/Settings/Panels/InterfaceConfigPanel.cpp:118
msgid "Events"
msgstr "Události"

#: src/Dialogs/Settings/Panels/InterfaceConfigPanel.cpp:119
msgid ""
"The Input Events file defines the menu system and how XCSoar responds to "
"button presses and events from external devices."
msgstr ""
"Soubor vstupních událostí, definující rozložení menu a reakci XCSoar na "
"stisk tlačítek a vstup událostí z externích zařízení."

#: src/Dialogs/Settings/Panels/InterfaceConfigPanel.cpp:126
msgid "Language"
msgstr "Jazyk"

#: src/Dialogs/Settings/Panels/InterfaceConfigPanel.cpp:127
msgid ""
"The language options selects translations for English texts to other "
"languages. Select English for a native interface or Automatic to localise "
"XCSoar according to the system settings."
msgstr ""
"Jazykové menu nastavuje překlad textu z angličtiny do jiných jazyků. Vyberte "
"English pro nativní rozhraní nebo Automatické pro lokalizaci XCSoar podle "
"systému."

#: src/Dialogs/Settings/Panels/InterfaceConfigPanel.cpp:165
msgid "Menu timeout"
msgstr "Timeout menu"

#: src/Dialogs/Settings/Panels/InterfaceConfigPanel.cpp:166
msgid ""
"This determines how long menus will appear on screen if the user does not "
"make any button presses or interacts with the computer."
msgstr ""
"Určuje, jak dlouho budou zobrazena menu pokud uživatel neprovede žádnou "
"akci, nebo nestiskne žádné tlačítko."

#: src/Dialogs/Settings/Panels/InterfaceConfigPanel.cpp:174
#, no-c-format
msgid "Keyboard"
msgstr "Klávesnice"

#: src/Dialogs/Settings/Panels/InterfaceConfigPanel.cpp:176
#, no-c-format
msgid "HighScore Style"
msgstr "HighScore Styl"

#: src/Dialogs/Settings/Panels/InterfaceConfigPanel.cpp:180
msgid "Text input style"
msgstr "Styl vložení textu"

#: src/Dialogs/Settings/Panels/InterfaceConfigPanel.cpp:181
msgid ""
"Determines how the user is prompted for text input (filename, teamcode etc.)"
msgstr ""
"Určuje jak bude uživatel vyzván k zadání textu (název souboru, kód týmu, "
"atd.)"

#: src/Dialogs/Settings/Panels/InterfaceConfigPanel.cpp:191
#, no-c-format
msgid "OS settings"
msgstr "OS nastavení"

#: src/Dialogs/Settings/Panels/InterfaceConfigPanel.cpp:197
msgid "Haptic feedback"
msgstr "Hmatová odezva"

#: src/Dialogs/Settings/Panels/InterfaceConfigPanel.cpp:198
msgid "Determines if haptic feedback like vibration is used."
msgstr "Určuje, zda je používána hmatové odezva (vibrace)."

#: src/Dialogs/Settings/Panels/LayoutConfigPanel.cpp:76
#, no-c-format
msgid "Portrait"
msgstr "Na výšku"

#: src/Dialogs/Settings/Panels/LayoutConfigPanel.cpp:78
#, no-c-format
msgid "Landscape"
msgstr "Na šířku"

#: src/Dialogs/Settings/Panels/LayoutConfigPanel.cpp:80
#, no-c-format
msgid "Reverse Portrait"
msgstr "Obráceně na výšku"

#: src/Dialogs/Settings/Panels/LayoutConfigPanel.cpp:82
#, no-c-format
msgid "Reverse Landscape"
msgstr "Obráceně na šířku"

#: src/Dialogs/Settings/Panels/LayoutConfigPanel.cpp:88
#, no-c-format
msgid "8 Split"
msgstr "8 rozděleno"

#: src/Dialogs/Settings/Panels/LayoutConfigPanel.cpp:90
#, no-c-format
msgid "10 Split"
msgstr "10 rozděleno"

#: src/Dialogs/Settings/Panels/LayoutConfigPanel.cpp:92
#, no-c-format
msgid "12 Split in 3 rows"
msgstr "12 rozděleno / 3 řady"

#: src/Dialogs/Settings/Panels/LayoutConfigPanel.cpp:94
#, no-c-format
msgid "15 Split in 3 rows"
msgstr "15 rozděleno / 3 řady"

#: src/Dialogs/Settings/Panels/LayoutConfigPanel.cpp:96
#, no-c-format
msgid "18 Split in 3 rows"
msgstr "18 rozděleno / 3 řady"

#: src/Dialogs/Settings/Panels/LayoutConfigPanel.cpp:98
#, no-c-format
msgid "8 Bottom or Right"
msgstr "8 dole nebo vpravo"

#: src/Dialogs/Settings/Panels/LayoutConfigPanel.cpp:100
#, no-c-format
msgid "8 Bottom + Vario (Portrait)"
msgstr "8 dole + vário (na výšku)"

#: src/Dialogs/Settings/Panels/LayoutConfigPanel.cpp:102
#, no-c-format
msgid "8 Top or Left"
msgstr "8 nahoře nebo vlevo"

#: src/Dialogs/Settings/Panels/LayoutConfigPanel.cpp:104
#, no-c-format
msgid "8 Top + Vario (Portrait)"
msgstr "8 nahoře + vário (na výšku)"

#: src/Dialogs/Settings/Panels/LayoutConfigPanel.cpp:106
#, no-c-format
msgid "9 Right + Vario (Landscape)"
msgstr "9 vpravo + vário (na šířku)"

#: src/Dialogs/Settings/Panels/LayoutConfigPanel.cpp:108
#, no-c-format
msgid "9 Left + Right + Vario (Landscape)"
msgstr "9 vlevo + vpravo + vário (na šířku)"

#: src/Dialogs/Settings/Panels/LayoutConfigPanel.cpp:110
#, no-c-format
msgid "12 Left + 3 Right Vario (Landscape)"
msgstr "12 vlevo + 3 vpravo + vário (na šířku)"

#: src/Dialogs/Settings/Panels/LayoutConfigPanel.cpp:112
#, no-c-format
msgid "5 Right (Square)"
msgstr "5 vpravo (čtverec)"

#: src/Dialogs/Settings/Panels/LayoutConfigPanel.cpp:114
#, no-c-format
msgid "10 Bottom or Right"
msgstr "10 dole nebo vpravo"

#: src/Dialogs/Settings/Panels/LayoutConfigPanel.cpp:116
#, no-c-format
msgid "12 Bottom or Right"
msgstr "12 dole nebo vpravo"

#: src/Dialogs/Settings/Panels/LayoutConfigPanel.cpp:118
#, no-c-format
msgid "10 Top or Left"
msgstr "10 nahoře nebo vlevo"

#: src/Dialogs/Settings/Panels/LayoutConfigPanel.cpp:120
#, no-c-format
msgid "12 Top or Left"
msgstr "12 nahoře nebo vlevo"

#: src/Dialogs/Settings/Panels/LayoutConfigPanel.cpp:122
#, no-c-format
msgid "16 Right (Landscape)"
msgstr "16 vpravo (na šířku)"

#: src/Dialogs/Settings/Panels/LayoutConfigPanel.cpp:124
#, no-c-format
msgid "24 Bottom or Right"
msgstr "24 dole nebo vpravo"

#: src/Dialogs/Settings/Panels/LayoutConfigPanel.cpp:126
#, no-c-format
msgid "4 Top or Left"
msgstr "4 nahoře nebo vlevo"

#: src/Dialogs/Settings/Panels/LayoutConfigPanel.cpp:128
#, no-c-format
msgid "4 Bottom or Right"
msgstr "4 dole nebo vpravo"

#: src/Dialogs/Settings/Panels/LayoutConfigPanel.cpp:134
#, no-c-format
msgid "Auto (follow infoboxes)"
msgstr "Auto (u InfoBoxů)"

#: src/Dialogs/Settings/Panels/LayoutConfigPanel.cpp:136
#, no-c-format
msgid "Top Left"
msgstr "Vlevo nahoře"

#: src/Dialogs/Settings/Panels/LayoutConfigPanel.cpp:138
#, no-c-format
msgid "Top Right"
msgstr "Vpravo nahoře"

#: src/Dialogs/Settings/Panels/LayoutConfigPanel.cpp:140
#, no-c-format
msgid "Bottom Left"
msgstr "Vlevo dole"

#: src/Dialogs/Settings/Panels/LayoutConfigPanel.cpp:142
#, no-c-format
msgid "Bottom Right"
msgstr "Vpravo dole"

#: src/Dialogs/Settings/Panels/LayoutConfigPanel.cpp:144
#, no-c-format
msgid "Centre Top"
msgstr "Nahoře ve středu"

#: src/Dialogs/Settings/Panels/LayoutConfigPanel.cpp:146
#, no-c-format
msgid "Centre Bottom"
msgstr "Ve středu dole"

#: src/Dialogs/Settings/Panels/LayoutConfigPanel.cpp:151
#, no-c-format
msgid "Text"
msgstr "Text"

#: src/Dialogs/Settings/Panels/LayoutConfigPanel.cpp:152
#, no-c-format
msgid "Show text on tabbed dialogs."
msgstr "Na záložkách zobrazovat text."

#: src/Dialogs/Settings/Panels/LayoutConfigPanel.cpp:153
#, no-c-format
msgid "Icons"
msgstr "Ikony"

#: src/Dialogs/Settings/Panels/LayoutConfigPanel.cpp:154
#, no-c-format
msgid "Show icons on tabbed dialogs."
msgstr "Na záložkách zobrazovat ikony."

#: src/Dialogs/Settings/Panels/LayoutConfigPanel.cpp:159
#, no-c-format
msgid "Center"
msgstr "Střed"

#: src/Dialogs/Settings/Panels/LayoutConfigPanel.cpp:160
#, no-c-format
msgid "Center the status message boxes."
msgstr "Vystředí okno se zprávou."

#: src/Dialogs/Settings/Panels/LayoutConfigPanel.cpp:161
#, no-c-format
msgid "Topleft"
msgstr "Nahoře vlevo"

#: src/Dialogs/Settings/Panels/LayoutConfigPanel.cpp:162
#, no-c-format
msgid "Show status message boxes ina the top left corner."
msgstr "Zobrazí okno se zprávou v levém horním rohu."

#: src/Dialogs/Settings/Panels/LayoutConfigPanel.cpp:168
#, no-c-format
msgid "Box"
msgstr "Box"

#: src/Dialogs/Settings/Panels/LayoutConfigPanel.cpp:168
#, no-c-format
msgid "Draws boxes around each InfoBox."
msgstr "Vykreslí okraje kolem každého InfoBoxu."

#: src/Dialogs/Settings/Panels/LayoutConfigPanel.cpp:170
#, no-c-format
msgid "Tab"
msgstr "Záložka"

#: src/Dialogs/Settings/Panels/LayoutConfigPanel.cpp:170
#, no-c-format
msgid "Draws a tab at the top of the InfoBox across the title."
msgstr "Vykreslí na horní straně InfoBoxu záložku."

#: src/Dialogs/Settings/Panels/LayoutConfigPanel.cpp:172
#, no-c-format
msgid "Shaded"
msgstr "Stínování"

#: src/Dialogs/Settings/Panels/LayoutConfigPanel.cpp:174
#, no-c-format
msgid "Glass"
msgstr "Sklo"

#: src/Dialogs/Settings/Panels/LayoutConfigPanel.cpp:197
msgid "Full screen"
msgstr "Celá obrazovka"

#: src/Dialogs/Settings/Panels/LayoutConfigPanel.cpp:197
msgid "Run XCSoar in full screen mode"
msgstr "Spustí XCSoar v celoobrazovkovém režimu"

#: src/Dialogs/Settings/Panels/LayoutConfigPanel.cpp:202
msgid "Display orientation"
msgstr "Orientace displeje"

#: src/Dialogs/Settings/Panels/LayoutConfigPanel.cpp:202
msgid "Rotate the display on devices that support it."
msgstr "Otočení displeje na zařízení, jež to podporují."

#: src/Dialogs/Settings/Panels/LayoutConfigPanel.cpp:207
msgid "InfoBox geometry"
msgstr "Geometrie InfoBoxů"

#: src/Dialogs/Settings/Panels/LayoutConfigPanel.cpp:208
msgid ""
"A list of possible InfoBox layouts. Do some trials to find the best for your "
"screen size."
msgstr ""
"Seznam možných rozložení InfoBoxů. Vyzkoušejte si různá nastavení, aby jste "
"našli nejvhodnější pro vaši velikost obrazovky."

#: src/Dialogs/Settings/Panels/LayoutConfigPanel.cpp:211
msgid "FLARM display"
msgstr "FLARM zobrazení"

#: src/Dialogs/Settings/Panels/LayoutConfigPanel.cpp:211
msgid "Choose a location for the FLARM display."
msgstr "Vyberte umístění pro zobrazení FLARMu."

#: src/Dialogs/Settings/Panels/LayoutConfigPanel.cpp:216
msgid "Tab dialog style"
msgstr "Styl záložek"

#: src/Dialogs/Settings/Panels/LayoutConfigPanel.cpp:219
msgid "Message display"
msgstr "Zobrazení zpráv"

#: src/Dialogs/Settings/Panels/LayoutConfigPanel.cpp:224
msgid "Inverse InfoBoxes"
msgstr "Inverzní InfoBoxy"

#: src/Dialogs/Settings/Panels/LayoutConfigPanel.cpp:224
msgid "If true, the InfoBoxes are white on black, otherwise black on white."
msgstr ""
"Pokud je zapnuto, InfoBoxy jsou černé na bílém pozadí, v opačném případě "
"bílé na černém pozadí."

#: src/Dialogs/Settings/Panels/LayoutConfigPanel.cpp:229
msgid "Colored InfoBoxes"
msgstr "Barevné InfoBoxy"

#: src/Dialogs/Settings/Panels/LayoutConfigPanel.cpp:230
msgid ""
"If true, certain InfoBoxes will have coloured text.  For example, the active "
"waypoint InfoBox will be blue when the glider is above final glide."
msgstr ""
"Pokud je zapnuto, určité InfoBoxy budou mít barevný text. Například aktivní "
"otočný bod bude modrý, pokud je kluzák nad dokluzovou výškou."

#: src/Dialogs/Settings/Panels/LayoutConfigPanel.cpp:237
msgid "InfoBox border"
msgstr "Okraje InfoBoxu"

#: src/Dialogs/Settings/Panels/LayoutConfigPanel.cpp:242
msgid "Show Menubutton"
msgstr "Tlačítko Menu"

#: src/Dialogs/Settings/Panels/LayoutConfigPanel.cpp:242
msgid "Show the Menubutton"
msgstr "Zobrazuje tlačítko Menu"

#: src/Dialogs/Settings/Panels/LayoutConfigPanel.cpp:248
msgid "Cursor zoom"
msgstr "Zvětšení kurzoru"

#: src/Dialogs/Settings/Panels/LayoutConfigPanel.cpp:248
msgid "Cursor zoom factor"
msgstr "Faktor zvětšení kurzoru"

#: src/Dialogs/Settings/Panels/LayoutConfigPanel.cpp:250
msgid "Invert cursor color"
msgstr "Inverze barvy kurzoru"

#: src/Dialogs/Settings/Panels/LayoutConfigPanel.cpp:250
msgid "Enable black cursor"
msgstr "Aktivuje černý kurzor"

#: src/Dialogs/Settings/Panels/LoggerConfigPanel.cpp:62
#, no-c-format
msgid "Start only"
msgstr "Pouze start"

#: src/Dialogs/Settings/Panels/LoggerConfigPanel.cpp:75
msgid "Pilot name"
msgstr "Jméno pilota"

#: src/Dialogs/Settings/Panels/LoggerConfigPanel.cpp:77
msgid "CoPilot name"
msgstr "Jméno kopilota"

#: src/Dialogs/Settings/Panels/LoggerConfigPanel.cpp:79
msgid "Crew weight default"
msgstr "Výchozí váha posádky"

#: src/Dialogs/Settings/Panels/LoggerConfigPanel.cpp:80
msgid ""
"Default for all weight loaded to the glider beyond the empty weight and "
"besides the water ballast."
msgstr ""
"Výchozí zátěž, přidaná k prázdné hmotnosti kluzáku, avšak bez vodní zátěže."

#: src/Dialogs/Settings/Panels/LoggerConfigPanel.cpp:86
msgid "Time step cruise"
msgstr "Interval zázn. přeskok"

#: src/Dialogs/Settings/Panels/LoggerConfigPanel.cpp:87
msgid "This is the time interval between logged points when not circling."
msgstr "Interval mezi body záznamu mimo kroužení."

#: src/Dialogs/Settings/Panels/LoggerConfigPanel.cpp:91
msgid "Time step circling"
msgstr "Interval zázn. kroužení"

#: src/Dialogs/Settings/Panels/LoggerConfigPanel.cpp:92
msgid "This is the time interval between logged points when circling."
msgstr "Interval mezi body záznamu v kroužení."

#: src/Dialogs/Settings/Panels/LoggerConfigPanel.cpp:96
msgid "Auto. logger"
msgstr "Auto logger"

#: src/Dialogs/Settings/Panels/LoggerConfigPanel.cpp:97
msgid ""
"Enables the automatic starting and stopping of logger on takeoff and landing "
"respectively. Disable when flying paragliders."
msgstr ""
"Zapne automatický start a zastavení záznamu loggeru při vzletu a přistání. "
"Vypněte, pokud létáte s paraglidem."

#: src/Dialogs/Settings/Panels/LoggerConfigPanel.cpp:102
msgid "NMEA logger"
msgstr "NMEA logger"

#: src/Dialogs/Settings/Panels/LoggerConfigPanel.cpp:103
msgid ""
"Enable the NMEA logger on startup? If this option is disabled, the NMEA "
"logger can still be started manually."
msgstr ""
"Zapnout NMEA záznam při vzletu? Pokud je tato volba vypnuta, lze NMEA záznam "
"zapnout ručně."

#: src/Dialogs/Settings/Panels/LoggerConfigPanel.cpp:108
msgid "Log book"
msgstr "Záznamník letů"

#: src/Dialogs/Settings/Panels/LoggerConfigPanel.cpp:108
msgid "Logs each start and landing."
msgstr "Zaznamená každý start a přistání."

#: src/Dialogs/Settings/Panels/LoggerConfigPanel.cpp:112
msgid "Logger ID"
msgstr "Logger-ID"

#: src/Dialogs/Settings/Panels/MapDisplayConfigPanel.cpp:45
#, no-c-format
msgid ""
"The moving map display will be rotated so the glider's track is oriented up."
msgstr ""
"Pohyblivý displej s mapou bude natočen tak, aby trasa kluzáku byla "
"orientována nahoru."

#: src/Dialogs/Settings/Panels/MapDisplayConfigPanel.cpp:46
#, no-c-format
msgid "Heading up"
msgstr "Směr letu nahoru"

#: src/Dialogs/Settings/Panels/MapDisplayConfigPanel.cpp:47
#, no-c-format
msgid ""
"The moving map display will be rotated so the glider's heading is oriented "
"up."
msgstr ""
"Pohyblivý displej s mapou bude natočen tak, aby směr letu kluzáku byl "
"orientována nahoru."

#: src/Dialogs/Settings/Panels/MapDisplayConfigPanel.cpp:49
#, no-c-format
msgid ""
"The moving map display will always be orientated north to south and the "
"glider icon will be rotated to show its course."
msgstr ""
"Pohyblivý displej s mapou bude natočen severem nahoru a ikona kluzáku bude "
"natočena podle aktuálního kurzu."

#: src/Dialogs/Settings/Panels/MapDisplayConfigPanel.cpp:50
#, no-c-format
msgid "Target up"
msgstr "Cíl nahoru"

#: src/Dialogs/Settings/Panels/MapDisplayConfigPanel.cpp:51
#, no-c-format
msgid ""
"The moving map display will be rotated so the navigation target is oriented "
"up."
msgstr ""
"Pohyblivý displej s mapou bude natočen tak, aby aktuální navigační bod byl "
"orientován nahoru."

#: src/Dialogs/Settings/Panels/MapDisplayConfigPanel.cpp:52
#, no-c-format
msgid "Wind up"
msgstr "Vítr nahoru"

#: src/Dialogs/Settings/Panels/MapDisplayConfigPanel.cpp:53
#, no-c-format
msgid ""
"The moving map display will be rotated so the wind is always oriented up to "
"down. (can be useful for wave flying)"
msgstr ""
"Pohyblivý displej s mapou bude natočen tak, aby směr větru byl vždy "
"orientován shora dolů. (může být užitečné ve vlně)"

#: src/Dialogs/Settings/Panels/MapDisplayConfigPanel.cpp:58
#, no-c-format
msgid "Disable adjustments."
msgstr "Zruš úpravy."

#: src/Dialogs/Settings/Panels/MapDisplayConfigPanel.cpp:59
#: src/InfoBoxes/Content/Factory.cpp:325 src/InfoBoxes/Content/Factory.cpp:326
#, no-c-format
msgid "Track"
msgstr "Trasa"

#: src/Dialogs/Settings/Panels/MapDisplayConfigPanel.cpp:60
#, no-c-format
msgid "Use a recent average of the ground track as basis."
msgstr "Použij současný průměrovaný kurz pozemní stopy jako základ."

#: src/Dialogs/Settings/Panels/MapDisplayConfigPanel.cpp:61
#: src/Dialogs/Task/TargetDialog.cpp:738
#, no-c-format
msgid "Target"
msgstr "Cíl"

#: src/Dialogs/Settings/Panels/MapDisplayConfigPanel.cpp:62
#, no-c-format
msgid "Use the current target waypoint as basis."
msgstr "Použij současný cílový bod jako základ."

#: src/Dialogs/Settings/Panels/MapDisplayConfigPanel.cpp:112
msgid "Cruise orientation"
msgstr "Orientace na přeskoku"

#: src/Dialogs/Settings/Panels/MapDisplayConfigPanel.cpp:113
msgid "Determines how the screen is rotated with the glider"
msgstr "Určuje, jak je obrazovka natočena vůči kluzáku"

#: src/Dialogs/Settings/Panels/MapDisplayConfigPanel.cpp:118
msgid "Circling orientation"
msgstr "Orientace v kroužení"

#: src/Dialogs/Settings/Panels/MapDisplayConfigPanel.cpp:119
msgid "Determines how the screen is rotated with the glider while circling"
msgstr "Určuje, jak je obrazovka natočena vůči kluzáku během kroužení"

#: src/Dialogs/Settings/Panels/MapDisplayConfigPanel.cpp:124
msgid "Circling zoom"
msgstr "Zvětšení v kroužení"

#: src/Dialogs/Settings/Panels/MapDisplayConfigPanel.cpp:125
msgid ""
"If enabled, then the map will zoom in automatically when entering circling "
"mode and zoom out automatically when leaving circling mode."
msgstr ""
"Pokud je zapnuto, mapa se automaticky přiblíží při zahájení kroužení a "
"oddálí při opuštění kroužení."

#: src/Dialogs/Settings/Panels/MapDisplayConfigPanel.cpp:128
msgid "Map shift reference"
msgstr "Reference posunu mapy"

#: src/Dialogs/Settings/Panels/MapDisplayConfigPanel.cpp:129
msgid "Determines what is used to shift the glider from the map center"
msgstr "Určuje velikost posunu symbolu kluzáku od středu mapy"

#: src/Dialogs/Settings/Panels/MapDisplayConfigPanel.cpp:135
msgid "Glider position offset"
msgstr "Pozice symbolu kluzáku"

#: src/Dialogs/Settings/Panels/MapDisplayConfigPanel.cpp:136
msgid ""
"Defines the location of the glider drawn on the screen in percent from the "
"screen edge."
msgstr ""
"Určuje pozici kluzáku zobrazeného na obrazovce v procentech od okraje "
"obrazovky."

#: src/Dialogs/Settings/Panels/MapDisplayConfigPanel.cpp:141
msgid "Max. auto zoom distance"
msgstr "Max. auto zvětšení"

#: src/Dialogs/Settings/Panels/MapDisplayConfigPanel.cpp:142
msgid "The upper limit for auto zoom distance."
msgstr "Horní limit vzdálenosti pro automatické zvětšení."

#: src/Dialogs/Settings/Panels/MapDisplayConfigPanel.cpp:147
msgid "Distinct page zoom"
msgstr "Odlišné zvětšení stránek"

#: src/Dialogs/Settings/Panels/MapDisplayConfigPanel.cpp:148
msgid "Maintain one map zoom level on each page."
msgstr "Nastavuje zvětšení mapy na jednotlivých obrazovkách."

#: src/Dialogs/Settings/Panels/PagesConfigPanel.cpp:200
msgid "Main area"
msgstr "Hlavní oblast"

#: src/Dialogs/Settings/Panels/PagesConfigPanel.cpp:201
msgid "Specifies what should be displayed in the main area."
msgstr "Určuje, co bude zobrazeno v hlavní oblasti."

#: src/Dialogs/Settings/Panels/PagesConfigPanel.cpp:206
#, no-c-format
msgid "Displays either the Circling, Cruise or Final glide infoxboxes"
msgstr "Zobrazuje InfoBoxy pro kroužení, přeskok nebo dokluz."

#: src/Dialogs/Settings/Panels/PagesConfigPanel.cpp:207
#, no-c-format
msgid "Show fullscreen (no InfoBoxes)"
msgstr "Zobraz celou obrazovku (žádné InfoBoxy)"

#: src/Dialogs/Settings/Panels/PagesConfigPanel.cpp:211
#: src/Dialogs/Settings/Panels/PagesConfigPanel.cpp:388
msgid "InfoBoxes"
msgstr "InfoBoxy"

#: src/Dialogs/Settings/Panels/PagesConfigPanel.cpp:212
msgid "Specifies which InfoBoxes should be displayed on this page."
msgstr "Určuje, jaké InfoBoxy mají být zobrazeny na této obrazovce."

#: src/Dialogs/Settings/Panels/PagesConfigPanel.cpp:216
#, no-c-format
msgid ""
"For cruise mode.  Displayed when 'Auto' is selected and ship is below final "
"glide altitude"
msgstr ""
"Pro režim přeskoku. Zobrazí se, pokud je nastaveno \"Auto\" a kluzák je pod "
"dokluzovou výškou."

#: src/Dialogs/Settings/Panels/PagesConfigPanel.cpp:217
#, no-c-format
msgid ""
"For circling mode.  Displayed when 'Auto' is selected and ship is circling"
msgstr ""
"Pro režim kroužení. Zobrazí se pokud je nastaveno \"Auto\" a kluzák krouží."

#: src/Dialogs/Settings/Panels/PagesConfigPanel.cpp:218
#, no-c-format
msgid ""
"For final glide mode.  Displayed when 'Auto' is selected and ship is above "
"final glide altitude"
msgstr ""
"Pro režim dokluzu. Zobrazí se, pokud je nastaveno \"Auto\" a kluzák je nad "
"dokluzovou výškou."

#: src/Dialogs/Settings/Panels/PagesConfigPanel.cpp:220
#, no-c-format
msgid "A custom InfoBox set"
msgstr "Vlastní nastavení InfoBoxů"

#: src/Dialogs/Settings/Panels/PagesConfigPanel.cpp:238
#, no-c-format
msgid "Nothing"
msgstr "Nic"

#: src/Dialogs/Settings/Panels/PagesConfigPanel.cpp:240
#: src/Dialogs/Settings/Panels/PagesConfigPanel.cpp:404
#, no-c-format
msgid "Cross section"
msgstr "Vertikální prostory"

#: src/Dialogs/Settings/Panels/PagesConfigPanel.cpp:243
msgid "Bottom area"
msgstr "Dolní oblast"

#: src/Dialogs/Settings/Panels/PagesConfigPanel.cpp:244
msgid "Specifies what should be displayed below the main area."
msgstr "Určuje co má být zobrazeno v hlavní oblasti."

#: src/Dialogs/Settings/Panels/RouteConfigPanel.cpp:104
#, no-c-format
msgid "Neither airspace nor terrain is used for route planning."
msgstr "Ani prostory ani terén nejsou použity při plánování."

#: src/Dialogs/Settings/Panels/RouteConfigPanel.cpp:106
#, no-c-format
msgid "Routes will avoid terrain."
msgstr "Trasy se vyhnou terénu."

#: src/Dialogs/Settings/Panels/RouteConfigPanel.cpp:108
#, no-c-format
msgid "Routes will avoid airspace."
msgstr "Trasy se vyhnou prostorům."

#: src/Dialogs/Settings/Panels/RouteConfigPanel.cpp:110
#, no-c-format
msgid "Routes will avoid airspace and terrain."
msgstr "Trasy se vyhnou prostorům i terénu."

#: src/Dialogs/Settings/Panels/RouteConfigPanel.cpp:114
msgid "Route mode"
msgstr "Plánování trasy"

#: src/Dialogs/Settings/Panels/RouteConfigPanel.cpp:117
msgid "Route climb"
msgstr "Plánování trasy se stoupáním"

#: src/Dialogs/Settings/Panels/RouteConfigPanel.cpp:118
msgid ""
"When enabled and MC is positive, route planning allows climbs between the "
"aircraft location and destination."
msgstr ""
"Pokud je zapnuto a nastavení MC je kladné, plánování trasy připouští fáze "
"stoupání mezi pozicí kluzáku a cílem."

#: src/Dialogs/Settings/Panels/RouteConfigPanel.cpp:123
msgid "Route ceiling"
msgstr "Strop trasy"

#: src/Dialogs/Settings/Panels/RouteConfigPanel.cpp:124
msgid ""
"When enabled, route planning climbs are limited to ceiling defined by "
"greater of current aircraft altitude plus 500 m and the thermal ceiling.  If "
"disabled, climbs are unlimited."
msgstr ""
"Pokud je zapnuto, plánovaná stoupání na trase jsou omezena stropem, "
"definovaným větší hodnotou z aktuální výšky plus 500m nebo termickým "
"stropem. Pokud je vypnuto, stoupání je neomezeno."

#: src/Dialogs/Settings/Panels/RouteConfigPanel.cpp:132
#, no-c-format
msgid "Reach calculations disabled."
msgstr "Výpočet akčního rádiusu je vypnutý."

#: src/Dialogs/Settings/Panels/RouteConfigPanel.cpp:133
#, no-c-format
msgid "Straight"
msgstr "Přímo"

#: src/Dialogs/Settings/Panels/RouteConfigPanel.cpp:134
#, no-c-format
msgid "The reach is from straight line paths from the glider."
msgstr "Akční rádius v přímé linii letu kluzáku."

#: src/Dialogs/Settings/Panels/RouteConfigPanel.cpp:135
#, no-c-format
msgid "Turning"
msgstr "Odbočky"

#: src/Dialogs/Settings/Panels/RouteConfigPanel.cpp:136
#, no-c-format
msgid "The reach is calculated allowing turns around terrain obstacles."
msgstr ""
"Akční rádius je vypočten s přihlédnutím k vyhnutí se terénním překážkám."

#. Spacer
#: src/Dialogs/Settings/Panels/RouteConfigPanel.cpp:142
msgid "Reach mode"
msgstr "Výpočet akčního rádiusu"

#: src/Dialogs/Settings/Panels/RouteConfigPanel.cpp:143
msgid ""
"How calculations are performed of the reach of the glider with respect to "
"terrain."
msgstr ""
"Určuje, jak jsou prováděny výpočty akčního rádiusu kluzáku s ohledem na "
"terén."

#: src/Dialogs/Settings/Panels/RouteConfigPanel.cpp:149
#, no-c-format
msgid "Uses task glide polar."
msgstr "Použije poláru úlohy."

#: src/Dialogs/Settings/Panels/RouteConfigPanel.cpp:150
#: src/Dialogs/Settings/Panels/SafetyFactorsConfigPanel.cpp:106
#, no-c-format
msgid "Safety MC"
msgstr "Bezpečné MC"

#: src/Dialogs/Settings/Panels/RouteConfigPanel.cpp:151
#, no-c-format
msgid "Uses safety MacCready value"
msgstr "Použije bezpečnostní MacCready hodnotu"

#: src/Dialogs/Settings/Panels/RouteConfigPanel.cpp:155
msgid "Reach polar"
msgstr "Polára pro akční rádius"

#: src/Dialogs/Settings/Panels/RouteConfigPanel.cpp:156
msgid ""
"This determines the glide performance used in reach, landable arrival, abort "
"and alternate calculations."
msgstr ""
"Klouzavost, užívaná ve výpočtech akčního rádiusu, přerušení úlohy a "
"alternativ."

#: src/Dialogs/Settings/Panels/RouteConfigPanel.cpp:162
#, no-c-format
msgid "Disables the reach display."
msgstr "Akční rádius není zobrazen."

#: src/Dialogs/Settings/Panels/RouteConfigPanel.cpp:163
#, no-c-format
msgid "Terrain line"
msgstr "Linie terénu"

#: src/Dialogs/Settings/Panels/RouteConfigPanel.cpp:164
#, no-c-format
msgid "Draws a dashed line at the terrain glide reach."
msgstr "Zobrazí přerušovanou čáru na hranici akčního rádiusu kluzáku."

#: src/Dialogs/Settings/Panels/RouteConfigPanel.cpp:165
#, no-c-format
msgid "Terrain shade"
msgstr "Stínování terénu"

#: src/Dialogs/Settings/Panels/RouteConfigPanel.cpp:166
#, no-c-format
msgid "Shades terrain outside glide reach."
msgstr "Stínování terénu mimo akční rádius kluzáku."

#: src/Dialogs/Settings/Panels/RouteConfigPanel.cpp:167
#, no-c-format
msgid "Working line"
msgstr "Linie pracovního pásma"

#: src/Dialogs/Settings/Panels/RouteConfigPanel.cpp:168
#, no-c-format
msgid "Draws a dashed line at the working glide reach."
msgstr "Zobrazí přerušovanou čáru na hranici pracovního pásma."

#: src/Dialogs/Settings/Panels/RouteConfigPanel.cpp:169
#, no-c-format
msgid "Working line, terrain line"
msgstr "Linie pracovního pásma, linie terénu"

#: src/Dialogs/Settings/Panels/RouteConfigPanel.cpp:170
#, no-c-format
msgid "Draws a dashed line at the working and terrain glide reaches."
msgstr ""
"Zobrazí přerušovanou čáru na hranici pracovního pásma a akčního rádiusu "
"kluzáku."

#: src/Dialogs/Settings/Panels/RouteConfigPanel.cpp:171
#, no-c-format
msgid "Working line, terrain shade"
msgstr "Linie pracovního pásma, stínování terénu"

#: src/Dialogs/Settings/Panels/RouteConfigPanel.cpp:172
#, no-c-format
msgid "Draws a dashed line at working, and shade terrain, glide reaches."
msgstr ""
"Zobrazí přerušovanou čáru na hranici pracovního pásma a stínuje akční rádius "
"kluzáku."

#: src/Dialogs/Settings/Panels/RouteConfigPanel.cpp:176
msgid "Reach display"
msgstr "Akční rádius"

#: src/Dialogs/Settings/Panels/SafetyFactorsConfigPanel.cpp:66
#: src/Dialogs/Settings/Panels/WaypointDisplayConfigPanel.cpp:132
msgid "Arrival height"
msgstr "Výška příletu"

#: src/Dialogs/Settings/Panels/SafetyFactorsConfigPanel.cpp:67
msgid ""
"The height above terrain that the glider should arrive at for a safe landing."
msgstr ""
"Výška nad terénem, ve které by kluzák měl přilétnout pro bezpečné přistání v "
"cíli."

#: src/Dialogs/Settings/Panels/SafetyFactorsConfigPanel.cpp:72
msgid "Terrain height"
msgstr "Výška terénu"

#: src/Dialogs/Settings/Panels/SafetyFactorsConfigPanel.cpp:73
msgid "The height above terrain that the glider must clear during final glide."
msgstr "Výška nad terénem, kterou kluzák musí překonat během dokluzu."

#: src/Dialogs/Settings/Panels/SafetyFactorsConfigPanel.cpp:79
#: src/Dialogs/Settings/Panels/SymbolsConfigPanel.cpp:119
#, no-c-format
msgid "Simple"
msgstr "Zjednodušeně"

#: src/Dialogs/Settings/Panels/SafetyFactorsConfigPanel.cpp:80
#, no-c-format
msgid ""
"The alternates will only be sorted by waypoint type (airport/outlanding "
"field) and arrival height."
msgstr ""
"Alternativy budou uspořádány pouze podle typu (letiště/nouzová plocha) a "
"výšky příletu."

#: src/Dialogs/Settings/Panels/SafetyFactorsConfigPanel.cpp:82
#, no-c-format
msgid "The sorting will also take the current task direction into account."
msgstr "Třídění přihlédne i k aktuální deklaraci."

#: src/Dialogs/Settings/Panels/SafetyFactorsConfigPanel.cpp:83
#, no-c-format
msgid "Home"
msgstr "Domov"

#: src/Dialogs/Settings/Panels/SafetyFactorsConfigPanel.cpp:84
#, no-c-format
msgid ""
"The sorting will try to find landing options in the current direction to the "
"configured home waypoint."
msgstr ""
"Třídění se pokusí najít možnosti pro přistání v aktuálním směru k "
"nastavenému domovskému bodu."

#: src/Dialogs/Settings/Panels/SafetyFactorsConfigPanel.cpp:88
msgid "Alternates mode"
msgstr "Režim alternativ"

#: src/Dialogs/Settings/Panels/SafetyFactorsConfigPanel.cpp:89
msgid ""
"Determines sorting of alternates in the alternates dialog and in abort mode."
msgstr ""
"Určuje způsob třídění alternativ v okně alternativ a v režimu přerušení "
"úlohy."

#: src/Dialogs/Settings/Panels/SafetyFactorsConfigPanel.cpp:92
msgid "Polar degradation"
msgstr "Degradace poláry"

#: src/Dialogs/Settings/Panels/SafetyFactorsConfigPanel.cpp:93
#, no-c-format
msgid ""
"A permanent polar degradation. 0% means no degradation, 50% indicates the "
"glider's sink rate is doubled."
msgstr ""
"Permanentní degradace poláry. 0% znamená žádnou, 50% znamená dvojnásobné "
"opadání kluzáku."

#: src/Dialogs/Settings/Panels/SafetyFactorsConfigPanel.cpp:101
msgid "Auto bugs"
msgstr "Auto zamoušení"

#: src/Dialogs/Settings/Panels/SafetyFactorsConfigPanel.cpp:102
#, no-c-format
msgid ""
"If enabled, adds 1% to the bugs setting after each full hour while flying."
msgstr "Pokud je zapnuto, zvyšuje zamoušení o 1% každou hodinu letu."

#: src/Dialogs/Settings/Panels/SafetyFactorsConfigPanel.cpp:107
msgid ""
"The MacCready setting used, when safety MC is enabled for reach "
"calculations, in task abort mode and for determining arrival altitude at "
"airfields."
msgstr ""
"Použité nastavení MacCready, pokud je zapnuto bezpečností nastavení MC pro "
"výpočet akčního rádiusu, v režimu přerušení úlohy a pro určení výšky příletu "
"na letiště."

#: src/Dialogs/Settings/Panels/SafetyFactorsConfigPanel.cpp:115
msgid "STF risk factor"
msgstr "STF rizikový faktor"

#: src/Dialogs/Settings/Panels/SafetyFactorsConfigPanel.cpp:116
msgid ""
"The STF risk factor reduces the MacCready setting used to calculate speed to "
"fly as the glider gets low, in order to compensate for risk. Set to 0.0 for "
"no compensation, 1.0 scales MC linearly with current height (with reference "
"to height of the maximum climb). If considered, 0.3 is recommended."
msgstr ""
"STF bezpečností faktor redukuje nastavení MacCready použité k výpočtu "
"optimální přeskokové rychlosti poté, co kluzák klesne do malé výšky tak, aby "
"kompenzoval zvýšené riziko. Nastavení na 0.0 vypne kompenzaci, hodnota 1.0 "
"snižuje MC lineárně s aktuální výškou (s referencí k nejvyšší dosažené "
"výšce). Doporučená hodnota je 0.3."

#: src/Dialogs/Settings/Panels/SiteConfigPanel.cpp:68
msgid "Map database"
msgstr "Mapová databáze"

#: src/Dialogs/Settings/Panels/SiteConfigPanel.cpp:69
msgid ""
"The name of the file (.xcm) containing terrain, topography, and optionally "
"waypoints, their details and airspaces."
msgstr ""
"Název souboru (.xcm) obsahující terén, topografii a případně otočné body, "
"jejich detaily a prostory."

#: src/Dialogs/Settings/Panels/SiteConfigPanel.cpp:74
msgid ""
"Primary waypoints file.  Supported file types are Cambridge/WinPilot files (."
"dat), Zander files (.wpz) or SeeYou files (.cup)."
msgstr ""
"Primární soubor otočných bodů. Podporované typy souborů jsou Cambridge/"
"WinPilot (.dat), Zander (.wpz) nebo SeeYou (.cup)."

#: src/Dialogs/Settings/Panels/SiteConfigPanel.cpp:79
msgid "More waypoints"
msgstr "Více ot. bodů"

#: src/Dialogs/Settings/Panels/SiteConfigPanel.cpp:80
msgid ""
"Secondary waypoints file.  This may be used to add waypoints for a "
"competition."
msgstr ""
"Sekundární soubor otočných bodů. Lze použít k přidání otočných bodů soutěže."

#: src/Dialogs/Settings/Panels/SiteConfigPanel.cpp:85
msgid "Watched waypoints"
msgstr "Sledované body"

#: src/Dialogs/Settings/Panels/SiteConfigPanel.cpp:86
msgid ""
"Waypoint file containing special waypoints for which additional computations "
"like calculation of arrival height in map display always takes place. Useful "
"for waypoints like known reliable thermal sources (e.g. powerplants) or "
"mountain passes."
msgstr ""
"Soubor speciálních bodů, pro které se vždy provádí zvláštní výpočty (např. "
"výpočet příletové výšky v mapě). Užitečné pro body, jako jsou známé termální "
"zóny (elektrárny) nebo horské průsmyky."

#: src/Dialogs/Settings/Panels/SiteConfigPanel.cpp:93
#: Data/Input/default.xci:875
msgid "Airspaces"
msgstr "Prostory"

#: src/Dialogs/Settings/Panels/SiteConfigPanel.cpp:93
msgid "The file name of the primary airspace file."
msgstr "Jméno primárního souboru prostorů."

#: src/Dialogs/Settings/Panels/SiteConfigPanel.cpp:97
msgid "More airspaces"
msgstr "Více prostorů"

#: src/Dialogs/Settings/Panels/SiteConfigPanel.cpp:97
msgid "The file name of the secondary airspace file."
msgstr "Jméno sekundárního souboru prostorů."

#: src/Dialogs/Settings/Panels/SiteConfigPanel.cpp:102
msgid "Waypoint details"
msgstr "Detail ot. bodu"

#: src/Dialogs/Settings/Panels/SiteConfigPanel.cpp:103
msgid ""
"The file may contain extracts from enroute supplements or other contributed "
"information about individual waypoints and airfields."
msgstr ""
"Soubor může obsahovat výňatky z AIPu, nebo další dodatečné informace o "
"jednotlivých otočných bodech a letištích."

#: src/Dialogs/Settings/Panels/SiteConfigPanel.cpp:109
msgid "FLARM Device Database"
msgstr "FLARM databáze"

#: src/Dialogs/Settings/Panels/SiteConfigPanel.cpp:110
msgid ""
"The name of the file containing information about registered FLARM devices."
msgstr ""
"Název souboru, obsahujícího informace o registrovaných zařízeních FLARM."

#: src/Dialogs/Settings/Panels/SymbolsConfigPanel.cpp:84
#, no-c-format
msgid "Disable display of ground track line."
msgstr "Zakáže zobrazení pozemní stopy."

#: src/Dialogs/Settings/Panels/SymbolsConfigPanel.cpp:85
#, no-c-format
msgid "Always display ground track line."
msgstr "Vždy zobrazí pozemní stopu."

#: src/Dialogs/Settings/Panels/SymbolsConfigPanel.cpp:86
#, no-c-format
msgid ""
"Display ground track line if there is a significant difference to plane "
"heading."
msgstr "Zobrazí pozemní stopu, pokud je výrazný rozdíl od plánovaného kurzu."

#: src/Dialogs/Settings/Panels/SymbolsConfigPanel.cpp:99
#, no-c-format
msgid "Vario #1"
msgstr "Vário #1"

#: src/Dialogs/Settings/Panels/SymbolsConfigPanel.cpp:99
#, no-c-format
msgid ""
"Within lift areas lines get displayed green and thicker, while sinking lines "
"are shown brown and thin. Zero lift is presented as a grey line."
msgstr ""
"V oblasti stoupání se čáry budou zobrazovat v zelené barvě a silněji, v "
"oblasti klesání hnědě a slaběji. Nulové stoupání je zobrazeno jako šedá čára."

#: src/Dialogs/Settings/Panels/SymbolsConfigPanel.cpp:102
#, no-c-format
msgid "Vario #1 (with dots)"
msgstr "Vário #1 (s tečkami)"

#: src/Dialogs/Settings/Panels/SymbolsConfigPanel.cpp:102
#: src/Dialogs/Settings/Panels/SymbolsConfigPanel.cpp:107
#, no-c-format
msgid ""
"The same colour scheme as the previous, but with dotted lines while sinking."
msgstr ""
"Stejné barevné schéma jako předchozí, ale tečkované čáry v oblasti klesání."

#: src/Dialogs/Settings/Panels/SymbolsConfigPanel.cpp:104
#, no-c-format
msgid "Vario #2"
msgstr "Vário #2"

#: src/Dialogs/Settings/Panels/SymbolsConfigPanel.cpp:104
#, no-c-format
msgid ""
"The climb colour for this scheme is orange to red, sinking is displayed as "
"light blue to dark blue. Zero lift is presented as a yellow line."
msgstr ""
"Barva stoupání je v tomto schématu označena od oranžové po červenou, klesání "
"od světle po tmavě modrou. Nulové stoupání je vyznačeno žlutou čarou."

#: src/Dialogs/Settings/Panels/SymbolsConfigPanel.cpp:107
#, no-c-format
msgid "Vario #2 (with dots)"
msgstr "Vário #2 (s tečkami)"

#: src/Dialogs/Settings/Panels/SymbolsConfigPanel.cpp:110
#, no-c-format
msgid "Vario-scaled dots and lines"
msgstr "Váriem zvětšené tečky a linky"

#: src/Dialogs/Settings/Panels/SymbolsConfigPanel.cpp:111
#, no-c-format
msgid ""
"Vario-scaled dots with lines. Orange to red = climb. Light blue to dark blue "
"= sink. Zero lift is presented as a yellow line."
msgstr ""
"Tečky a linky zvětšované na základě hodnoty vária. Stoupání je v tomto "
"schématu označeno od oranžové po červenou, klesání od světle po tmavě "
"modrou. Nulové stoupání je vyznačeno žlutou čarou."

#: src/Dialogs/Settings/Panels/SymbolsConfigPanel.cpp:114
#, no-c-format
msgid "The colour scheme corresponds to the height."
msgstr "Barevné schéma odpovídá výšce."

#: src/Dialogs/Settings/Panels/SymbolsConfigPanel.cpp:120
#, no-c-format
msgid "Simplified line graphics, black with white contours."
msgstr "Zjednodušená grafika černých čar s bílými konturami."

#: src/Dialogs/Settings/Panels/SymbolsConfigPanel.cpp:121
#, no-c-format
msgid "Simple (large)"
msgstr "Zjednodušeně (velký)"

#: src/Dialogs/Settings/Panels/SymbolsConfigPanel.cpp:122
#, no-c-format
msgid "Enlarged simple graphics."
msgstr "Zjednodušená velká grafika."

#: src/Dialogs/Settings/Panels/SymbolsConfigPanel.cpp:123
#, no-c-format
msgid "Detailed"
msgstr "Podrobně"

#: src/Dialogs/Settings/Panels/SymbolsConfigPanel.cpp:124
#, no-c-format
msgid "Detailed rendered aircraft graphics."
msgstr "Podrobně vykreslená grafika letadla."

#: src/Dialogs/Settings/Panels/SymbolsConfigPanel.cpp:125
#, no-c-format
msgid "HangGlider"
msgstr "Závěsný kluzák"

#: src/Dialogs/Settings/Panels/SymbolsConfigPanel.cpp:126
#, no-c-format
msgid "Simplified hang glider as line graphics, white with black contours."
msgstr "Zjednodušená silueta závěsného kluzáku, bílá s černou konturou."

#: src/Dialogs/Settings/Panels/SymbolsConfigPanel.cpp:127
#, no-c-format
msgid "ParaGlider"
msgstr "Padákový kluzák"

#: src/Dialogs/Settings/Panels/SymbolsConfigPanel.cpp:128
#, no-c-format
msgid "Simplified para glider as line graphics, white with black contours."
msgstr "Zjednodušená silueta padákového kluzáku, bílá s černou konturou."

#: src/Dialogs/Settings/Panels/SymbolsConfigPanel.cpp:133
#, no-c-format
msgid "No wind arrow is drawn."
msgstr "Šipka větru nebude zobrazena."

#: src/Dialogs/Settings/Panels/SymbolsConfigPanel.cpp:134
#, no-c-format
msgid "Arrow head"
msgstr "Šipka"

#: src/Dialogs/Settings/Panels/SymbolsConfigPanel.cpp:134
#, no-c-format
msgid "Draws an arrow head only."
msgstr "Zobrazí pouze hlavu šipky."

#: src/Dialogs/Settings/Panels/SymbolsConfigPanel.cpp:135
#, no-c-format
msgid "Full arrow"
msgstr "Plná šipka"

#: src/Dialogs/Settings/Panels/SymbolsConfigPanel.cpp:135
#, no-c-format
msgid "Draws an arrow head with a dashed arrow line."
msgstr "Zobrazí hlavu šipky s čárkovanou čárou."

#: src/Dialogs/Settings/Panels/SymbolsConfigPanel.cpp:140
#, no-c-format
msgid "No SkyLines traffic is drawn."
msgstr "SkyLines provoz nebude zobrazen."

#: src/Dialogs/Settings/Panels/SymbolsConfigPanel.cpp:141
#, no-c-format
msgid "Symbol"
msgstr "Symbol"

#: src/Dialogs/Settings/Panels/SymbolsConfigPanel.cpp:141
#, no-c-format
msgid "Draws the SkyLines symbol only."
msgstr "Zobrazí pouze symbol."

#: src/Dialogs/Settings/Panels/SymbolsConfigPanel.cpp:142
#, no-c-format
msgid "Symbol and Name"
msgstr "Symbol a jméno"

#: src/Dialogs/Settings/Panels/SymbolsConfigPanel.cpp:142
#, no-c-format
msgid "Draws the SkyLines symbol with name."
msgstr "Zobrazí symbol spolu se jménem."

#: src/Dialogs/Settings/Panels/SymbolsConfigPanel.cpp:152
msgid "Ground track"
msgstr "Pozemní stopa"

#: src/Dialogs/Settings/Panels/SymbolsConfigPanel.cpp:153
msgid "Display the ground track as a grey line on the map."
msgstr "Zobrazí pozemní stopu, jako šedou linku na mapě."

#: src/Dialogs/Settings/Panels/SymbolsConfigPanel.cpp:156
msgid "FLARM traffic"
msgstr "FLARM provoz"

#: src/Dialogs/Settings/Panels/SymbolsConfigPanel.cpp:156
msgid "This enables the display of FLARM traffic on the map window."
msgstr "Tato volba zobrazí FLARM provoz na mapě."

#: src/Dialogs/Settings/Panels/SymbolsConfigPanel.cpp:159
msgid "Trail length"
msgstr "Délka stopy"

#: src/Dialogs/Settings/Panels/SymbolsConfigPanel.cpp:160
msgid ""
"Determines whether and how long a snail trail is drawn behind the glider."
msgstr "Určuje zobrazení a délku pozemní stopy kluzáku v mapě."

#: src/Dialogs/Settings/Panels/SymbolsConfigPanel.cpp:172
msgid "Trail type"
msgstr "Typ stopy"

#: src/Dialogs/Settings/Panels/SymbolsConfigPanel.cpp:173
msgid "Sets the type of the snail trail display."
msgstr "Nastavuje typ zobrazení pozemní stopy."

#: src/Dialogs/Settings/Panels/SymbolsConfigPanel.cpp:176
msgid "Trail scaled"
msgstr "Stopa v měřítku"

#: src/Dialogs/Settings/Panels/SymbolsConfigPanel.cpp:177
msgid ""
"If set to ON the snail trail width is scaled according to the vario signal."
msgstr ""
"Pokud je zapnuto, šíře pozemní stopy je proporcionální vzhledem k rychlosti "
"stoupání."

#: src/Dialogs/Settings/Panels/SymbolsConfigPanel.cpp:181
msgid "Detour cost markers"
msgstr "Značky mimo trasu"

#: src/Dialogs/Settings/Panels/SymbolsConfigPanel.cpp:182
msgid ""
"If the aircraft heading deviates from the current waypoint, markers are "
"displayed at points ahead of the aircraft. The value of each marker is the "
"extra distance required to reach that point as a percentage of straight-line "
"distance to the waypoint."
msgstr ""
"Pokud se aktuální kurz letadla liší od požadovaném kurzu k traťovému bodu, "
"zobrazí se před letadlem značky. Číslo vyjadřuje procentuální prodloužení "
"trati vzhledem k přímé vzdálenosti k traťovému bodu."

#: src/Dialogs/Settings/Panels/SymbolsConfigPanel.cpp:188
msgid "Aircraft symbol"
msgstr "Symbol kluzáku"

#: src/Dialogs/Settings/Panels/SymbolsConfigPanel.cpp:192
#: src/InfoBoxes/Content/Factory.cpp:938
#, no-c-format
msgid "Wind arrow"
msgstr "Šipka větru"

#: src/Dialogs/Settings/Panels/SymbolsConfigPanel.cpp:192
msgid "Determines the way the wind arrow is drawn on the map."
msgstr "Určuje způsob, jakým je šipka větru zobrazena na mapě."

#: src/Dialogs/Settings/Panels/SymbolsConfigPanel.cpp:196
msgid "SkyLines traffic mode"
msgstr "SkyLines provoz"

#: src/Dialogs/Settings/Panels/SymbolsConfigPanel.cpp:197
msgid ""
"Show the SkyLines traffic symbols/names on the map, downloaded from the "
"SkyLines server."
msgstr "Zobrazí na mapě symboly/jména provozu, stažená ze serveru SkyLines."

#: src/Dialogs/Settings/Panels/TaskRulesConfigPanel.cpp:68
#: src/Dialogs/Task/Manager/TaskPropertiesPanel.cpp:249
msgid "Start max. speed"
msgstr "Max. rychost startu"

#: src/Dialogs/Settings/Panels/TaskRulesConfigPanel.cpp:68
#: src/Dialogs/Task/Manager/TaskPropertiesPanel.cpp:250
msgid "Maximum speed allowed in start observation zone. Set to 0 for no limit."
msgstr ""
"Maximální povolená rychlost v pozorovací oblasti startu. Nastav na 0 pro "
"bezlimitní."

#: src/Dialogs/Settings/Panels/TaskRulesConfigPanel.cpp:73
msgid "Start max. speed margin"
msgstr "Tolerance max. rychl. startu"

#: src/Dialogs/Settings/Panels/TaskRulesConfigPanel.cpp:74
msgid ""
"Maximum speed above maximum start speed to tolerate.  Set to 0 for no "
"tolerance."
msgstr ""
"Tolerance rychlosti startu nad max. rychlostí startu. Nastav na 0 pro "
"deaktivaci tolerance."

#: src/Dialogs/Settings/Panels/TaskRulesConfigPanel.cpp:82
#: src/Dialogs/Task/Manager/TaskPropertiesPanel.cpp:254
msgid "Start max. height"
msgstr "Max. výška startu"

#: src/Dialogs/Settings/Panels/TaskRulesConfigPanel.cpp:83
#: src/Dialogs/Task/Manager/TaskPropertiesPanel.cpp:255
msgid ""
"Maximum height based on start height reference (AGL or MSL) while starting "
"the task.  Set to 0 for no limit."
msgstr ""
"Maximální výška dle startovní reference (AGL či MSL) při zahájení úlohy. "
"Nastav na 0 pro bezlimitní."

#: src/Dialogs/Settings/Panels/TaskRulesConfigPanel.cpp:89
msgid "Start max. height margin"
msgstr "Tolerance max. výšky startu"

#: src/Dialogs/Settings/Panels/TaskRulesConfigPanel.cpp:90
msgid ""
"Maximum height above maximum start height to tolerate.  Set to 0 for no "
"tolerance."
msgstr ""
"Tolerance výšky startu nad max. výškou startu. Nastav na 0 pro deaktivaci "
"tolerance."

#: src/Dialogs/Settings/Panels/TaskRulesConfigPanel.cpp:97
#: src/Dialogs/Task/Manager/TaskPropertiesPanel.cpp:261
#, no-c-format
msgid "Reference is the height above the task point."
msgstr "Reference je výška nad otočným bodem úlohy."

#: src/Dialogs/Settings/Panels/TaskRulesConfigPanel.cpp:99
#: src/Dialogs/Task/Manager/TaskPropertiesPanel.cpp:263
#, no-c-format
msgid "Reference is altitude above mean sea level."
msgstr "Reference je výška nad střední hladinou moře."

#: src/Dialogs/Settings/Panels/TaskRulesConfigPanel.cpp:103
#: src/Dialogs/Task/Manager/TaskPropertiesPanel.cpp:267
msgid "Start height ref."
msgstr "Reference startovní výšky"

#: src/Dialogs/Settings/Panels/TaskRulesConfigPanel.cpp:104
#: src/Dialogs/Task/Manager/TaskPropertiesPanel.cpp:268
msgid "Reference used for start max height rule."
msgstr "Reference použitá pro pravidlo maximální výšky."

#: src/Dialogs/Settings/Panels/TaskRulesConfigPanel.cpp:112
#: src/Dialogs/Task/Manager/TaskPropertiesPanel.cpp:271
msgid "Finish min. height"
msgstr "Min. výška v cíli"

#: src/Dialogs/Settings/Panels/TaskRulesConfigPanel.cpp:113
#: src/Dialogs/Task/Manager/TaskPropertiesPanel.cpp:272
msgid ""
"Minimum height based on finish height reference (AGL or MSL) while finishing "
"the task.  Set to 0 for no limit."
msgstr ""
"Minimální výška dle reference (AGL či MSL) při ukončení úlohy. Nastav na 0 "
"pro bezlimitní."

#: src/Dialogs/Settings/Panels/TaskRulesConfigPanel.cpp:119
#: src/Dialogs/Task/Manager/TaskPropertiesPanel.cpp:276
msgid "Finish height ref."
msgstr "Reference cílové výšky"

#: src/Dialogs/Settings/Panels/TaskRulesConfigPanel.cpp:120
#: src/Dialogs/Task/Manager/TaskPropertiesPanel.cpp:277
msgid "Reference used for finish min height rule."
msgstr "Reference použitá pro pravidlo minimální výšky."

#: src/Dialogs/Settings/Panels/TaskRulesConfigPanel.cpp:128
#: src/Dialogs/Task/Manager/TaskPropertiesPanel.cpp:280
msgid "PEV start wait time"
msgstr "Prodleva po označení PEV"

#: src/Dialogs/Settings/Panels/TaskRulesConfigPanel.cpp:129
#: src/Dialogs/Task/Manager/TaskPropertiesPanel.cpp:281
msgid ""
"Wait time in minutes after Pilot Event and before start gate opens. 0 means "
"start opens immediately."
msgstr ""
"Doba prodlevy v minutách po označení události pilotem a před otevřením "
"startovní brány. 0 znamená, že se startovní brána otevírá okamžitě."

#: src/Dialogs/Settings/Panels/TaskRulesConfigPanel.cpp:135
#: src/Dialogs/Task/Manager/TaskPropertiesPanel.cpp:284
msgid "PEV start window"
msgstr "Start. brána po označení PEV"

#: src/Dialogs/Settings/Panels/TaskRulesConfigPanel.cpp:136
#: src/Dialogs/Task/Manager/TaskPropertiesPanel.cpp:285
msgid ""
"Number of minutes start remains open after Pilot Event and PEV wait time.0 "
"means start will never close after it opens."
msgstr ""
"Počet minut, kdy startovní brána zůstává otevřená, po označení události "
"pilotem a uplynutí prodlevy. 0 znamená, že se startovní brána po otevření "
"nikdy neuzavře."

#: src/Dialogs/Settings/Panels/TaskDefaultsConfigPanel.cpp:81
#: src/Dialogs/Task/Widgets/LineSectorZoneEditWidget.cpp:42
#: src/Dialogs/Task/dlgTaskHelpers.cpp:191
#, no-c-format
msgid "Gate width"
msgstr "Šířka"

#: src/Dialogs/Settings/Panels/TaskDefaultsConfigPanel.cpp:82
#: src/Dialogs/Task/Widgets/CylinderZoneEditWidget.cpp:43
#: src/Dialogs/Task/Widgets/SectorZoneEditWidget.cpp:47
#: src/Dialogs/Task/Widgets/KeyholeZoneEditWidget.cpp:43
#: src/Dialogs/Task/dlgTaskHelpers.cpp:185
#: src/Dialogs/Task/dlgTaskHelpers.cpp:197
#: src/Dialogs/Task/dlgTaskHelpers.cpp:207
#, no-c-format
msgid "Radius"
msgstr "Poloměr"

#: src/Dialogs/Settings/Panels/TaskDefaultsConfigPanel.cpp:147
msgid "Default start type for new tasks you create."
msgstr "Výchozí typ startu pro nově vytvořené úlohy."

#: src/Dialogs/Settings/Panels/TaskDefaultsConfigPanel.cpp:152
msgid "Default radius or gate width of the start zone for new tasks."
msgstr ""
"Výchozí poloměr nebo šíře pásky startovní zóny pro nově vytvořené úlohy."

#: src/Dialogs/Settings/Panels/TaskDefaultsConfigPanel.cpp:158
#: src/Dialogs/Task/TaskPointDialog.cpp:368
msgid "Finish point"
msgstr "Cílový bod"

#: src/Dialogs/Settings/Panels/TaskDefaultsConfigPanel.cpp:159
msgid "Default finish type for new tasks you create."
msgstr "Výchozí typ cílového bodu pro nově vytvořené úlohy."

#: src/Dialogs/Settings/Panels/TaskDefaultsConfigPanel.cpp:164
msgid "Default radius or gate width of the finish zone in new tasks."
msgstr ""
"Výchozí poloměr nebo šíře pásky cílové oblasti pro nově vytvořené úlohy."

#: src/Dialogs/Settings/Panels/TaskDefaultsConfigPanel.cpp:170
msgid "Turn point"
msgstr "Otočný bod"

#: src/Dialogs/Settings/Panels/TaskDefaultsConfigPanel.cpp:170
msgid "Default turn point type for new tasks you create."
msgstr "Výchozí typ otočných bodů pro nově vytvořené úlohy."

#: src/Dialogs/Settings/Panels/TaskDefaultsConfigPanel.cpp:174
msgid "Default radius of turnpoint cylinders and sectors in new tasks."
msgstr ""
"Výchozí poloměr válců otočných bodů a sektorů pro nově vytvořené úlohy."

#: src/Dialogs/Settings/Panels/TaskDefaultsConfigPanel.cpp:180
msgid "Default task type for new tasks you create."
msgstr "Výchozí typ úlohy pro nově vytvořené úlohy."

#: src/Dialogs/Settings/Panels/TaskDefaultsConfigPanel.cpp:197
#: src/Dialogs/Task/Manager/TaskPropertiesPanel.cpp:233
msgid "AAT min. time"
msgstr "AAT min čas"

#: src/Dialogs/Settings/Panels/TaskDefaultsConfigPanel.cpp:197
msgid "Default AAT min. time for new AAT tasks."
msgstr "Výchozí AAT min. čas pro nové AAT úlohy."

#: src/Dialogs/Settings/Panels/TaskDefaultsConfigPanel.cpp:201
msgid "Optimisation margin"
msgstr "AAT rezerva"

#: src/Dialogs/Settings/Panels/TaskDefaultsConfigPanel.cpp:202
msgid ""
"Safety margin for AAT task optimisation.  Optimisation seeks to complete the "
"task at the minimum time plus this margin time."
msgstr ""
"Bezpečností časová rezerva, na kterou je optimalizována AAT úloha. "
"Optimalizace se snaží dokončit úlohu v minimálním čase plus tato časová "
"rezerva."

#: src/Dialogs/Settings/Panels/ScoringConfigPanel.cpp:93
#, no-c-format
msgid "Disable contest calculations"
msgstr "Zakaž soutěžní výpočty"

#: src/Dialogs/Settings/Panels/ScoringConfigPanel.cpp:95
#, no-c-format
msgid ""
"Conforms to FAI triangle rules. Three turns and common start and finish. No "
"leg less than 28% of total except for tasks longer than 500km: No leg less "
"than 25% or larger than 45%."
msgstr ""
"Splňuje FAI pravidla pro trojúhelníky. Tři otočné body a společný start a "
"cíl. Žádné rameno není kratší než 28% z celkové vzdálenosti, mimo úlohy nad "
"500km; pak žádné rameno menší než 25% nebo větší než 45%."

#: src/Dialogs/Settings/Panels/ScoringConfigPanel.cpp:98
#, no-c-format
msgid ""
"Up to seven points including start and finish, finish height must not be "
"lower than start height less 1000 meters."
msgstr ""
"Až sedm bodů včetně startu a cíle, cílová výška nesmí být nižší než výška "
"startu mínus 1000 metrů."

#: src/Dialogs/Settings/Panels/ScoringConfigPanel.cpp:101
#, no-c-format
msgid "The most recent contest with Sprint task rules."
msgstr "Nejaktuálnější soutěž s pravidly pro Sprint."

#: src/Dialogs/Settings/Panels/ScoringConfigPanel.cpp:103
#, no-c-format
msgid ""
"A combination of Classic and FAI rules. 30% of the FAI score are added to "
"the Classic score."
msgstr ""
"Kombinace klasických a FAI pravidel. Přidává 30% FAI bodů ke klasickému "
"bodování."

#: src/Dialogs/Settings/Panels/ScoringConfigPanel.cpp:108
#, no-c-format
msgid ""
"PG online contest with different track values: Free flight - 1 km = 1.0 "
"point; flat trianlge - 1 km = 1.2 p; FAI triangle - 1 km = 1.4 p."
msgstr ""
"PG online soutěž s různými hodnotami tratí: Volný let - 1 km= 1.0 bodu; "
"trojúhelník - 1 km = 1.2 bodu; FAI trojúhelník - 1km = 1.4 bodu."

#: src/Dialogs/Settings/Panels/ScoringConfigPanel.cpp:111
#, no-c-format
msgid ""
"European PG online contest of the DHV organization. Pretty much the same as "
"the XContest rules, but with different track values: 1 km = 1.5 points, 1.75 "
"p and 2.0 p for FAI triangles respectively."
msgstr ""
"Evropská PG online soutěž organizace DHV. Podobné jako XContest pravidla, "
"ale s jinou hodnotou tratí: volná 1 km = 1.5 bodu, trojúhelníky 1.75 bodu a "
"2.0 bodu pro FAI trojúhelníky."

#: src/Dialogs/Settings/Panels/ScoringConfigPanel.cpp:114
#, no-c-format
msgid ""
"Austrian online glider contest. Tracks around max. six waypoints are scored. "
"The bounding box part with 1 km = 1.0 point and the additional zick-zack "
"part with 1 km = 0.5 p."
msgstr ""
"Australská online soutěž kluzáků. Jsou hodnoceny tratě okolo max. 6 otočných "
"bodů. Hraniční box je hodnocený 1km = 1.0 bodu a přídavná cik-cak část 1km = "
"0.5 bodu."

#: src/Dialogs/Settings/Panels/ScoringConfigPanel.cpp:117
#, no-c-format
msgid "The FFVV NetCoupe \"libre\" competiton."
msgstr "Soutěž FFVV NetCoupe \"libre\"."

#: src/Dialogs/Settings/Panels/ScoringConfigPanel.cpp:119
#, no-c-format
msgid ""
"WeGlide combines multiple scoring systems in the WeGlide Free contest. The "
"free score is a combination of the free distance score and the area bonus. "
"For the area bonus, the scoring program determines the largest FAI triangle "
"and the largest Out & Return distance that can be fitted into the flight "
"route."
msgstr ""
"WeGlide kombinuje v soutěži WeGlide Free několik systémů bodování. Bodování "
"kombinuje body za volnou vzdálenost a bonus za prostory. Pro bonus za "
"prostory bodovací program určí největší FAI trojúhelník a nejdelší "
"návratovou vzdálenost, které je možné umístit do záznamu letu."

#: src/Dialogs/Settings/Panels/ScoringConfigPanel.cpp:123
#, no-c-format
msgid ""
"A start point, one turn point and a finish point are chosen from the flight "
"path such that the distance between the start point and the turn point is "
"maximized"
msgstr ""
"Ze záznamu letu je vybrán startovní bod, jeden otočný bod a cílový bod tak, "
"aby byla maximalizována vzdálenost mezi startem a otočným bodem"

#: src/Dialogs/Settings/Panels/ScoringConfigPanel.cpp:126
#, no-c-format
msgid ""
"LVZC Charron.online, 5 legs under 200km 6 legs above. Minimum leg distance "
"is 20km, 5 points per km."
msgstr ""
"LVZC Charron.online, 5 ramen kratších než 200km, 6 ramen delších. Minimální "
"vzdálenost ramene je 20km, 5 bodů za km."

#: src/Dialogs/Settings/Panels/ScoringConfigPanel.cpp:129
msgid "Contest"
msgstr "Soutěž"

#: src/Dialogs/Settings/Panels/ScoringConfigPanel.cpp:130
msgid "Select the rules used for calculating optimal points for a contest."
msgstr ""
"Vybírá pravidla použitá pro kalkulaci optimálního bodového zisku v soutěži."

#: src/Dialogs/Settings/Panels/ScoringConfigPanel.cpp:133
msgid "Predict Contest"
msgstr "Body za dosažitelné"

#: src/Dialogs/Settings/Panels/ScoringConfigPanel.cpp:134
msgid ""
"If enabled, then the next task point is included in the score calculation, "
"assuming that you will reach it."
msgstr ""
"Pokud je zapnuto, bude následující otočný bod úlohy zahrnut do výpočtu "
"skóre, za předpokladu, že na něj doletíte."

#: src/Dialogs/Settings/Panels/ScoringConfigPanel.cpp:141
msgid "FAI triangle areas"
msgstr "Oblasti FAI trojúhelníku"

#: src/Dialogs/Settings/Panels/ScoringConfigPanel.cpp:142
msgid "Show FAI triangle areas on the map."
msgstr "Zobrazí oblasti FAI trojúhelníku na mapu plánování úlohy."

#: src/Dialogs/Settings/Panels/ScoringConfigPanel.cpp:146
msgid "FAI triangle threshold"
msgstr "Hranice FAI trojúhelníku"

#: src/Dialogs/Settings/Panels/ScoringConfigPanel.cpp:147
msgid "Specifies which threshold is used for \"large\" FAI triangles."
msgstr "Určuje hranici použitou pro \"velké\" FAI trijúhelníky."

#: src/Dialogs/Settings/Panels/TerrainDisplayConfigPanel.cpp:200
msgid "Terrain display"
msgstr "Terén"

#: src/Dialogs/Settings/Panels/TerrainDisplayConfigPanel.cpp:201
msgid "Draw a digital elevation terrain on the map."
msgstr "Na mapě se zobrazí digitální elevace terénu."

#: src/Dialogs/Settings/Panels/TerrainDisplayConfigPanel.cpp:205
msgid "Topography display"
msgstr "Topografie"

#: src/Dialogs/Settings/Panels/TerrainDisplayConfigPanel.cpp:206
msgid "Draw topographical features (roads, rivers, lakes etc.) on the map."
msgstr "Vykreslí topografické rysy (silnice, řeky, jezera atd.) do mapy."

#: src/Dialogs/Settings/Panels/TerrainDisplayConfigPanel.cpp:210
#, no-c-format
msgid "Low lands"
msgstr "Nížiny"

#: src/Dialogs/Settings/Panels/TerrainDisplayConfigPanel.cpp:211
#, no-c-format
msgid "Mountainous"
msgstr "Hornatý"

#: src/Dialogs/Settings/Panels/TerrainDisplayConfigPanel.cpp:212
#, no-c-format
msgid "Imhof 7"
msgstr "Imhof 7"

#: src/Dialogs/Settings/Panels/TerrainDisplayConfigPanel.cpp:213
#, no-c-format
msgid "Imhof 4"
msgstr "Imhof 4"

#: src/Dialogs/Settings/Panels/TerrainDisplayConfigPanel.cpp:214
#, no-c-format
msgid "Imhof 12"
msgstr "Imhof 12"

#: src/Dialogs/Settings/Panels/TerrainDisplayConfigPanel.cpp:215
#, no-c-format
msgid "Imhof Atlas"
msgstr "Imhof Atlas"

#: src/Dialogs/Settings/Panels/TerrainDisplayConfigPanel.cpp:216
#, no-c-format
msgid "ICAO"
msgstr "ICAO"

#: src/Dialogs/Settings/Panels/TerrainDisplayConfigPanel.cpp:217
#, no-c-format
msgid "Vibrant"
msgstr "Zářivé barvy"

#: src/Dialogs/Settings/Panels/TerrainDisplayConfigPanel.cpp:218
#, no-c-format
msgid "Grey"
msgstr "Šedá"

#: src/Dialogs/Settings/Panels/TerrainDisplayConfigPanel.cpp:219
#, no-c-format
msgid "White"
msgstr "Bílá"

#: src/Dialogs/Settings/Panels/TerrainDisplayConfigPanel.cpp:220
#, no-c-format
msgid "Sandstone"
msgstr "Pískovec"

#: src/Dialogs/Settings/Panels/TerrainDisplayConfigPanel.cpp:221
#, no-c-format
msgid "Pastel"
msgstr "Pastelové"

#: src/Dialogs/Settings/Panels/TerrainDisplayConfigPanel.cpp:222
#, no-c-format
msgid "Italian Avioportolano VFR Chart"
msgstr "Italské VFR mapy"

#: src/Dialogs/Settings/Panels/TerrainDisplayConfigPanel.cpp:223
#, no-c-format
msgid "German DFS VFR Chart"
msgstr "Německé DFS VFR mapy"

#: src/Dialogs/Settings/Panels/TerrainDisplayConfigPanel.cpp:224
#, no-c-format
msgid "French SIA VFR Chart"
msgstr "Francouzké SIA VFR mapy"

#: src/Dialogs/Settings/Panels/TerrainDisplayConfigPanel.cpp:228
msgid "Terrain colors"
msgstr "Barvy terénu"

#: src/Dialogs/Settings/Panels/TerrainDisplayConfigPanel.cpp:229
msgid "Defines the color ramp used in terrain rendering."
msgstr "Definuje barevnou paletu používanou při zobrazení terénu."

#: src/Dialogs/Settings/Panels/TerrainDisplayConfigPanel.cpp:235
#, no-c-format
msgid "Fixed"
msgstr "Statické"

#: src/Dialogs/Settings/Panels/TerrainDisplayConfigPanel.cpp:236
#, no-c-format
msgid "Sun"
msgstr "Slunce"

#: src/Dialogs/Settings/Panels/TerrainDisplayConfigPanel.cpp:241
msgid "Slope shading"
msgstr "Stínování svahů"

#: src/Dialogs/Settings/Panels/TerrainDisplayConfigPanel.cpp:242
msgid ""
"The terrain can be shaded among slopes to indicate either wind direction, "
"sun position or a fixed shading from North-West."
msgstr ""
"Terén může být stínovaný podél svahů pro indikaci směru větru, pozici slunce "
"nebo pevně nastavený na statické stínování ze severozápadu."

#: src/Dialogs/Settings/Panels/TerrainDisplayConfigPanel.cpp:247
msgid "Terrain contrast"
msgstr "Kontrast terénu"

#: src/Dialogs/Settings/Panels/TerrainDisplayConfigPanel.cpp:248
msgid ""
"Defines the amount of Phong shading in the terrain rendering.  Use large "
"values to emphasise terrain slope, smaller values if flying in steep "
"mountains."
msgstr ""
"Defunuje množství Phongova stínování používaného při vykreslení terénu. "
"Vysoká hodnota zvýrazňuje svažitý terén, nižší hodnota je vhodná pro létání "
"ve vysokých horách."

#: src/Dialogs/Settings/Panels/TerrainDisplayConfigPanel.cpp:254
msgid "Terrain brightness"
msgstr "Jas terénu"

#: src/Dialogs/Settings/Panels/TerrainDisplayConfigPanel.cpp:255
msgid ""
"Defines the brightness (whiteness) of the terrain rendering.  This controls "
"the average illumination of the terrain."
msgstr ""
"Definuje jas (bělost) při vykreslení terénu. Nastavuje průměrné osvícení "
"terénu."

#: src/Dialogs/Settings/Panels/TerrainDisplayConfigPanel.cpp:269
msgid "Contours"
msgstr "Vrstevnice"

#: src/Dialogs/Settings/Panels/TerrainDisplayConfigPanel.cpp:270
msgid "If enabled, draws contour lines on the terrain."
msgstr "Pokud je zapnuto, vykreslí vrstevnice terénu."

#: src/Dialogs/Settings/Panels/UnitsConfigPanel.cpp:128
msgid "Preset"
msgstr "Předvolba"

#: src/Dialogs/Settings/Panels/UnitsConfigPanel.cpp:128
msgid "Load a set of units."
msgstr "Nahraje nastavení jednotek."

#: src/Dialogs/Settings/Panels/UnitsConfigPanel.cpp:131
msgid "Custom"
msgstr "Uživatelské"

#: src/Dialogs/Settings/Panels/UnitsConfigPanel.cpp:131
msgid "My individual set of units."
msgstr "Moje vlastní nastavení jednotek."

#: src/Dialogs/Settings/Panels/UnitsConfigPanel.cpp:144
#: src/Dialogs/Settings/Panels/UnitsConfigPanel.cpp:170
#: src/Dialogs/Settings/Panels/UnitsConfigPanel.cpp:202
#, no-c-format
msgid "knots"
msgstr "uzly"

#: src/Dialogs/Settings/Panels/UnitsConfigPanel.cpp:149
msgid "Aircraft/Wind speed"
msgstr "Rychlost letu/větru"

#: src/Dialogs/Settings/Panels/UnitsConfigPanel.cpp:150
msgid ""
"Units used for airspeed and ground speed.  A separate unit is available for "
"task speeds."
msgstr ""
"Jednotky pro vzdušnou rychlost a rychlost vůči zemi. Pro rychlost v úloze je "
"k dispozici separátní nastavení."

#: src/Dialogs/Settings/Panels/UnitsConfigPanel.cpp:163
msgid ""
"Units used for horizontal distances e.g. range to waypoint, distance to go."
msgstr ""
"Jednotky pro horizontální vzdálenosti, např. vzdálenost k otočnému bodu, "
"vzdálenost do cíle."

#: src/Dialogs/Settings/Panels/UnitsConfigPanel.cpp:175
msgid "Lift"
msgstr "Stoupání"

#: src/Dialogs/Settings/Panels/UnitsConfigPanel.cpp:175
msgid "Units used for vertical speeds (variometer)."
msgstr "Jednotky pro vertikální rychlost (variometr)."

#: src/Dialogs/Settings/Panels/UnitsConfigPanel.cpp:181
#, no-c-format
msgid "feet"
msgstr "stopy"

#: src/Dialogs/Settings/Panels/UnitsConfigPanel.cpp:182
#, no-c-format
msgid "meters"
msgstr "metry"

#: src/Dialogs/Settings/Panels/UnitsConfigPanel.cpp:185
msgid "Units used for altitude and heights."
msgstr "Jednotky pro výšku."

#: src/Dialogs/Settings/Panels/UnitsConfigPanel.cpp:195
msgid "Units used for temperature."
msgstr "Jednotky pro teplotu."

#: src/Dialogs/Settings/Panels/UnitsConfigPanel.cpp:207
msgid "Task speed"
msgstr "Rychlost úlohy"

#: src/Dialogs/Settings/Panels/UnitsConfigPanel.cpp:207
msgid "Units used for task speeds."
msgstr "Jednotky rychlosti úlohy."

#: src/Dialogs/Settings/Panels/UnitsConfigPanel.cpp:218
msgid "Units used for pressures."
msgstr "Jednotky pro tlak."

#: src/Dialogs/Settings/Panels/UnitsConfigPanel.cpp:228
msgid "Units used for mass."
msgstr "Jednotky užívané pro hmotnost."

#: src/Dialogs/Settings/Panels/UnitsConfigPanel.cpp:238
msgid "Units used for wing loading."
msgstr "Jednotky použité pro plošné zatížení."

#: src/Dialogs/Settings/Panels/UnitsConfigPanel.cpp:254
msgid "Lat./Lon."
msgstr "Šířka/délka"

#: src/Dialogs/Settings/Panels/UnitsConfigPanel.cpp:254
msgid "Units used for latitude and longitude."
msgstr "Jednotky použité pro zeměpisnou šířku a délku."

#: src/Dialogs/Settings/Panels/TimeConfigPanel.cpp:85
#: src/Dialogs/Device/Vega/LoggerParameters.hpp:32
#, no-c-format
msgid "UTC offset"
msgstr "Posun vůči UTC času"

#: src/Dialogs/Settings/Panels/TimeConfigPanel.cpp:86
msgid ""
"The UTC offset field allows the UTC local time offset to be specified.  The "
"local time is displayed below in order to make it easier to verify the "
"correct offset has been entered."
msgstr ""
"UTC posun umožňuje nastavit odchylku lokálního času od UTC. Lokální čas je "
"zobrazen dole pro usnadnění a ověření správného nastavení."

#: src/Dialogs/Settings/Panels/TimeConfigPanel.cpp:98
msgid "Use GPS time"
msgstr "GPS čas"

#: src/Dialogs/Settings/Panels/TimeConfigPanel.cpp:99
msgid ""
"If enabled sets the clock of the computer to the GPS time once a fix is set. "
"This is only necessary if your computer does not have a real-time clock with "
"battery backup or your computer frequently runs out of battery power or "
"otherwise loses time."
msgstr ""
"Pokud je zapnuto, nastaví hodiny zažízení na GPS čas, jakmile získá fix. "
"Tato volba je potřebná pouze pokud vaše zařízení nemá vlastní hodiny "
"zálohované baterií, často se vybíjí, nebo jinak ztrácí správný čas."

#: src/Dialogs/Settings/Panels/WaypointDisplayConfigPanel.cpp:87
#, no-c-format
msgid "Full name"
msgstr "Celé jméno"

#: src/Dialogs/Settings/Panels/WaypointDisplayConfigPanel.cpp:88
#, no-c-format
msgid "The full name of each waypoint is displayed."
msgstr "Zobrazí plné jméno otočného bodu."

#: src/Dialogs/Settings/Panels/WaypointDisplayConfigPanel.cpp:90
#, no-c-format
msgid "First word of name"
msgstr "První slovo jména"

#: src/Dialogs/Settings/Panels/WaypointDisplayConfigPanel.cpp:91
#, no-c-format
msgid "The first word of the waypoint name is displayed."
msgstr "Zobrazí první slovo z názvu otočného bodu."

#: src/Dialogs/Settings/Panels/WaypointDisplayConfigPanel.cpp:93
#, no-c-format
msgid "First 3 letters"
msgstr "První 3 znaky"

#: src/Dialogs/Settings/Panels/WaypointDisplayConfigPanel.cpp:94
#, no-c-format
msgid "The first 3 letters of the waypoint name are displayed."
msgstr "Zobrazí první 3 písmena názvu otočného bodu."

#: src/Dialogs/Settings/Panels/WaypointDisplayConfigPanel.cpp:96
#, no-c-format
msgid "First 5 letters"
msgstr "Prvních 5 znaků"

#: src/Dialogs/Settings/Panels/WaypointDisplayConfigPanel.cpp:97
#, no-c-format
msgid "The first 5 letters of the waypoint name are displayed."
msgstr "Zobrazí prvních 5 písmen názvu otočného bodu."

#: src/Dialogs/Settings/Panels/WaypointDisplayConfigPanel.cpp:99
#, no-c-format
msgid "No waypoint name is displayed."
msgstr "Nebude zobrazeno jméno otočného bodu."

#: src/Dialogs/Settings/Panels/WaypointDisplayConfigPanel.cpp:102
#, no-c-format
msgid ""
"The short name of each waypoint is displayed. If unavailable, the first five "
"letters of the full name are displayed."
msgstr ""
"Zobrazí krátké jméno každého otočného bodu. Pokud není k dispozici, je "
"zobrazeno prvních pět znaků celého jména."

#: src/Dialogs/Settings/Panels/WaypointDisplayConfigPanel.cpp:105
msgid "Label format"
msgstr "Formát popisů"

#: src/Dialogs/Settings/Panels/WaypointDisplayConfigPanel.cpp:105
msgid "Determines how labels are displayed with each waypoint"
msgstr "Určuje, jaké popisy jsou zobrazeny u všech otočných bodů"

#: src/Dialogs/Settings/Panels/WaypointDisplayConfigPanel.cpp:111
#, no-c-format
msgid "No arrival height is displayed."
msgstr "Nebude zobrazena výška příletu."

#: src/Dialogs/Settings/Panels/WaypointDisplayConfigPanel.cpp:113
#, no-c-format
msgid "Straight glide"
msgstr "Přímý dokluz"

#: src/Dialogs/Settings/Panels/WaypointDisplayConfigPanel.cpp:114
#, no-c-format
msgid "Straight glide arrival height (no terrain is considered)."
msgstr "Výška příletu při přímém dokluzu (bez ohledu na terén)."

#: src/Dialogs/Settings/Panels/WaypointDisplayConfigPanel.cpp:116
#, no-c-format
msgid "Terrain avoidance glide"
msgstr "Dokluz kolem překážek"

#: src/Dialogs/Settings/Panels/WaypointDisplayConfigPanel.cpp:117
#, no-c-format
msgid ""
"Arrival height considering terrain avoidance. Requires \"Reach mode: "
"Turning\" in \"Glide Computer > Route\" settings."
msgstr ""
"Výška příletu s vyhýbáním se terénním překážkám. Vyžaduje nastavení \"Akční "
"rádius: Odbočky\" v záložce \"Plachtařské výpočty > Trasa\"."

#: src/Dialogs/Settings/Panels/WaypointDisplayConfigPanel.cpp:120
#, no-c-format
msgid "Straight & terrain glide"
msgstr "Přímý dokluz & překážky"

#: src/Dialogs/Settings/Panels/WaypointDisplayConfigPanel.cpp:121
#, no-c-format
msgid ""
"Both arrival heights are displayed. Requires \"Reach mode: Turning\" in "
"\"Glide Computer > Route\" settings."
msgstr ""
"Jsou zobrazeny obě výšky příletu. Vyžaduje nastavení \"Akční rádius: "
"Odbočky\" v záložce \"Plachtařské výpočty > Trasa\"."

#: src/Dialogs/Settings/Panels/WaypointDisplayConfigPanel.cpp:126
#, no-c-format
msgid "Required GR & terrain glide"
msgstr "Požadovaný KP & dokluz překážky"

#: src/Dialogs/Settings/Panels/WaypointDisplayConfigPanel.cpp:127
#, no-c-format
msgid ""
"Both Required glide ratio and terrain avoidance height are displayed. "
"Requires \"Reach mode: Turning\" in \"Glide Computer > Route\" settings."
msgstr ""
"Je zobrazen požadovaný klouzavý poměr KP a a výška příletu s vyhýbáním se "
"terénním překážkám. Vyžaduje nastavení \"Akční rádius: Odbočky\" v záložce "
"\"Plachtařské výpočty > Trasa\"."

#: src/Dialogs/Settings/Panels/WaypointDisplayConfigPanel.cpp:132
msgid "Determines how arrival height is displayed in waypoint labels"
msgstr "Určuje, jak bude zobrazena výška příletu v popisu bodu"

#: src/Dialogs/Settings/Panels/WaypointDisplayConfigPanel.cpp:137
#, no-c-format
msgid "Rounded rectangle"
msgstr "Zaoblený obdélník"

#: src/Dialogs/Settings/Panels/WaypointDisplayConfigPanel.cpp:138
#, no-c-format
msgid "Outlined"
msgstr "Obrys"

#: src/Dialogs/Settings/Panels/WaypointDisplayConfigPanel.cpp:142
msgid "Label style"
msgstr "Styl popisu"

#: src/Dialogs/Settings/Panels/WaypointDisplayConfigPanel.cpp:150
#, no-c-format
msgid "Task waypoints & airfields"
msgstr "Body úlohy & letiště"

#: src/Dialogs/Settings/Panels/WaypointDisplayConfigPanel.cpp:151
#, no-c-format
msgid "All waypoints part of a task and all airfields will be displayed."
msgstr "Všechny body v úloze a všechna letiště budou zobrazena."

#: src/Dialogs/Settings/Panels/WaypointDisplayConfigPanel.cpp:153
#, no-c-format
msgid "Task waypoints & landables"
msgstr "Body úlohy & nouz. plochy"

#: src/Dialogs/Settings/Panels/WaypointDisplayConfigPanel.cpp:154
#, no-c-format
msgid "All waypoints part of a task and all landables will be displayed."
msgstr "Všechny body v úloze a všechny nouzové plochy budou zobrazeny."

#: src/Dialogs/Settings/Panels/WaypointDisplayConfigPanel.cpp:156
#, no-c-format
msgid "Task waypoints"
msgstr "Otočné body úlohy"

#: src/Dialogs/Settings/Panels/WaypointDisplayConfigPanel.cpp:157
#, no-c-format
msgid "All waypoints part of a task will be displayed."
msgstr "Všechny body, jež jsou součástí úlohy budou zobrazeny."

#: src/Dialogs/Settings/Panels/WaypointDisplayConfigPanel.cpp:170
#, no-c-format
msgid "Purple circle"
msgstr "Fialový kruh"

#: src/Dialogs/Settings/Panels/WaypointDisplayConfigPanel.cpp:171
#, no-c-format
msgid ""
"Airports and outlanding fields are displayed as purple circles. If the "
"waypoint is reachable a bigger green circle is added behind the purple one. "
"If the waypoint is blocked by a mountain the green circle will be red "
"instead."
msgstr ""
"Letiště a nouzové plochy jsou zobrazeny jako fialové kruhy. Pokud jsou "
"dosažitelné, bude pod fialový kruh doplněn větší zelený kruh. Pokud jsou "
"blokovány vysokým terénem, bude místo zeleného kruhu zobrazen červený."

#: src/Dialogs/Settings/Panels/WaypointDisplayConfigPanel.cpp:175
#, no-c-format
msgid "B/W"
msgstr "Č/B"

#: src/Dialogs/Settings/Panels/WaypointDisplayConfigPanel.cpp:176
#, no-c-format
msgid ""
"Airports and outlanding fields are displayed in white/grey. If the waypoint "
"is reachable the color is changed to green. If the waypoint is blocked by a "
"mountain the color is changed to red instead."
msgstr ""
"Letiště a nouzové plochy jsou zobrazeny bíle/šedě. Pokud jsou dosažitelné, "
"jejich barva se změní na zelenou. Pokud jsou blokovány vysokým terénem, "
"jejich barva bude červená."

#: src/Dialogs/Settings/Panels/WaypointDisplayConfigPanel.cpp:180
#, no-c-format
msgid "Traffic lights"
msgstr "Semafor"

#: src/Dialogs/Settings/Panels/WaypointDisplayConfigPanel.cpp:181
#, no-c-format
msgid ""
"Airports and outlanding fields are displayed in the colors of a traffic "
"light. Green if reachable, Orange if blocked by mountain and red if not "
"reachable at all."
msgstr ""
"Letiště a nouzové plochy jsou zobrazeny jako semafor. Zelená pokud jsou "
"dosažitelné, oranžová pokud jsou blokovány vysokým terénem a červená, pokud "
"jsou úplně mimo dolet."

#: src/Dialogs/Settings/Panels/WaypointDisplayConfigPanel.cpp:185
msgid "Landable symbols"
msgstr "Symboly ploch"

#: src/Dialogs/Settings/Panels/WaypointDisplayConfigPanel.cpp:186
msgid ""
"Three styles are available: Purple circles (WinPilot style), a high contrast "
"(monochrome) style, or orange. The rendering differs for landable field and "
"airport. All styles mark the waypoints within reach green."
msgstr ""
"K dispozici jsou 3 styly: fialové kruhy (styl WinPilot), vysoký kontrast "
"(černobílé), nebo oranžové. Nouzové plochy jsou od letišť odlišeny symboly. "
"Všechny styly označí dosažitelné body zeleně."

#: src/Dialogs/Settings/Panels/WaypointDisplayConfigPanel.cpp:191
msgid "Detailed landables"
msgstr "Detailní plochy"

#: src/Dialogs/Settings/Panels/WaypointDisplayConfigPanel.cpp:192
msgid ""
"[Off] Display fixed icons for landables.\n"
"[On] Show landables with variable information like runway length and heading."
msgstr ""
"[Vyp] Zobrazí stejné ikony pro všechny přistávací plochy.\n"
"[Zap] Zobrazí přistávací plochy s dodatečnou informací, jako délka a směr "
"dráhy."

#: src/Dialogs/Settings/Panels/WaypointDisplayConfigPanel.cpp:197
msgid "Landable size"
msgstr "Velikost letišť"

#: src/Dialogs/Settings/Panels/WaypointDisplayConfigPanel.cpp:198
msgid "A percentage to select the size landables are displayed on the map."
msgstr "Procentní nastavení velikosti zobrazení přistávacích ploch na mapě."

#: src/Dialogs/Settings/Panels/WaypointDisplayConfigPanel.cpp:202
msgid "Scale runway length"
msgstr "RWY v měřítku"

#: src/Dialogs/Settings/Panels/WaypointDisplayConfigPanel.cpp:203
msgid ""
"[Off] Display fixed length for runways.\n"
"[On] Scale displayed runway length based on real length."
msgstr ""
"[Vyp] Zobrazí jednotnou délku dráhy.\n"
"[Zap] Zobrazí délku dráhy v odpovídajícím měřítku."

#: src/Dialogs/Settings/Panels/TrackingConfigPanel.cpp:191
#, no-c-format
msgid "Hot-air balloon"
msgstr "Horkovzdušný balón"

#: src/Dialogs/Settings/Panels/TrackingConfigPanel.cpp:192
#, no-c-format
msgid "Hangglider (Flex/FAI1)"
msgstr "Závěsný kluzák (Flex/FAI1)"

#: src/Dialogs/Settings/Panels/TrackingConfigPanel.cpp:193
#, no-c-format
msgid "Hangglider (Rigid/FAI5)"
msgstr "Závěsný kluzák (Rigid/FAI5)"

#: src/Dialogs/Settings/Panels/TrackingConfigPanel.cpp:212
#: src/Dialogs/Settings/Panels/TrackingConfigPanel.cpp:238
msgid "Tracking Interval"
msgstr "Interval sledování"

#: src/Dialogs/Settings/Panels/TrackingConfigPanel.cpp:215
msgid "Track friends"
msgstr "Sleduj přátele"

#: src/Dialogs/Settings/Panels/TrackingConfigPanel.cpp:216
msgid "Download the position of your friends live from the SkyLines server."
msgstr "Získá polohu vašich přátel živě ze SkyLines serveru."

#: src/Dialogs/Settings/Panels/TrackingConfigPanel.cpp:219
msgid "Show nearby traffic"
msgstr "Okolní provoz"

#: src/Dialogs/Settings/Panels/TrackingConfigPanel.cpp:220
msgid ""
"Download the position of your nearby traffic live from the SkyLines server."
msgstr "Získá pozici okolního provozu živě ze SkyLines serveru."

#: src/Dialogs/Settings/Panels/TrackingConfigPanel.cpp:241
msgid "Vehicle Type"
msgstr "Typ letounu"

#: src/Dialogs/Settings/Panels/TrackingConfigPanel.cpp:241
msgid "Type of vehicle used."
msgstr "Typ užitého letounu."

#: src/Dialogs/Settings/Panels/TrackingConfigPanel.cpp:243
msgid "Vehicle Name"
msgstr "Název letounu"

#: src/Dialogs/Settings/Panels/TrackingConfigPanel.cpp:246
msgid "Server"
msgstr "Server"

#: src/Dialogs/Settings/Panels/CloudConfigPanel.cpp:84
msgid ""
"Participate in the XCSoar Cloud field test?  This transmits your location, "
"thermal/wave locations and other weather data to our test server."
msgstr ""
"Účastníte se testu XCSoar cloudu? Toto nastavení vysílá polohu, pozici "
"stoupavých proudů/vlnových prostorů a další meteorologická data na náš "
"testovací server."

#: src/Dialogs/Settings/Panels/CloudConfigPanel.cpp:89
msgid "Obtain and show thermal locations reported by others."
msgstr "Získává a zobrazuje pozici st. proudů od dalších uživatelů."

#: src/Dialogs/Settings/Panels/WeatherConfigPanel.cpp:87
msgid ""
"Show thermal locations downloaded from Thermal Information Map (thermalmap."
"info)."
msgstr ""
"Zobrazí pozice stoupavých proudů, stažených z Thermal Information Map "
"(thermalmap.info)."

#: src/Dialogs/Settings/Panels/WeGlideConfigPanel.cpp:91
msgid "Automatic Upload"
msgstr "Automatický upload"

#: src/Dialogs/Settings/Panels/WeGlideConfigPanel.cpp:92
msgid "Uploads flights automatically after download from logger?"
msgstr "Má se provést automatický upload letů, stažených z loggeru?"

#: src/Dialogs/Settings/Panels/WeGlideConfigPanel.cpp:96
msgid "Take this from your WeGlide Profile. Or set to 0 if not used."
msgstr "Použijte údaje ze svého účtu WeGlide. Pokud není použito, zadejte 0."

#: src/Dialogs/Settings/Panels/WeGlideConfigPanel.cpp:99
msgid "Pilot date of birth"
msgstr "Datum narození pilota"

#: src/Dialogs/Task/Widgets/CylinderZoneEditWidget.cpp:43
msgid "Radius of the OZ cylinder."
msgstr "Poloměr pozorovací oblasti cylindru."

#: src/Dialogs/Task/Widgets/LineSectorZoneEditWidget.cpp:42
msgid "Width of the start/finish gate."
msgstr "Šíře startovní/cílové pásky."

#: src/Dialogs/Task/Widgets/SectorZoneEditWidget.cpp:47
#: src/Dialogs/Task/Widgets/KeyholeZoneEditWidget.cpp:43
msgid "Radius of the OZ sector."
msgstr "Poloměr pozorovací oblasti sektoru."

#: src/Dialogs/Task/Widgets/SectorZoneEditWidget.cpp:57
msgid "Start radial"
msgstr "Výchozí radiála"

#: src/Dialogs/Task/Widgets/SectorZoneEditWidget.cpp:57
msgid "Start radial of the OZ area"
msgstr "Výchozí radiála pozorovací oblasti"

#: src/Dialogs/Task/Widgets/SectorZoneEditWidget.cpp:61
msgid "Finish radial"
msgstr "Koncová radiála"

#: src/Dialogs/Task/Widgets/SectorZoneEditWidget.cpp:61
msgid "Finish radial of the OZ area"
msgstr "Koncová radiála pozorovací oblasti"

#: src/Dialogs/Task/Widgets/SectorZoneEditWidget.cpp:69
#: src/Dialogs/Task/Widgets/KeyholeZoneEditWidget.cpp:49
msgid "Inner radius"
msgstr "Vnitřní poloměr"

#: src/Dialogs/Task/Widgets/SectorZoneEditWidget.cpp:69
#: src/Dialogs/Task/Widgets/KeyholeZoneEditWidget.cpp:49
msgid "Inner radius of the OZ sector."
msgstr "Vnitřní poloměr pozorovací oblasti."

#: src/Dialogs/Task/Widgets/KeyholeZoneEditWidget.cpp:55
msgid "Angle"
msgstr "Úhel"

#: src/Dialogs/Task/Manager/TaskManagerDialog.cpp:121
msgid "Turn Points"
msgstr "Otočné body"

#: src/Dialogs/Task/Manager/TaskManagerDialog.cpp:146
#: src/Dialogs/Task/Manager/TaskManagerDialog.cpp:149
#: src/Dialogs/Task/Manager/TaskManagerDialog.cpp:225
#: src/Dialogs/Task/Manager/TaskManagerDialog.cpp:256
#: Data/Input/default.xci:363
msgid "Task Manager"
msgstr "Správce úloh"

#: src/Dialogs/Task/Manager/TaskManagerDialog.cpp:222
msgid "Validation Errors"
msgstr "Chyby validace"

#: src/Dialogs/Task/Manager/TaskManagerDialog.cpp:224
msgid ""
"Task not valid. Changes will be lost.\n"
"Continue?"
msgstr ""
"Neplatná úloha. Změny budou zahozeny.\n"
"Pokračovat?"

#: src/Dialogs/Task/Manager/TaskClosePanel.cpp:65
msgid "Task has been modified"
msgstr "Úloha byl modifikována"

#: src/Dialogs/Task/Manager/TaskClosePanel.cpp:65
msgid "Task unchanged"
msgstr "Úloha nezměněna"

#: src/Dialogs/Task/Manager/TaskClosePanel.cpp:97
msgid "Revert Changes"
msgstr "Vrať změny"

#: src/Dialogs/Task/Manager/TaskEditPanel.cpp:129
msgid "Edit Point"
msgstr "Uprav bod"

#: src/Dialogs/Task/Manager/TaskEditPanel.cpp:131
msgid "Make Finish"
msgstr "Změň na cíl"

#: src/Dialogs/Task/Manager/TaskEditPanel.cpp:137
msgid "Reverse"
msgstr "Reverz"

#: src/Dialogs/Task/Manager/TaskEditPanel.cpp:139
msgid "Clear All"
msgstr "Smaž vše"

#: src/Dialogs/Task/Manager/TaskEditPanel.cpp:223
msgid "Clear all points?"
msgstr "Zmazat všechny body?"

#: src/Dialogs/Task/Manager/TaskEditPanel.cpp:223
msgid "Task edit"
msgstr "Uprav úlohu"

#: src/Dialogs/Task/Manager/TaskEditPanel.cpp:246
msgid "Add Turnpoint"
msgstr "Přidej otočný bod"

#: src/Dialogs/Task/Manager/TaskPropertiesPanel.cpp:231
msgid "Task type"
msgstr "Typ úlohy"

#: src/Dialogs/Task/Manager/TaskPropertiesPanel.cpp:231
msgid "Sets the behaviour for the current task."
msgstr "Nastavuje chování pro aktuální úlohu."

#: src/Dialogs/Task/Manager/TaskPropertiesPanel.cpp:233
msgid "Minimum AAT task time in minutes."
msgstr "Minimální čas AAT úlohy v minutách."

#: src/Dialogs/Task/Manager/TaskPropertiesPanel.cpp:236
msgid "Arm start manually"
msgstr "Start ručně"

#: src/Dialogs/Task/Manager/TaskPropertiesPanel.cpp:237
msgid "Configure whether the start must be armed manually or automatically."
msgstr "Určuje, zda má být start úlohy označen ručně nebo automaticky."

#: src/Dialogs/Task/Manager/TaskPropertiesPanel.cpp:240
msgid "Score start exit"
msgstr "Boduj opuštění startu"

#: src/Dialogs/Task/Manager/TaskPropertiesPanel.cpp:244
msgid "Start open time"
msgstr "Čas otevření pásky"

#: src/Dialogs/Task/Manager/TaskPropertiesPanel.cpp:246
msgid "Start close time"
msgstr "Čas uzavření pásky"

#: src/Dialogs/Task/Manager/TaskPropertiesPanel.cpp:289
msgid "FAI start / finish rules"
msgstr "FAI start/cíl pravidla"

#: src/Dialogs/Task/Manager/TaskPropertiesPanel.cpp:290
msgid ""
"If enabled, has no max start height or max start speed and requires the "
"minimum height above ground for finish to be greater than 1000m below the "
"start height."
msgstr ""
"Rozdíl minimální cílové výšky nad zemí a strartovní výšky musí být více než "
"1000m. Omezení maximální výšky startu nebo maximální startovní rychlosti "
"není aplikováno."

#: src/Dialogs/Task/Manager/TaskActionsPanel.cpp:66
msgid "Task not saved"
msgstr "Úloha není uložena"

#: src/Dialogs/Task/Manager/TaskActionsPanel.cpp:81
msgid "Create new task?"
msgstr "Založit novou úlohu?"

#: src/Dialogs/Task/Manager/TaskActionsPanel.cpp:81
msgid "Task New"
msgstr "Nová úloha"

#: src/Dialogs/Task/Manager/TaskActionsPanel.cpp:115
msgid "New Task"
msgstr "Nový úkol"

#: src/Dialogs/Task/Manager/TaskActionsPanel.cpp:116
msgid "Declare"
msgstr "Deklaruj"

#: src/Dialogs/Task/Manager/TaskActionsPanel.cpp:117
msgid "Browse"
msgstr "Procházej"

#: src/Dialogs/Task/Manager/TaskListPanel.cpp:97
msgid "Load"
msgstr "Nahraj"

#: src/Dialogs/Task/Manager/TaskListPanel.cpp:98
msgid "Rename"
msgstr "Přejmenuj"

#: src/Dialogs/Task/Manager/TaskListPanel.cpp:100
#: src/Dialogs/Task/Manager/TaskListPanel.cpp:315
#: src/Monitor/AirspaceWarningMonitor.cpp:89
msgid "More"
msgstr "Více"

#: src/Dialogs/Task/Manager/TaskListPanel.cpp:210
msgid "Load the selected task?"
msgstr "Nahrát vybranou úlohu?"

#: src/Dialogs/Task/Manager/TaskListPanel.cpp:218
#: src/Dialogs/Task/Manager/TaskListPanel.cpp:252
msgid "Task Browser"
msgstr "Přohlížeč úlohy"

#: src/Dialogs/Task/Manager/TaskListPanel.cpp:243
msgid "Can't delete .CUP files"
msgstr "Nemohu smazat .CUP soubor"

#: src/Dialogs/Task/Manager/TaskListPanel.cpp:251
msgid "Delete the selected task?"
msgstr "Smazat vybranou úlohu?"

#: src/Dialogs/Task/Manager/TaskListPanel.cpp:289
msgid "Can't rename .CUP files"
msgstr "Nemohu přejmenovat .CUP soubory"

#: src/Dialogs/Task/Manager/TaskListPanel.cpp:289
msgid "Rename Error"
msgstr "Chyba přejmenování"

#: src/Dialogs/Task/Manager/TaskListPanel.cpp:315
msgid "Less"
msgstr "Méně"

#: src/Dialogs/Task/OptionalStartsDialog.cpp:53
#: src/Dialogs/Task/TaskPointDialog.cpp:245
#: src/InfoBoxes/Panel/ATCReference.cpp:86
msgid "Relocate"
msgstr "Přemísti"

#: src/Dialogs/Task/OptionalStartsDialog.cpp:57
#: src/Dialogs/Task/TaskPointDialog.cpp:242
#: src/Dialogs/Weather/NOAAList.cpp:120 src/Dialogs/Weather/NOAAList.cpp:233
#: src/Dialogs/Weather/NOAADetails.cpp:69
#: src/Dialogs/Weather/NOAADetails.cpp:120
msgid "Remove"
msgstr "Smaž"

#: src/Dialogs/Task/OptionalStartsDialog.cpp:136
msgid "(Add Alternate Start)"
msgstr "(Přidej alternativní start)"

#: src/Dialogs/Task/OptionalStartsDialog.cpp:199
msgid "Alternate Start Points"
msgstr "Alternativní startovní body"

#: src/Dialogs/Task/TaskPointDialog.cpp:215
#: src/Dialogs/Task/TaskPointDialog.cpp:252
msgid "Change Type"
msgstr "Jiný typ"

#: src/Dialogs/Task/TaskPointDialog.cpp:261
#: src/Dialogs/Task/TaskPointDialog.cpp:334
msgid "Enable Alternate Starts"
msgstr "Povol alternativní starty"

#: src/Dialogs/Task/TaskPointDialog.cpp:264
msgid "Score exit"
msgstr "Boduj opuštění sektoru"

#: src/Dialogs/Task/TaskPointDialog.cpp:337
msgid "Edit Alternates"
msgstr "Uprav alternativy"

#: src/Dialogs/Task/TaskPointDialog.cpp:358
#: src/Dialogs/Task/TaskPointDialog.cpp:429
msgid "Task point"
msgstr "Bod úlohy"

#: src/Dialogs/Task/TaskPointDialog.cpp:363
msgid "Assigned area point"
msgstr "AAT bod"

#: src/Dialogs/Task/TaskPointDialog.cpp:429
msgid "Remove task point?"
msgstr "Odstranit bod úlohy?"

#: src/Dialogs/Task/MutateTaskPointDialog.cpp:124
msgid "Task Point Type"
msgstr "Typ bodu úlohy"

#: src/Dialogs/Task/dlgTaskHelpers.cpp:64
msgid "Goal"
msgstr "Cíl"

#: src/Dialogs/Task/dlgTaskHelpers.cpp:71
msgid "Out and return"
msgstr "Návrat"

#: src/Dialogs/Task/dlgTaskHelpers.cpp:75
msgid "Two legs"
msgstr "Dvě ramena"

#: src/Dialogs/Task/dlgTaskHelpers.cpp:80
msgid "Three legs"
msgstr "Tři ramena"

#: src/Dialogs/Task/dlgTaskHelpers.cpp:86
msgid "non-FAI triangle"
msgstr "ne-FAI trojúhelník"

#: src/Dialogs/Task/dlgTaskHelpers.cpp:90
#, c-format
msgid "%d legs"
msgstr "Počet ramen: %d"

#: src/Dialogs/Task/dlgTaskHelpers.cpp:116
#, c-format
msgid "Task is empty (%s)"
msgstr "Úloha je prázdná (%s)"

#: src/Dialogs/Task/dlgTaskHelpers.cpp:128
msgid "max."
msgstr "max."

#: src/Dialogs/Task/dlgTaskHelpers.cpp:132
msgid "min."
msgstr "min."

#: src/Dialogs/Task/dlgTaskHelpers.cpp:142
msgid "dist."
msgstr "vzdál."

#: src/Dialogs/Task/dlgTaskHelpers.cpp:185
msgid "Sector"
msgstr "Sektor"

#: src/Dialogs/Task/dlgTaskHelpers.cpp:191
msgid "Line"
msgstr "Linie"

#: src/Dialogs/Task/dlgTaskHelpers.cpp:197
msgid "Cylinder"
msgstr "Cylindr"

#: src/Dialogs/Task/dlgTaskHelpers.cpp:203
msgid "MAT cylinder"
msgstr "MAT cylindr"

#: src/Dialogs/Task/dlgTaskHelpers.cpp:207
msgid "Keyhole"
msgstr "Kruh+výseč"

#: src/Dialogs/Task/dlgTaskHelpers.cpp:213
msgid "DAeC Keyhole"
msgstr "DAeC kruh+výseč"

#: src/Dialogs/Task/dlgTaskHelpers.cpp:217
msgid "BGA Fixed Course"
msgstr "BGA daný kurz"

#: src/Dialogs/Task/dlgTaskHelpers.cpp:221
msgid "BGA Enhanced Option"
msgstr "BGA více možností"

#: src/Dialogs/Task/dlgTaskHelpers.cpp:225
msgid "BGA Start Sector"
msgstr "BGA startovní sektor"

#: src/Dialogs/Task/dlgTaskHelpers.cpp:241
msgid "Enter a task name"
msgstr "Zadej jméno úlohy"

#: src/Dialogs/Task/TargetDialog.cpp:377
msgid ""
"For AAT tasks, this setting can be used to adjust the target points within "
"the AAT sectors.  Larger values move the target points to produce larger "
"task distances, smaller values move the target points to produce smaller "
"task distances."
msgstr ""
"Pro AAT úlohy může být toto nastavení použito pro úpravu bodů uvnitř AAT "
"oblastí. Vyšší číslo posouvá cílové body tak, aby došlo k prodloužení trati, "
"menší číslo posouvá cílové body tak, aby celkovou trať zkrátilo."

#: src/Dialogs/Task/TargetDialog.cpp:382 src/InfoBoxes/Content/Factory.cpp:967
#, no-c-format
msgid "Radial"
msgstr "OB radiála"

#: src/Dialogs/Task/TargetDialog.cpp:384
msgid ""
"For AAT tasks, this setting can be used to adjust the target points within "
"the AAT sectors.  Positive values rotate the range line clockwise, negative "
"values rotate the range line counterclockwise."
msgstr ""
"Pro AAT úlohy. Tato volba upravuje cílové body uvnitř AAT oblastí. Kladné "
"hodnoty otáčí linií vzdálenosti po směru hodinových ručiček, záporné proti "
"směru."

#: src/Dialogs/Task/TargetDialog.cpp:389
msgid "ETE"
msgstr "ETE"

#: src/Dialogs/Task/TargetDialog.cpp:391
msgid "Estimated time en-route to the next AAT target."
msgstr "Odhadnutý čas na trati k dalšímu AAT cílovému bodu."

#: src/Dialogs/Task/TargetDialog.cpp:393
msgid "Delta T"
msgstr "T rozdíl"

#: src/Dialogs/Task/TargetDialog.cpp:395
msgid ""
"AAT Delta Time - Difference between estimated task time and AAT minimum "
"time. Colored red if negative (expected arrival too early), or blue if in "
"sector and can turn now with estimated arrival time greater than AAT time "
"plus 5 minutes."
msgstr ""
"AAT rozdílový čas. Rozdíl mezi předpokládaným časem úlohy a AAT minimálním "
"časem. Zbarvený červeně pokud je předpokládaný přílet předčasný, nebo modře, "
"pokud jste v AAT oblasti a můžete provést obrat s předpokládaným časem "
"příletu v AAT minimálním čase plus 5 minut."

#: src/Dialogs/Task/TargetDialog.cpp:397
msgid "V rem."
msgstr "V zbtk"

#: src/Dialogs/Task/TargetDialog.cpp:401
msgid "V ach"
msgstr "V dos"

#: src/Dialogs/Task/TargetDialog.cpp:403
msgid ""
"AA Speed - Assigned Area Task average speed achievable around target points "
"remaining in minimum AAT time."
msgstr ""
"AA Rychlost - AAT průměrná rychlost dosažitelná kolem zbývajících cílových "
"bodů v minimálním AAT čase."

#: src/Dialogs/Task/TargetDialog.cpp:408
msgid "Optimized"
msgstr "Optimalizuj"

#: src/Dialogs/Task/AlternatesListDialog.cpp:178
#: src/InfoBoxes/Content/Alternate.cpp:49 Data/Input/default.xci:393
#: Data/Input/default.xci:1022
#, no-c-format
msgid "Alternates"
msgstr "Alternativy"

#: src/Dialogs/Tracking/CloudEnableDialog.cpp:71
msgid ""
"The XCSoar project is currently developing a revolutionary service which "
"allows sharing thermal/wave locations and more with other pilots.\n"
"Do you wish to participate in the field test? This means that your position, "
"thermal/wave locations and other weather data will be transmitted to our "
"test server. You can disable it at any time in the \"Tracking\" settings.\n"
"Please help us improve XCSoar!"
msgstr ""
"Projekt XCSoar právě vyvíjí revoluční službu, která umožňuje sdílení pozic "
"stoupavých proudů, vlnových prostorů a dalších informací s ostatními "
"piloty.\n"
"Jste ochotni participovat v testovací fázi? To znamená, že vaše poloha, "
"pozice stoupavých proudů, vlnových prostorů a jiná meteorologická data budou "
"odesílána na náš testovací server. Tuto službu lze kdykoliv deaktivovat v "
"nastavení \"Sledování\".\n"
"Prosím, pomozte nám zlepšovat XCSoar!"

#: src/Dialogs/TimeEntry.cpp:68 src/Dialogs/Weather/RASPDialog.cpp:112
msgid "Now"
msgstr "Nyní"

#: src/Dialogs/DateEntry.cpp:64
msgid "Reset"
msgstr "Reset"

#: src/Dialogs/Weather/WeatherDialog.cpp:79
#: src/Dialogs/Weather/NOAADetails.cpp:84
#: src/Dialogs/Weather/NOAADetails.cpp:142
msgid "METAR and TAF"
msgstr "METAR a TAF"

#: src/Dialogs/Weather/RASPDialog.cpp:158
msgid "Field"
msgstr "Pole"

#: src/Dialogs/dlgCredits.cpp:165 Data/Input/default.xci:867
msgid "Credits"
msgstr "Poděkování"

#: src/Dialogs/Settings/Panels/AudioVarioConfigPanel.cpp:71
msgid "Audio vario"
msgstr "Audio vário"

#: src/Dialogs/Settings/Panels/AudioVarioConfigPanel.cpp:72
msgid "Emulate the sound of an electronic vario."
msgstr "Emuluje tón akustického variometru."

#: src/Dialogs/Settings/Panels/AudioVarioConfigPanel.cpp:78
msgid "Enable Deadband"
msgstr "Pásmo ticha"

#: src/Dialogs/Settings/Panels/AudioVarioConfigPanel.cpp:79
msgid ""
"Mute the audio output in when the current lift is in a certain range around "
"zero"
msgstr "Ztiší audio výstup v určeném pásmu v okolí nulového stoupání"

#: src/Dialogs/Settings/Panels/AudioVarioConfigPanel.cpp:85
msgid "Min. Frequency"
msgstr "Nejnižší tón"

#: src/Dialogs/Settings/Panels/AudioVarioConfigPanel.cpp:86
msgid "The tone frequency that is played at maximum sink rate."
msgstr "Frekvence tónu, která je přehrávána při maximálním klesání."

#: src/Dialogs/Settings/Panels/AudioVarioConfigPanel.cpp:91
msgid "Zero Frequency"
msgstr "Tón 0 stoupání"

#: src/Dialogs/Settings/Panels/AudioVarioConfigPanel.cpp:92
msgid "The tone frequency that is played at zero climb rate."
msgstr "Frekvence tónu, která je přehrávána při nulovém stoupání."

#: src/Dialogs/Settings/Panels/AudioVarioConfigPanel.cpp:97
msgid "Max. Frequency"
msgstr "Nejvyšší tón"

#: src/Dialogs/Settings/Panels/AudioVarioConfigPanel.cpp:98
msgid "The tone frequency that is played at maximum climb rate."
msgstr "Frekvence tónu, která je přehrávána při maximálním stoupání."

#: src/Dialogs/Settings/Panels/AudioVarioConfigPanel.cpp:106
msgid "Deadband min. lift"
msgstr "Pásmo ticha min. stoupání"

#: src/Dialogs/Settings/Panels/AudioVarioConfigPanel.cpp:107
msgid ""
"Below this lift threshold the vario will start to play sounds if the "
"'Deadband' feature is enabled."
msgstr ""
"Pod touto hodnotou stoupání začne variometr vydávat zvuk, pokud je zapnuta "
"volba \"Pásmo ticha\"."

#: src/Dialogs/Settings/Panels/AudioVarioConfigPanel.cpp:116
msgid "Deadband max. lift"
msgstr "Pásmo ticha max. stoupání"

#: src/Dialogs/Settings/Panels/AudioVarioConfigPanel.cpp:117
msgid ""
"Above this lift threshold the vario will start to play sounds if the "
"'Deadband' feature is enabled."
msgstr ""
"Nad touto hodnotou stoupání začne variometr vydávat zvuk, pokud je zapnuta "
"volba \"Pásmo ticha\"."

#: src/Dialogs/Settings/Panels/AudioConfigPanel.cpp:60
msgid "Master Volume"
msgstr "Hlasitost"

#: src/Dialogs/Weather/NOAAList.cpp:119 src/Dialogs/Weather/NOAADetails.cpp:68
#: src/Dialogs/Weather/MapOverlayWidget.cpp:232
msgid "Update"
msgstr "Aktualizuj"

#: src/Dialogs/Weather/NOAAList.cpp:182
msgid "Airport ICAO code"
msgstr "ICAO kód letiště"

#: src/Dialogs/Weather/NOAAList.cpp:186
msgid "Please enter the FOUR letter code of the desired station."
msgstr "Zadejte ČTYŘ-písmenný kód požadované stanice."

#: src/Dialogs/Weather/NOAAList.cpp:192
msgid ""
"Please don't use special characters in the four letter code of the desired "
"station."
msgstr "Nepoužívejte speciální znaky ve čtyřpísmenném kódu požadované stanice."

#: src/Dialogs/Weather/NOAAList.cpp:230 src/Dialogs/Weather/NOAADetails.cpp:117
#, c-format
msgid "Do you want to remove station %s?"
msgstr "Chcete odstranit stanici %s?"

#: src/Dialogs/Weather/NOAADetails.cpp:156
msgid "This function is not available on your platform yet."
msgstr "Tato funkce není zatím dostupná pro vaši platformu."

#: src/Monitor/AirspaceWarningMonitor.cpp:56
msgid "Inside airspace"
msgstr "Uvnitř"

#: src/Monitor/AirspaceWarningMonitor.cpp:58
msgid "Near airspace"
msgstr "Poblíž"

#: src/Monitor/TaskConstraintsMonitor.cpp:57
msgid "Maximum start speed exceeded"
msgstr "Maximální startovní rychlost překročena"

#: src/Monitor/TaskAdvanceMonitor.cpp:41
msgid "In sector, arm advance when ready"
msgstr "V sektoru, postup v úloze -> Obrat"

#: src/Monitor/TaskAdvanceMonitor.cpp:43
msgid "Arm"
msgstr "Obrat"

#: src/Monitor/TaskAdvanceMonitor.cpp:53 src/Monitor/MatTaskMonitor.cpp:62
msgid "Dismiss"
msgstr "Zruš"

#: src/Monitor/MatTaskMonitor.cpp:50
msgid "Add this turn point?"
msgstr "Přidat tento otočný bod?"

#: src/Dialogs/Weather/MapOverlayWidget.cpp:227
msgid "Use"
msgstr "Použít"

#: src/Renderer/NOAAListRenderer.cpp:46
msgid "No METAR available"
msgstr "METAR nedostupný"

#: src/Weather/NOAAFormatter.cpp:135 src/Weather/NOAAFormatter.cpp:142
msgid "Dew Point"
msgstr "Rosný bod"

#: src/Weather/NOAAFormatter.cpp:169
msgid "Visibility"
msgstr "Viditelnost"

#: src/Weather/NOAAFormatter.cpp:174
#, c-format
msgid "more than %s"
msgstr "více než %s"

#: src/Weather/NOAAFormatter.cpp:186
msgid "Sky Conditions"
msgstr "Mraky a srážky"

#: src/Weather/NOAAFormatter.cpp:249
#, c-format
msgid "METAR for %s:"
msgstr "METAR pro %s:"

#: src/Weather/NOAAFormatter.cpp:275
msgid "No METAR available!"
msgstr "METAR nedostupný!"

#: src/Weather/NOAAFormatter.cpp:289
msgid "No TAF available!"
msgstr "TAF nedostupný!"

#: src/InfoBoxes/Content/Factory.cpp:136
#, no-c-format
msgid "Altitude GPS"
msgstr "Výška GPS"

#: src/InfoBoxes/Content/Factory.cpp:137
#: src/InfoBoxes/Panel/AltitudeInfo.cpp:83
#, no-c-format
msgid "Alt GPS"
msgstr "Alt GPS"

#: src/InfoBoxes/Content/Factory.cpp:138
#, no-c-format
msgid ""
"This is the altitude above mean sea level reported by the GPS. Touch-screen/"
"PC only: In simulation mode, this value is adjustable with the up/down arrow "
"keys and the right/left arrow keys also cause the glider to turn."
msgstr ""
"Výška nad střední hladinou moře dle GPS. V režimu simulace je tato hodnota "
"nastavitelná pomocí kláves nahoru/dolů; klávesy doprava/doleva mění směr "
"letu kluzáku (Pouze doteková obrazovka/PC)."

#: src/InfoBoxes/Content/Factory.cpp:144
#, no-c-format
msgid "Height AGL"
msgstr "Výška AGL"

#: src/InfoBoxes/Content/Factory.cpp:145
#: src/InfoBoxes/Panel/AltitudeInfo.cpp:87
#, no-c-format
msgid "H AGL"
msgstr "H AGL"

#: src/InfoBoxes/Content/Factory.cpp:146
#, no-c-format
msgid ""
"This is the navigation altitude minus the terrain elevation obtained from "
"the terrain file. The value is coloured red when the glider is below the "
"terrain safety clearance height."
msgstr ""
"Navigační výška mínus výška terénu načtená ze souboru terénu. Hodnota je "
"zbarvena červeně, pokud je kluzák pod bezpečnou výškou nad terénem."

#: src/InfoBoxes/Content/Factory.cpp:153
#, no-c-format
msgid "Thermal climb, last 30 s"
msgstr "Stoupání, posledních 30 s"

#: src/InfoBoxes/Content/Factory.cpp:154
#, no-c-format
msgid "TC 30s"
msgstr "STS 30s"

#: src/InfoBoxes/Content/Factory.cpp:155
#, no-c-format
msgid ""
"A 30 second rolling average climb rate based of the reported GPS altitude, "
"or vario if available."
msgstr ""
"Průměrné stoupání za posledních 30 sekund získané z GPS výšky, nebo z vária "
"(pokud je k dispozici)."

#: src/InfoBoxes/Content/Factory.cpp:161
#, no-c-format
msgid "Next bearing"
msgstr "Následující kurz"

#: src/InfoBoxes/Content/Factory.cpp:163
#, no-c-format
msgid ""
"True bearing of the next waypoint.  For AAT tasks, this is the true bearing "
"to the target within the AAT sector."
msgstr ""
"Skutečný kurz k dalšímu bodu trati. U úloh AAT označuje kurz k cílovému bodu "
"uvnitř AAT oblasti."

#: src/InfoBoxes/Content/Factory.cpp:170
#, no-c-format
msgid "GR instantaneous"
msgstr "Klouzavý poměr okamžitý"

#: src/InfoBoxes/Content/Factory.cpp:171
#, no-c-format
msgid "GR Inst"
msgstr "KP nyní"

#: src/InfoBoxes/Content/Factory.cpp:172
#, no-c-format
msgid ""
"Instantaneous glide ratio over ground, given by the ground speed divided by "
"the vertical speed (GPS speed) over the last 20 seconds. Negative values "
"indicate climbing cruise. If the vertical speed is close to zero, the "
"displayed value is '---'."
msgstr ""
"Okamžitý klouzavý poměr nad zemí, daný podílem rychlosti vůči zemi a "
"vertikální rychlostí (rychlost GPS) během posledních 20s. Záporné hodnoty "
"značí stoupání v přímém letu. Pokud je vertikální rychlost blízká nule, "
"zobrazí se '---'."

#: src/InfoBoxes/Content/Factory.cpp:178
#, no-c-format
msgid "GR cruise"
msgstr "Klouzavý poměr přeskoku"

#: src/InfoBoxes/Content/Factory.cpp:179
#, no-c-format
msgid "GR Cruise"
msgstr "KP přeskok"

#: src/InfoBoxes/Content/Factory.cpp:180
#, no-c-format
msgid ""
"The distance from the top of the last thermal, divided by the altitude lost "
"since the top of the last thermal. Negative values indicate climbing cruise "
"(height gain since leaving the last thermal). If the vertical speed is close "
"to zero, the displayed value is '---'."
msgstr ""
"Vzdálenost dělená ztrátou výšky od vrcholu posledního stoupavého proudu. "
"Záporné hodnoty značí stoupání v přímém letu (zisk výšky od opuštění "
"posledního st. proudu). Pokud je vertikální rychlost 0, zobrazí se '---'."

#: src/InfoBoxes/Content/Factory.cpp:186
#, no-c-format
msgid "Speed ground"
msgstr "Rychlost vůči zemi"

#: src/InfoBoxes/Content/Factory.cpp:187
#, no-c-format
msgid "V GND"
msgstr "V GND"

#: src/InfoBoxes/Content/Factory.cpp:188
#, no-c-format
msgid ""
"Ground speed measured by the GPS. If this InfoBox is active in simulation "
"mode, pressing the up and down arrows adjusts the speed, and left and right "
"turn the glider."
msgstr ""
"Rychlost vůči zemi, vypočtená z GPS. V režimu simulace klávesy nahoru/dolů "
"mění rychlost; klávesy doprava/doleva mění směr letu kluzáku."

#: src/InfoBoxes/Content/Factory.cpp:194
#, no-c-format
msgid "Last thermal average"
msgstr "Průměrné st. v minulém st. proudu"

#: src/InfoBoxes/Content/Factory.cpp:195
#, no-c-format
msgid "TL Avg"
msgstr "STM prům"

#: src/InfoBoxes/Content/Factory.cpp:196
#, no-c-format
msgid ""
"Total altitude gain/loss in the last thermal divided by the time spent "
"circling."
msgstr ""
"Celkový zisk/ztráta výšky v minulém stoupavém proudu, dělená časem kroužení."

#: src/InfoBoxes/Content/Factory.cpp:202
#, no-c-format
msgid "Last thermal gain"
msgstr "Zisk výšky v minulém st. proudu"

#: src/InfoBoxes/Content/Factory.cpp:203
#, no-c-format
msgid "TL Gain"
msgstr "STM zisk"

#: src/InfoBoxes/Content/Factory.cpp:204
#, no-c-format
msgid "Total altitude gain/loss in the last thermal."
msgstr "Celkový zisk/ztráta výšky v minulém stoupavém proudu."

#: src/InfoBoxes/Content/Factory.cpp:210
#, no-c-format
msgid "Last thermal duration"
msgstr "Doba trvání minulého st. proudu"

#: src/InfoBoxes/Content/Factory.cpp:211
#, no-c-format
msgid "TL duration"
msgstr "STM čas"

#: src/InfoBoxes/Content/Factory.cpp:212
#, no-c-format
msgid "Time spent circling in the last thermal."
msgstr "Doba strávená kroužením v minulém stoupavém proudu."

#: src/InfoBoxes/Content/Factory.cpp:218
#, no-c-format
msgid "MacCready setting"
msgstr "Nastavení MacCready"

#: src/InfoBoxes/Content/Factory.cpp:219
#, no-c-format
msgid "MC"
msgstr "MC"

#: src/InfoBoxes/Content/Factory.cpp:220
#, no-c-format
msgid ""
"The current MacCready setting and the current MacCready mode (manual or "
"auto). (Touch-screen/PC only) Also used to adjust the MacCready setting if "
"the InfoBox is active, by using the up/down cursor keys."
msgstr ""
"Aktuální nastavení MacCready a režim (MAN/AUTO). Pokud je InfoBox aktivní, "
"klávesy nahoru /dolů mění nastavení (Pouze doteková obrazovka/PC)."

#: src/InfoBoxes/Content/Factory.cpp:226
#, no-c-format
msgid "Next distance"
msgstr "Vzdálenost k dalšímu OB"

#: src/InfoBoxes/Content/Factory.cpp:227 src/InfoBoxes/Content/Task.cpp:182
#, no-c-format
msgid "WP Dist"
msgstr "OB vzdál"

#: src/InfoBoxes/Content/Factory.cpp:228
#, no-c-format
msgid ""
"The distance to the currently selected waypoint. For AAT tasks, this is the "
"distance to the target within the AAT sector."
msgstr ""
"Vzdálenost k vybranému bodu trati. Pro úlohy AAT označuje vzdálenost k "
"cílovému bodu uvnitř AAT oblati."

#: src/InfoBoxes/Content/Factory.cpp:235
#, no-c-format
msgid "Next altitude difference"
msgstr "Rozdílová výška nad dalším bodem"

#: src/InfoBoxes/Content/Factory.cpp:236
#, no-c-format
msgid "WP AltD"
msgstr "OB AltD"

#: src/InfoBoxes/Content/Factory.cpp:237
#, no-c-format
msgid ""
"Arrival altitude at the next waypoint relative to the safety arrival height. "
"For AAT tasks, the target within the AAT sector is used."
msgstr ""
"Výška příletu na další bod trati vzhledem k bezpečné výšce příletu. Pro AAT "
"úlohy je použit cílový bod uvnitř AAT oblasti."

#: src/InfoBoxes/Content/Factory.cpp:244
#, no-c-format
msgid "Next altitude required"
msgstr "Příští OB - požadovaná výška"

#: src/InfoBoxes/Content/Factory.cpp:245
#, no-c-format
msgid "WP AltR"
msgstr "OB AltR"

#: src/InfoBoxes/Content/Factory.cpp:246
#, no-c-format
msgid ""
"Additional altitude required to reach the next turn point. For AAT tasks, "
"the target within the AAT sector is used."
msgstr ""
"Převýšení nutné k dosažení dalšího otočného bodu. Pro AAT úlohy je použit "
"cílový bod uvnitř AAT oblasti."

#: src/InfoBoxes/Content/Factory.cpp:253
#, no-c-format
msgid "Next waypoint"
msgstr "Další otočný bod"

#: src/InfoBoxes/Content/Factory.cpp:254
#, no-c-format
msgid "Next WP"
msgstr "Další OB"

#: src/InfoBoxes/Content/Factory.cpp:255
#, no-c-format
msgid ""
"The name of the currently selected turn point. When this InfoBox is active, "
"using the up/down cursor keys selects the next/previous waypoint in the "
"task. (Touch-screen/PC only) Pressing the enter cursor key brings up the "
"waypoint details."
msgstr ""
"Jméno aktuálně vybraného otočného bodu. Pokud je InfoBox aktivní, klávesy "
"nahoru/dolů přepínají na následující/předchozí bod v úloze. Klávesa Enter "
"zobrazí detaily otočného bodu (Pouze doteková obrazovka/PC)."

#: src/InfoBoxes/Content/Factory.cpp:261
#, no-c-format
msgid "Final altitude difference"
msgstr "Rozdíl výšek pro cíl"

#: src/InfoBoxes/Content/Factory.cpp:262
#, no-c-format
msgid "Fin AltD"
msgstr "Cíl AltD"

#: src/InfoBoxes/Content/Factory.cpp:263
#, no-c-format
msgid ""
"Arrival altitude at the final task turn point relative to the safety arrival "
"height."
msgstr "Výška příletu nad cílový bod trati relativně k bezpečné výšce příletu."

#: src/InfoBoxes/Content/Factory.cpp:269
#, no-c-format
msgid "Final altitude required"
msgstr "Výška potřebná pro dosažení cíle"

#: src/InfoBoxes/Content/Factory.cpp:270
#, no-c-format
msgid "Fin AltR"
msgstr "Cíl AltR"

#: src/InfoBoxes/Content/Factory.cpp:271
#, no-c-format
msgid "Additional altitude required to finish the task."
msgstr "Potřebný přírůstek výšky k dokončení úlohy."

#: src/InfoBoxes/Content/Factory.cpp:277
#, no-c-format
msgid "Speed task average"
msgstr "Rychlost úlohy průměrná"

#: src/InfoBoxes/Content/Factory.cpp:278
#, no-c-format
msgid "V Task Avg"
msgstr "V úl prům"

#: src/InfoBoxes/Content/Factory.cpp:279
#, no-c-format
msgid ""
"Average cross country speed while on current task, not compensated for "
"altitude."
msgstr "Průměrná rychlost v úloze nekompenzovaná o výšku."

#: src/InfoBoxes/Content/Factory.cpp:285
#, no-c-format
msgid "Final distance"
msgstr "Vzdálenost k cíli"

#: src/InfoBoxes/Content/Factory.cpp:286
#, no-c-format
msgid "Fin Dist"
msgstr "Cíl vzdál"

#: src/InfoBoxes/Content/Factory.cpp:287
#, no-c-format
msgid "Distance to finish around remaining turn points."
msgstr "Vzdálenost do koncového bodu trati přes zbývající otočné body."

#: src/InfoBoxes/Content/Factory.cpp:301
#, no-c-format
msgid "Terrain elevation"
msgstr "Výška terénu"

#: src/InfoBoxes/Content/Factory.cpp:302
#, no-c-format
msgid "Terr Elev"
msgstr "Výška ter"

#: src/InfoBoxes/Content/Factory.cpp:303
#, no-c-format
msgid ""
"This is the elevation of the terrain above mean sea level, obtained from the "
"terrain file at the current GPS location."
msgstr ""
"Výška terénu nad střední hladinou moře, získaná ze souboru terénních dat na "
"současných GPS souřadnicích."

#: src/InfoBoxes/Content/Factory.cpp:309
#, no-c-format
msgid "Thermal average"
msgstr "Současné průměrné stoupání"

#: src/InfoBoxes/Content/Factory.cpp:310
#, no-c-format
msgid "TC Avg"
msgstr "STS prům"

#: src/InfoBoxes/Content/Factory.cpp:311
#, no-c-format
msgid ""
"Altitude gained/lost in the current thermal, divided by time spent "
"thermalling."
msgstr ""
"Výška získaná/ztracená v současném stoupavém proudu, dělená časem kroužení."

#: src/InfoBoxes/Content/Factory.cpp:317
#, no-c-format
msgid "Thermal gain"
msgstr "Zisk ve stoupání"

#: src/InfoBoxes/Content/Factory.cpp:318
#, no-c-format
msgid "TC Gain"
msgstr "STS zisk"

#: src/InfoBoxes/Content/Factory.cpp:319
#, no-c-format
msgid "The altitude gained/lost in the current thermal."
msgstr "Výška získaná/ztracená v současném stoupavém proudu."

#: src/InfoBoxes/Content/Factory.cpp:327
#, no-c-format
msgid ""
"Magnetic track reported by the GPS. (Touch-screen/PC only) If this InfoBox "
"is active in simulation mode, pressing the up and down  arrows adjusts the "
"track."
msgstr ""
"Magnetický kurz získaný z GPS. V režimu simulace klávesy nahoru/dolů mění "
"směr letu kluzáku (Pouze doteková obrazovka/PC)."

#: src/InfoBoxes/Content/Factory.cpp:335
#, no-c-format
msgid ""
"Instantaneous vertical speed, as reported by the GPS, or the intelligent "
"vario total energy vario value if connected to one."
msgstr ""
"Okamžitá vertikální rychlost dle GPS nebo inteligentního varia (pokud je "
"připojeno)."

#: src/InfoBoxes/Content/Factory.cpp:341
#, no-c-format
msgid "Wind speed"
msgstr "Rychlost větru"

#: src/InfoBoxes/Content/Factory.cpp:343 src/InfoBoxes/Content/Factory.cpp:940
#, no-c-format
msgid ""
"Wind speed estimated by XCSoar. Manual adjustment is possible with the "
"connected InfoBox dialogue. Pressing the up/down cursor keys to cycle "
"through settings, adjust the values with left/right cursor keys."
msgstr ""
"Rychlost větru odhadnutá XCSoar. Manuální úprava je možná pomocí propojeného "
"InfoBoxu. Klávesy nahoru/dolů prochází položky, šipky vpravo/vlevo mění "
"hodnoty."

#: src/InfoBoxes/Content/Factory.cpp:350
#, no-c-format
msgid "Wind bearing"
msgstr "Směr větru"

#: src/InfoBoxes/Content/Factory.cpp:352
#, no-c-format
msgid ""
"Wind bearing estimated by XCSoar. Manual adjustment is possible with the "
"connected InfoBox dialogue. Pressing the up/down cursor keys to cycle "
"through settings, adjust the values with left/right cursor keys."
msgstr ""
"Směr větru odhadnutý XCSoar. Ruční úpravy jsou možné pomocí propojeného "
"InfoBoxu. Klávesy nahoru/dolů prochází položky, šipky vpravo/vlevo mění "
"hodnoty."

#: src/InfoBoxes/Content/Factory.cpp:359
#, no-c-format
msgid "AAT time"
msgstr "AAT čas"

#: src/InfoBoxes/Content/Factory.cpp:360
#, no-c-format
msgid "AAT Time"
msgstr "AAT čas"

#: src/InfoBoxes/Content/Factory.cpp:361
#, no-c-format
msgid ""
"Assigned Area Task time remaining. Goes red when time remaining has expired."
msgstr "Zbývající čas v úloze AAT. Pokud je hodnota červená, čas vypršel."

#: src/InfoBoxes/Content/Factory.cpp:367
#, no-c-format
msgid "AAT max. distance "
msgstr "AAT max. vzdálenost "

#: src/InfoBoxes/Content/Factory.cpp:368
#, no-c-format
msgid "AAT Dmax"
msgstr "AAT Dmax"

#: src/InfoBoxes/Content/Factory.cpp:369
#, no-c-format
msgid "Assigned Area Task maximum distance possible for remainder of task."
msgstr "Maximální vzdálenost, dosažitelná ve zbývající AAT úloze."

#: src/InfoBoxes/Content/Factory.cpp:375
#, no-c-format
msgid "AAT min. distance"
msgstr "AAT min. vzdálenost"

#: src/InfoBoxes/Content/Factory.cpp:376
#, no-c-format
msgid "AAT Dmin"
msgstr "AAT Dmin"

#: src/InfoBoxes/Content/Factory.cpp:377
#, no-c-format
msgid "Assigned Area Task minimum distance possible for remainder of task."
msgstr "Minimální vzdálenost, dosažitelná ve zbývající AAT úloze."

#: src/InfoBoxes/Content/Factory.cpp:383
#, no-c-format
msgid "AAT speed max. distance"
msgstr "AAT rychlost pro max. vzdálenost"

#: src/InfoBoxes/Content/Factory.cpp:384
#, no-c-format
msgid "AAT Vmax"
msgstr "AAT Vmax"

#: src/InfoBoxes/Content/Factory.cpp:385
#, no-c-format
msgid ""
"Assigned Area Task average speed achievable if flying maximum possible "
"distance remaining in minimum AAT time."
msgstr ""
"Průměrná rychlost dosažitelná v AAT úloze, při průletu maximální zbývající "
"vzdálenosti v minimálním čase."

#: src/InfoBoxes/Content/Factory.cpp:391
#, no-c-format
msgid "AAT speed min. distance"
msgstr "AAT rychlost pro min. vzdálenost"

#: src/InfoBoxes/Content/Factory.cpp:392
#, no-c-format
msgid "AAT Vmin"
msgstr "AAT Vmin"

#: src/InfoBoxes/Content/Factory.cpp:393
#, no-c-format
msgid ""
"Assigned Area Task average speed achievable if flying minimum possible "
"distance remaining in minimum AAT time."
msgstr ""
"Průměrná rychlost dosažitelná v úloze AAT, při průletu minimální zbývající "
"vzdálenosti v minimálním AAT čase."

#: src/InfoBoxes/Content/Factory.cpp:399
#, no-c-format
msgid "Airspeed IAS"
msgstr "Rychlost IAS"

#: src/InfoBoxes/Content/Factory.cpp:400
#, no-c-format
msgid "V IAS"
msgstr "V IAS"

#: src/InfoBoxes/Content/Factory.cpp:401
#, no-c-format
msgid "Indicated Airspeed reported by a supported external intelligent vario."
msgstr ""
"Indikovaná vzdušná rychlost (IAS), získaná z externího senzoru (pokud je "
"připojen)."

#: src/InfoBoxes/Content/Factory.cpp:407
#, no-c-format
msgid "Barometric altitude"
msgstr "Barometrická výška"

#: src/InfoBoxes/Content/Factory.cpp:408
#: src/InfoBoxes/Panel/AltitudeInfo.cpp:84
#, no-c-format
msgid "Alt Baro"
msgstr "ALT baro"

#: src/InfoBoxes/Content/Factory.cpp:409
#, no-c-format
msgid ""
"This is the barometric altitude obtained from a device equipped with a "
"pressure sensor."
msgstr ""
"Barometrická výška získaná z přístroje vybaveného tlakovým senzorem (pokud "
"je připojen)."

#: src/InfoBoxes/Content/Factory.cpp:416
#, no-c-format
msgid "Speed MacCready"
msgstr "Rychlost MacCready"

#: src/InfoBoxes/Content/Factory.cpp:417
#, no-c-format
msgid "V MC"
msgstr "V MC"

#: src/InfoBoxes/Content/Factory.cpp:418
#, no-c-format
msgid ""
"The MacCready speed-to-fly for optimal flight to the next waypoint. In "
"cruise flight mode, this speed-to-fly is calculated for maintaining "
"altitude. In final glide mode, this speed-to-fly is calculated for descent."
msgstr ""
"Optimální rychlost k dalšímu bodu trati dle aktuálního MacCreadyho "
"nastavení. Při přeskoku vypočítává rychlost pro zachování současné výšky. "
"Při dokluzu je optimální rychlost letu vypočítávána pro klesání."

#: src/InfoBoxes/Content/Factory.cpp:424
#, no-c-format
msgid "Percentage climb"
msgstr "Procentuálně stoupání"

#: src/InfoBoxes/Content/Factory.cpp:425
#, no-c-format
msgid "% Climb"
msgstr "% stoupání"

#: src/InfoBoxes/Content/Factory.cpp:426
#, no-c-format
msgid ""
"Percentage of time spent in climb mode. These statistics are reset upon "
"starting the task."
msgstr "Čas v procentech strávený ve stoupání. Při začátku úlohy se vynuluje."

#: src/InfoBoxes/Content/Factory.cpp:432
#, no-c-format
msgid "Flight duration"
msgstr "Doba letu"

#: src/InfoBoxes/Content/Factory.cpp:433
#, no-c-format
msgid "Flt Duration"
msgstr "Doba letu"

#: src/InfoBoxes/Content/Factory.cpp:434
#, no-c-format
msgid "Time elapsed since takeoff was detected."
msgstr "Čas uplynulý od detekce vzletu."

#: src/InfoBoxes/Content/Factory.cpp:440
#, no-c-format
msgid "G load"
msgstr "Přetížení G"

#: src/InfoBoxes/Content/Factory.cpp:441
#, no-c-format
msgid "G"
msgstr "G"

#: src/InfoBoxes/Content/Factory.cpp:442
#, no-c-format
msgid ""
"Magnitude of G loading reported by a supported external intelligent vario. "
"This value is negative for pitch-down manoeuvres."
msgstr ""
"Velikost přetížení v G dle podporovaného externího inteligentního vária "
"(pokud je připojeno). Hodnota je negativní při manévrech se záporným "
"přetížením."

#: src/InfoBoxes/Content/Factory.cpp:448
#, no-c-format
msgid "Next GR"
msgstr "Příští OB - požadovaný KP"

#: src/InfoBoxes/Content/Factory.cpp:449
#, no-c-format
msgid "WP GR"
msgstr "OB KP"

#: src/InfoBoxes/Content/Factory.cpp:450
#, no-c-format
msgid ""
"The required glide ratio over ground to reach the next waypoint, given by "
"the distance to next waypoint divided by the height required to arrive at "
"the safety arrival height."
msgstr ""
"Požadovaná klouzavost nad zemí pro dosažení dalšího bodu trati, daná podílem "
"vzdálenosti k následujícímu bodu a výšky potřebné pro přílet v bezpečné "
"výšce."

#: src/InfoBoxes/Content/Factory.cpp:457
#, no-c-format
msgid "Time local"
msgstr "Místní čas"

#: src/InfoBoxes/Content/Factory.cpp:458
#, no-c-format
msgid "Time loc"
msgstr "Čas místní"

#: src/InfoBoxes/Content/Factory.cpp:459
#, no-c-format
msgid "GPS time expressed in local time zone."
msgstr "Čas GPS vyjádřený v místní časové zóně."

#: src/InfoBoxes/Content/Factory.cpp:465 src/InfoBoxes/Content/Factory.cpp:466
#, no-c-format
msgid "Time UTC"
msgstr "Čas UTC"

#: src/InfoBoxes/Content/Factory.cpp:467
#, no-c-format
msgid "GPS time expressed in UTC."
msgstr "Čas GPS vyjádřený v UTC."

#: src/InfoBoxes/Content/Factory.cpp:473
#, no-c-format
msgid "Task time to go"
msgstr "Doba letu do cíle úlohy"

#: src/InfoBoxes/Content/Factory.cpp:474
#, no-c-format
msgid "Fin ETE"
msgstr "Cíl ETE"

#: src/InfoBoxes/Content/Factory.cpp:475
#, no-c-format
msgid ""
"Estimated time required to complete task, assuming performance of ideal "
"MacCready cruise/climb cycle."
msgstr ""
"Odhadovaný čas potřebný na dokončení úlohy za předpokladu letu dle ideálního "
"MacCreadyho cyklu stoupání/přeskoků."

#: src/InfoBoxes/Content/Factory.cpp:481
#, no-c-format
msgid "Next time to go"
msgstr "Doba letu k OB"

#: src/InfoBoxes/Content/Factory.cpp:482
#, no-c-format
msgid "WP ETE"
msgstr "OB ETE"

#: src/InfoBoxes/Content/Factory.cpp:483
#, no-c-format
msgid ""
"Estimated time required to reach next waypoint, assuming performance of "
"ideal MacCready cruise/climb cycle."
msgstr ""
"Odhadovaný čas potřebný k dosažení následujícího otočného bodu trati za "
"předpokladu letu dle ideálního MacCreadyho cyklu stoupání/přeskoků."

#: src/InfoBoxes/Content/Factory.cpp:490
#, no-c-format
msgid "Speed dolphin"
msgstr "Rychlost delfín"

#: src/InfoBoxes/Content/Factory.cpp:492
#, no-c-format
msgid ""
"The instantaneous MacCready speed-to-fly, making use of netto vario "
"calculations to determine dolphin cruise speed in the glider's current "
"bearing. In cruise flight mode, this speed-to-fly is calculated for "
"maintaining altitude. In final glide mode, this speed-to-fly is calculated "
"for descent. In climb mode, this switches to the speed for minimum sink at "
"the current load factor (if an accelerometer is connected). When Block mode "
"speed to fly is selected, this InfoBox displays the MacCready speed."
msgstr ""
"Okamžitá optimální rychlost letu MacCready (STF), využívající výpočty netto "
"varia k určení rychlosti delfínového letu v současném kurzu. Během přeskoku "
"je STF rychlost optimalizována pro udržení výšky. Na dokluzu počítá s "
"klesáním. V režimu stoupání ukazuje rychlost min. opadání vztaženou k "
"aktuálnímu násobku zatížení (pokud je připojen akcelerometr). Pokud je "
"vybrána STÁLÁ STF rychlost, InfoBox zobrazuje rychlost MacCready."

#: src/InfoBoxes/Content/Factory.cpp:498
#, no-c-format
msgid "Netto vario"
msgstr "Netto vário"

#: src/InfoBoxes/Content/Factory.cpp:499
#, no-c-format
msgid "Netto"
msgstr "Netto"

#: src/InfoBoxes/Content/Factory.cpp:500
#, no-c-format
msgid ""
"Instantaneous vertical speed of air-mass, equal to vario value less the "
"glider's estimated sink rate. Best used if airspeed, accelerometers and "
"vario are connected, otherwise calculations are based on GPS measurements "
"and wind estimates."
msgstr ""
"Okamžitá vertikální rychlost vzduchové hmoty. Vypočítána jako hodnota vária "
"mínus odhadované opadání kluzáku. Nejpřesnější, je-li připojeno vário, "
"rychlost letu a akcelerometr, jinak jsou použity hodnoty GPS a odhad větru."

#: src/InfoBoxes/Content/Factory.cpp:506
#, no-c-format
msgid "Task arrival time"
msgstr "Čas příletu do cíle úlohy"

#: src/InfoBoxes/Content/Factory.cpp:507
#, no-c-format
msgid "Fin ETA"
msgstr "Cíl ETA"

#: src/InfoBoxes/Content/Factory.cpp:508
#, no-c-format
msgid ""
"Estimated arrival local time at task completion, assuming performance of "
"ideal MacCready cruise/climb cycle."
msgstr ""
"Odhadovaný lokální čas při příletu do koncového bodu trati. Předpokládá let "
"dle ideálního MacCreadyho cyklu stoupání/přeskoků."

#: src/InfoBoxes/Content/Factory.cpp:514
#, no-c-format
msgid "Next arrival time"
msgstr "Čas příletu k OB"

#: src/InfoBoxes/Content/Factory.cpp:515
#, no-c-format
msgid "WP ETA"
msgstr "OB ETA"

#: src/InfoBoxes/Content/Factory.cpp:516
#, no-c-format
msgid ""
"Estimated arrival local time at next waypoint, assuming performance of ideal "
"MacCready cruise/climb cycle."
msgstr ""
"Odhadovaný lokální čas při příletu k následujícímu otočnému bodu trati. "
"Předpokládá let dle ideálního MacCreadyho cyklu stoupání/přeskoků."

#: src/InfoBoxes/Content/Factory.cpp:523
#, no-c-format
msgid "Bearing difference"
msgstr "Rozdíl kurzů"

#: src/InfoBoxes/Content/Factory.cpp:524
#, no-c-format
msgid "Brng D"
msgstr "ΔKurzů"

#: src/InfoBoxes/Content/Factory.cpp:525
#, no-c-format
msgid ""
"The difference between the glider's track bearing, to the bearing of the "
"next waypoint, or for AAT tasks, to the bearing to the target within the AAT "
"sector. GPS navigation is based on the track bearing across the ground, and "
"this track bearing may differ from the glider's heading when there is wind "
"present. Chevrons point to the direction the glider needs to alter course to "
"correct the bearing difference, that is, so that the glider's course made "
"good is pointing directly at the next waypoint. This bearing takes into "
"account the curvature of the Earth."
msgstr ""
"Rozdíl mezi aktuálním kurzem a kurzem k dalšímu otočnému bodu (v úloze AAT k "
"cílovému bodu uvnitř AAT oblasti). Při větru se vlivem snosu tento kurz liší "
"od skutečného směru pohybu kluzáku. Šipky ukazují směr, kterým je potřeba "
"kurz upravit tak, aby se shodoval s kurzem k dalšímu otočnému bodu. Výpočet "
"bere v úvahu zakřivení Země."

#: src/InfoBoxes/Content/Factory.cpp:531
#, no-c-format
msgid "Outside air temperature"
msgstr "Venkovní teplota vzduchu"

#: src/InfoBoxes/Content/Factory.cpp:532
#, no-c-format
msgid "OAT"
msgstr "Tepl OAT"

#: src/InfoBoxes/Content/Factory.cpp:533
#, no-c-format
msgid ""
"Outside air temperature measured by a probe if supported by a connected "
"intelligent variometer."
msgstr ""
"Vnější teplota, měřená teplotní sondou, je-li podporováno připojeným "
"variometrem."

#: src/InfoBoxes/Content/Factory.cpp:539
#, no-c-format
msgid "Relative humidity"
msgstr "Relativní vlhkost"

#: src/InfoBoxes/Content/Factory.cpp:540
#, no-c-format
msgid "Rel Hum"
msgstr "Rel vlhkost"

#: src/InfoBoxes/Content/Factory.cpp:541
#, no-c-format
msgid ""
"Relative humidity of the air in percent as measured by a probe if supported "
"by a connected intelligent variometer."
msgstr ""
"Relativní vlhkost vzduchu změřená sondou inteligentního varia (pokud je "
"připojeno)."

#: src/InfoBoxes/Content/Factory.cpp:548
#, no-c-format
msgid "Max Temp"
msgstr "Max teplota"

#: src/InfoBoxes/Content/Factory.cpp:549
#, no-c-format
msgid ""
"Forecast temperature of the ground at the home airfield, used in estimating "
"convection height and cloud base in conjunction with outside air temperature "
"and relative humidity probe. (Touch-screen/PC only) Pressing the up/down "
"cursor keys adjusts this forecast temperature."
msgstr ""
"Předpověď přízemní teploty na domovském letišti, použitá ke stanovení "
"konvekční výšky a výšky základen s využitím sondy venkovní teploty a "
"relativní vlhkosti. Stiskem kláves nahoru/dolů se hodnota mění (Pouze "
"doteková obrazovka/PC)."

#: src/InfoBoxes/Content/Factory.cpp:555
#, no-c-format
msgid "AAT distance around target"
msgstr "AAT vzdálenost k cíli"

#: src/InfoBoxes/Content/Factory.cpp:556
#, no-c-format
msgid "AAT Dtgt"
msgstr "AAT Dcíl"

#: src/InfoBoxes/Content/Factory.cpp:557
#, no-c-format
msgid "Assigned Area Task distance around target points for remainder of task."
msgstr "Vzdálenost AAT úlohy přes cílové body ve zbytku úlohy."

#: src/InfoBoxes/Content/Factory.cpp:563
#, no-c-format
msgid "AAT speed around target"
msgstr "AAT rychlost pro plánovanou úlohu"

#: src/InfoBoxes/Content/Factory.cpp:564
#, no-c-format
msgid "AAT Vtgt"
msgstr "AAT Vcíl"

#: src/InfoBoxes/Content/Factory.cpp:565
#, no-c-format
msgid ""
"Assigned Area Task average speed achievable around target points remaining "
"in minimum AAT time."
msgstr ""
"Dosažitelná průměrná rychlost AAT přes zbývající cílové body v minimálním "
"AAT čase."

#: src/InfoBoxes/Content/Factory.cpp:571
#, no-c-format
msgid "L/D vario"
msgstr "L/D vário"

#: src/InfoBoxes/Content/Factory.cpp:572
#, no-c-format
msgid "L/D Vario"
msgstr "L/D vário"

#: src/InfoBoxes/Content/Factory.cpp:573
#, no-c-format
msgid ""
"Instantaneous lift/drag ratio, given by the indicated airspeed divided by "
"the total energy vertical speed, when connected to an intelligent "
"variometer. Negative values indicate climbing cruise. If the total energy "
"vario speed is close to zero, the displayed value is '---'."
msgstr ""
"Okamžitý poměr vztlak/odpor, vychází z indikované vzdušné rychlosti dělené "
"vertikální rychlostí celkové energie, pokud je připojen inteligentní "
"variometr. Záporné hodnoty značí stoupání v přímém letu. Pokud je hodnota "
"variometru totální energie blízká nule, zobrazí se '---'."

#: src/InfoBoxes/Content/Factory.cpp:579
#, no-c-format
msgid "Airspeed TAS"
msgstr "Rychlost TAS"

#: src/InfoBoxes/Content/Factory.cpp:580
#, no-c-format
msgid "V TAS"
msgstr "V TAS"

#: src/InfoBoxes/Content/Factory.cpp:581
#, no-c-format
msgid "True Airspeed reported by a supported external intelligent vario."
msgstr ""
"Pravá vzdušná rychlost z připojeného externího inteligentního variometru."

#: src/InfoBoxes/Content/Factory.cpp:587
#, no-c-format
msgid "Team code"
msgstr "Týmový kód"

#: src/InfoBoxes/Content/Factory.cpp:589
#, no-c-format
msgid ""
"The current Team code for this aircraft. Use this to report to other team "
"members. The last team aircraft code entered is displayed underneath."
msgstr ""
"Aktuální týmový kód pro toto letadlo. Oznamte ho ostatním členům týmu. "
"Poslední zadaný kód je zobrazen dole."

#: src/InfoBoxes/Content/Factory.cpp:595
#, no-c-format
msgid "Team bearing"
msgstr "Kurz k týmu"

#: src/InfoBoxes/Content/Factory.cpp:596
#, no-c-format
msgid "Team Brng"
msgstr "Kurz tým"

#: src/InfoBoxes/Content/Factory.cpp:597
#, no-c-format
msgid "The bearing to the team aircraft location at the last team code report."
msgstr "Kurz k poslední známé poloze týmového letadla."

#: src/InfoBoxes/Content/Factory.cpp:603
#, no-c-format
msgid "Team bearing difference"
msgstr "Rozdíl kurzů v týmu"

#: src/InfoBoxes/Content/Factory.cpp:604
#, no-c-format
msgid "Team BrngD"
msgstr "Tým Δkurz"

#: src/InfoBoxes/Content/Factory.cpp:605
#, no-c-format
msgid ""
"The relative bearing to the team aircraft location at the last reported team "
"code."
msgstr "Relativní směr k poslední známé poloze týmového letadla."

#: src/InfoBoxes/Content/Factory.cpp:611
#, no-c-format
msgid "Team range"
msgstr "Vzdálenost k týmu"

#: src/InfoBoxes/Content/Factory.cpp:612
#, no-c-format
msgid "Team Dist"
msgstr "Tým vzdál"

#: src/InfoBoxes/Content/Factory.cpp:613
#, no-c-format
msgid "The range to the team aircraft location at the last reported team code."
msgstr "Vzdálenost k poslední známé poloze týmového letadla."

#: src/InfoBoxes/Content/Factory.cpp:619
#, no-c-format
msgid "Speed task instantaneous"
msgstr "Rychlost v úloze okamžitá"

#: src/InfoBoxes/Content/Factory.cpp:620
#, no-c-format
msgid "V Task Inst"
msgstr "V Pirker"

#: src/InfoBoxes/Content/Factory.cpp:621
#, no-c-format
msgid ""
"Instantaneous cross country speed while on current task, compensated for "
"altitude. Equivalent to instantaneous Pirker cross-country speed."
msgstr ""
"Okamžitá rychlost přeletu v aktuální úloze, kompenzovaná o výšku. Ekvivalent "
"Pirker rychlosti přeletu."

#: src/InfoBoxes/Content/Factory.cpp:627
#, no-c-format
msgid "Distance home"
msgstr "Vzdálenost domů"

#: src/InfoBoxes/Content/Factory.cpp:628
#, no-c-format
msgid "Home Dist"
msgstr "Domů vzdál"

#: src/InfoBoxes/Content/Factory.cpp:629
#, no-c-format
msgid "Distance to home waypoint (if defined)."
msgstr "Vzdálenost domů (jestliže je domovský bod definován)."

#: src/InfoBoxes/Content/Factory.cpp:635
#, no-c-format
msgid "Speed task achieved"
msgstr "Rychlost úlohy dosažená"

#: src/InfoBoxes/Content/Factory.cpp:636
#, no-c-format
msgid "V Task Ach"
msgstr "V úl dos"

#: src/InfoBoxes/Content/Factory.cpp:637
#, no-c-format
msgid ""
"Achieved cross country speed while on current task, compensated for "
"altitude.  Equivalent to Pirker cross-country speed remaining."
msgstr ""
"Dosažená rychlost v úloze, kompenzovaná o výšku. Ekvivalent Pirkerovi "
"rychlosti přeletu."

#: src/InfoBoxes/Content/Factory.cpp:643
#, no-c-format
msgid "AAT delta time"
msgstr "AAT rozdíl časů"

#: src/InfoBoxes/Content/Factory.cpp:644
#, no-c-format
msgid "AAT dT"
msgstr "AAT Δčasů"

#: src/InfoBoxes/Content/Factory.cpp:645
#, no-c-format
msgid ""
"Difference between estimated task time and AAT minimum time. Coloured red if "
"negative (expected arrival too early), or blue if in sector and can turn now "
"with estimated arrival time greater than AAT time plus 5 minutes."
msgstr ""
"Rozdíl mezi předpokládaným časem úlohy a AAT minimálním časem. Zbarveno "
"červeně, pokud je záporný (předpokládaný předčasný přílet), nebo modře pokud "
"jste v AAT oblasti a můžete okamžitě provést obrat s předpokládaným časem "
"příletu větším než minimální čas AAT plus 5 minut."

#: src/InfoBoxes/Content/Factory.cpp:651
#, no-c-format
msgid "Thermal average over all"
msgstr "Průměrné st. ve všech st. proudech"

#: src/InfoBoxes/Content/Factory.cpp:652
#, no-c-format
msgid "T Avg"
msgstr "ST prům"

#: src/InfoBoxes/Content/Factory.cpp:653
#, no-c-format
msgid "Time-average climb rate in all thermals."
msgstr "Průměrná rychlost stoupání ve všech stoupavých proudech."

#: src/InfoBoxes/Content/Factory.cpp:659
#, no-c-format
msgid "Task req. total height trend"
msgstr "Úloha - trend požadované výšky"

#: src/InfoBoxes/Content/Factory.cpp:660
#, no-c-format
msgid "RH Trend"
msgstr "Trend pož H"

#: src/InfoBoxes/Content/Factory.cpp:661
#, no-c-format
msgid ""
"Trend (or neg. of the variation) of the total required height to complete "
"the task."
msgstr ""
"Trend (nebo negativní variace) celkové požadované výšky k dokončení úlohy."

#: src/InfoBoxes/Content/Factory.cpp:667
#, no-c-format
msgid "Battery percent"
msgstr "Baterie procenta"

#: src/InfoBoxes/Content/Factory.cpp:669
#, no-c-format
msgid ""
"Displays percentage of device battery remaining (where applicable) and "
"status/voltage of external power supply."
msgstr "Procentuálně zobrazí status/napětí baterie a externího zdroje."

#: src/InfoBoxes/Content/Factory.cpp:675
#, no-c-format
msgid "Final GR"
msgstr "Požadovaný klouzavý poměr do cíle"

#: src/InfoBoxes/Content/Factory.cpp:676
#, no-c-format
msgid "Fin GR"
msgstr "KP cíl"

#: src/InfoBoxes/Content/Factory.cpp:677
#, no-c-format
msgid ""
"The required glide ratio over ground to finish the task, given by the "
"distance to go divided by the height required to arrive at the safety "
"arrival height."
msgstr ""
"Klouzavý poměr vůči zemi potřebný k dokončení úlohy, daný zbývající "
"vzdáleností dělenou výškou potřebnou pro přílet do bezpečné výšky."

#: src/InfoBoxes/Content/Factory.cpp:683
#, no-c-format
msgid "Alternate 1"
msgstr "Alternativa 1"

#: src/InfoBoxes/Content/Factory.cpp:684
#, no-c-format
msgid "Altn 1"
msgstr "Altn 1"

#: src/InfoBoxes/Content/Factory.cpp:685
#, no-c-format
msgid "Displays name and bearing to the best alternate landing location."
msgstr "Zobrazí název a kurz k nejvhodnějšímu záložnímu místu přistání."

#: src/InfoBoxes/Content/Factory.cpp:691
#, no-c-format
msgid "Alternate 2"
msgstr "Alternativa 2"

#: src/InfoBoxes/Content/Factory.cpp:692
#, no-c-format
msgid "Altn 2"
msgstr "Altn 2"

#: src/InfoBoxes/Content/Factory.cpp:693
#, no-c-format
msgid "Displays name and bearing to the second alternate landing location."
msgstr "Zobrazí název a kurz k druhému záložnímu místu přistání."

#: src/InfoBoxes/Content/Factory.cpp:699
#, no-c-format
msgid "Alternate 1 GR"
msgstr "Alternativa 1 - klouzavý poměr"

#: src/InfoBoxes/Content/Factory.cpp:700
#, no-c-format
msgid "Altn1 GR"
msgstr "Altn1 KP"

#: src/InfoBoxes/Content/Factory.cpp:701
#, no-c-format
msgid ""
"Geometric gradient to the arrival height above the best alternate. This is "
"not adjusted for total energy."
msgstr ""
"Geometrický gradient do výšky příletu k nejvhodnějšímu záložnímu místu "
"přistání. Není kompenzováno na celkovou energii TE."

#: src/InfoBoxes/Content/Factory.cpp:707
#, no-c-format
msgid "Height above take-off"
msgstr "Výška nad místem vzletu"

#: src/InfoBoxes/Content/Factory.cpp:708
#, no-c-format
msgid "H T/O"
msgstr "H T/O"

#: src/InfoBoxes/Content/Factory.cpp:709
#, no-c-format
msgid ""
"Height based on an automatic take-off reference elevation (like a QFE "
"reference)."
msgstr "Výška nad automaticky zjištěným bodem vzletu (obdoba QFE)."

#: src/InfoBoxes/Content/Factory.cpp:716
#, no-c-format
msgid "GR average"
msgstr "Klouzavý poměr průměrný"

#: src/InfoBoxes/Content/Factory.cpp:717
#, no-c-format
msgid "GR Avg"
msgstr "KP prům"

#: src/InfoBoxes/Content/Factory.cpp:718
#, no-c-format
msgid ""
"The distance made in the configured period of time , divided by the altitude "
"lost since then. Negative values are shown as ^^^ and indicate climbing "
"cruise (height gain). Over 200 of GR the value is shown as +++ . You can "
"configure the period of averaging in the system setup. Suggested values are "
"60, 90 or 120. Lower values will be closed to GR Inst, and higher values "
"will be closed to GR Cruise. Notice that the distance is NOT the straight "
"line between your old and current position, it's exactly the distance you "
"have made even in a zigzag glide. This value is not calculated while "
"circling."
msgstr ""
"Vzdálenost ulétnutá ve specifikovaném časovém úseku, dělená ztracenou "
"výškou. Záporné hodnoty jsou zobrazeny jako ^^^ a indikují zisk výšky v "
"přímém letu. Hodnoty klouzavosti přesahující 200 jsou zobrazeny jako +++. "
"Dobu průměrování lze nastavit v nastavení systému. Doporučené hodnoty jsou "
"60, 90 nebo 120. Nižší hodnoty se blíží okamžité klouzavosti (KP nyní), "
"vyšší hodnoty klouzavosti v přímém letu (KP přeskok). Vzdálenost NENÍ přímá "
"spojnice mezi původní a současnou polohou, ale skutečně ulétnutá vzdálenost, "
"včetně odboček. Tato hodnota se nevypočítává v kroužení."

#: src/InfoBoxes/Content/Factory.cpp:724
#, no-c-format
msgid "Experimental 1"
msgstr "Experiment 1"

#: src/InfoBoxes/Content/Factory.cpp:725
#, no-c-format
msgid "Exp1"
msgstr "Exp1"

#: src/InfoBoxes/Content/Factory.cpp:732
#, no-c-format
msgid "Contest distance"
msgstr "Soutěžní vzdálenost"

#: src/InfoBoxes/Content/Factory.cpp:733
#, no-c-format
msgid "Cont Dist"
msgstr "Cont vzdál"

#: src/InfoBoxes/Content/Factory.cpp:734
#, no-c-format
msgid ""
"Instantaneous evaluation of the flown distance according to the configured "
"Contest rule set."
msgstr ""
"Okamžité vyhodnocení uletěné vzdálenosti dle nastavených pravidel soutěže."

#: src/InfoBoxes/Content/Factory.cpp:740
#, no-c-format
msgid "Experimental 2"
msgstr "Experiment 2"

#: src/InfoBoxes/Content/Factory.cpp:741
#, no-c-format
msgid "Exp2"
msgstr "Exp2"

#: src/InfoBoxes/Content/Factory.cpp:748
#, no-c-format
msgid "CPU load"
msgstr "Zatížení procesoru"

#: src/InfoBoxes/Content/Factory.cpp:749
#, no-c-format
msgid "CPU"
msgstr "CPU"

#: src/InfoBoxes/Content/Factory.cpp:750
#, no-c-format
msgid "CPU load consumed by XCSoar averaged over 5 seconds."
msgstr "Vytížení CPU aplikací XCSoar zprůměrované po 5s."

#: src/InfoBoxes/Content/Factory.cpp:756
#, no-c-format
msgid "Next altitude arrival"
msgstr "Výška příletu na další OB"

#: src/InfoBoxes/Content/Factory.cpp:757
#, no-c-format
msgid "WP AltA"
msgstr "OB AltA"

#: src/InfoBoxes/Content/Factory.cpp:758
#, no-c-format
msgid ""
"Absolute arrival altitude at the next waypoint in final glide.  For AAT "
"tasks, the target within the AAT sector is used."
msgstr ""
"Absolutní příletová výška na další otočný bod při dokluzu. Pro AAT úlohy je "
"použit cílový bod uvnitř AAT oblasti."

#: src/InfoBoxes/Content/Factory.cpp:765 src/InfoBoxes/Content/Factory.cpp:766
#, no-c-format
msgid "Free RAM"
msgstr "Volná RAM"

#: src/InfoBoxes/Content/Factory.cpp:767
#, no-c-format
msgid "Free RAM as reported by OS."
msgstr "Dostupná paměť uváděná OS."

#: src/InfoBoxes/Content/Factory.cpp:773
#, no-c-format
msgid "Flight level"
msgstr "Letová hladina"

#: src/InfoBoxes/Content/Factory.cpp:774
#, no-c-format
msgid "FL"
msgstr "FL"

#: src/InfoBoxes/Content/Factory.cpp:775
#, no-c-format
msgid ""
"Pressure Altitude given as Flight Level. If barometric altitude is not "
"available, FL is calculated from GPS altitude, given that the correct QNH is "
"set. In case the FL is calculated from the GPS altitude, the FL label is "
"coloured red."
msgstr ""
"Tlaková výška zobrazená jako letová hladina (FL). Pokud není dostupná "
"barometrická výška, FL je získána z GPS výšky za předpokladu, že je nastaven "
"správný QNH. Pokud je FL vypočítávána z GPS výšky, je FL zobrazena červeně."

#: src/InfoBoxes/Content/Factory.cpp:782 src/InfoBoxes/Content/Factory.cpp:783
#, no-c-format
msgid "Barogram"
msgstr "Barogram"

#: src/InfoBoxes/Content/Factory.cpp:784
#, no-c-format
msgid "Trace of altitude during flight"
msgstr "Výškový profil letu"

#: src/InfoBoxes/Content/Factory.cpp:790
#, no-c-format
msgid "Vario trace"
msgstr "Vário - stopa"

#: src/InfoBoxes/Content/Factory.cpp:791
#, no-c-format
msgid "Vario Trace"
msgstr "Vário stopa"

#: src/InfoBoxes/Content/Factory.cpp:792
#, no-c-format
msgid ""
"Trace of vertical speed, as reported by the GPS, or the intelligent vario "
"total energy vario value if connected to one."
msgstr ""
"Stopa vertikální rychlosti, získaná z GPS nebo inteligentního vária celkové "
"energie (pokud je připojeno)."

#: src/InfoBoxes/Content/Factory.cpp:798
#, no-c-format
msgid "Netto vario trace"
msgstr "Vário - netto stopa"

#: src/InfoBoxes/Content/Factory.cpp:799
#, no-c-format
msgid "Netto Trace"
msgstr "Netto Stopa"

#: src/InfoBoxes/Content/Factory.cpp:800
#, no-c-format
msgid ""
"Trace of vertical speed of air-mass, equal to vario value less the glider's "
"estimated sink rate."
msgstr ""
"Stopa vertikální rychlosti vzduchové hmoty, je rovna hodnotě z variometru "
"mínus odhadované opadání kluzáku."

#: src/InfoBoxes/Content/Factory.cpp:806
#, no-c-format
msgid "Thermal climb trace"
msgstr "Záznam současného stoupání"

#: src/InfoBoxes/Content/Factory.cpp:807
#, no-c-format
msgid "TC Trace"
msgstr "STS záznam"

#: src/InfoBoxes/Content/Factory.cpp:808
#, no-c-format
msgid ""
"Trace of average climb rate each turn in circling, based of the reported GPS "
"altitude, or vario if available."
msgstr ""
"Záznam průměrného stoupání každého kruhu kroužení, založené na GPS výšce "
"nebo údajích variometru (pokud je dostupný)."

#: src/InfoBoxes/Content/Factory.cpp:814
#, no-c-format
msgid "Climb band"
msgstr "Profil stoupání"

#: src/InfoBoxes/Content/Factory.cpp:815
#, no-c-format
msgid "Climb Band"
msgstr "Profil stoupání"

#: src/InfoBoxes/Content/Factory.cpp:816
#, no-c-format
msgid ""
"Graph of average circling climb rate (horizontal axis) as a function of "
"altitude (vertical axis)."
msgstr ""
"Graf průměrného stoupání v kroužení (horizontální osa) jako funkce výšky "
"(vertikální osa)."

#: src/InfoBoxes/Content/Factory.cpp:822
#, no-c-format
msgid "Task progress"
msgstr "Průběh úlohy"

#: src/InfoBoxes/Content/Factory.cpp:823
#, no-c-format
msgid "Progress"
msgstr "Úloha"

#: src/InfoBoxes/Content/Factory.cpp:824
#, no-c-format
msgid ""
"Clock-like display of distance remaining along task, showing achieved task "
"points."
msgstr ""
"Kruhový ukazatel, zobrazující vzdálenost v průběhu úlohy a dosažené otočné "
"body."

#: src/InfoBoxes/Content/Factory.cpp:830
#, no-c-format
msgid "Time under max. start height"
msgstr "Čas pod max. startovní výškou"

#: src/InfoBoxes/Content/Factory.cpp:831
#, no-c-format
msgid "Start Height"
msgstr "T pod start H"

#: src/InfoBoxes/Content/Factory.cpp:832
#, no-c-format
msgid ""
"The contiguous period the ship has been below the task start max. height."
msgstr "Sdružený čas, kdy se kluzák nacházel pod max. startovní výškou."

#: src/InfoBoxes/Content/Factory.cpp:838
#, no-c-format
msgid "Task time to go (ground speed)"
msgstr "Čas do konce úlohy (rychlost vůči zemi)"

#: src/InfoBoxes/Content/Factory.cpp:839
#, no-c-format
msgid "Fin ETE VMG"
msgstr "Cíl ETE GS"

#: src/InfoBoxes/Content/Factory.cpp:840
#, no-c-format
msgid ""
"Estimated time required to complete task, assuming current ground speed is "
"maintained."
msgstr ""
"Odhadovaný čas potřebný k dokončení úlohy, za předpokladu dodržení stávající "
"rychlosti vůči zemi."

#: src/InfoBoxes/Content/Factory.cpp:846
#, no-c-format
msgid "Next time to go (ground speed)"
msgstr "Čas k OB (rychlost vůči zemi)"

#: src/InfoBoxes/Content/Factory.cpp:847
#, no-c-format
msgid "WP ETE VMG"
msgstr "OB ETE GS"

#: src/InfoBoxes/Content/Factory.cpp:848
#, no-c-format
msgid ""
"Estimated time required to reach next waypoint, assuming current ground "
"speed is maintained."
msgstr ""
"Odhadovaný čas dosažení následujícího otočného bodu, za předpokladu udržení "
"současné rychlosti vůči zemi."

#: src/InfoBoxes/Content/Factory.cpp:855
#, no-c-format
msgid "Attitude indicator"
msgstr "Umělý horizont"

#: src/InfoBoxes/Content/Factory.cpp:857
#, no-c-format
msgid ""
"Attitude indicator (artificial horizon) display calculated from flight path, "
"supplemented with acceleration and variometer data if available."
msgstr ""
"Zobrazení indikátoru polohy (umělý horizont), vypočítané z dráhy letu a "
"doplněné o data zrychlení a variometru, pokud jsou k dispozici."

#: src/InfoBoxes/Content/Factory.cpp:863
#, no-c-format
msgid "Nearest airspace horizontal"
msgstr "Nejbližší prostor horizontálně"

#: src/InfoBoxes/Content/Factory.cpp:864
#, no-c-format
msgid "Near AS H"
msgstr "Prostr horiz"

#: src/InfoBoxes/Content/Factory.cpp:865
#, no-c-format
msgid "The horizontal distance to the nearest airspace."
msgstr "Horizontální vzdálenost k nejbližšímu prostoru."

#: src/InfoBoxes/Content/Factory.cpp:871
#, no-c-format
msgid "Nearest airspace vertical"
msgstr "Nejbližší prostor vertikálně"

#: src/InfoBoxes/Content/Factory.cpp:872
#, no-c-format
msgid "Near AS V"
msgstr "Prostr vert"

#: src/InfoBoxes/Content/Factory.cpp:873
#, no-c-format
msgid ""
"The vertical distance to the nearest airspace.  A positive value means the "
"airspace is above you, and negative means the airspace is below you."
msgstr ""
"Vertikální vzdálenost k nejbližšímu prostoru. Kladné hodnota znamená, že "
"prostor je nad vámi, záporná značí prostor pod vámi."

#: src/InfoBoxes/Content/Factory.cpp:879
#, no-c-format
msgid "Next MC0 altitude difference"
msgstr "Příští OB - rozdíl výšek při MC0"

#: src/InfoBoxes/Content/Factory.cpp:880
#, no-c-format
msgid "WP MC0 AltD"
msgstr "OB MC0 AltD"

#: src/InfoBoxes/Content/Factory.cpp:881
#, no-c-format
msgid ""
"Arrival altitude at the next waypoint with MC 0 setting relative to the "
"safety arrival height.  For AAT tasks, the target within the AAT sector is "
"used."
msgstr ""
"Výška příletu nad další otočný bod s MC0 nastavením, vzhledem k nastavené "
"bezpečné výšce příletu. Pro AAT úlohy je použit cílový bod uvnitř AAT "
"oblasti."

#: src/InfoBoxes/Content/Factory.cpp:888
#, no-c-format
msgid "Wind, head component"
msgstr "Složka protivětru"

#: src/InfoBoxes/Content/Factory.cpp:889
#, no-c-format
msgid "Head Wind"
msgstr "Protivítr"

#: src/InfoBoxes/Content/Factory.cpp:890
#, no-c-format
msgid ""
"The current head wind component. Head wind is calculated from TAS and GPS "
"ground speed if airspeed is available from external device. Otherwise the "
"estimated wind is used for the calculation."
msgstr ""
"Aktuální čelní složka větru. Čelní složka je vypočtena z TAS a GPS pozemní "
"rychlosti pokud je vzdušná rychlost dostupná z externího zařízení. V opačném "
"případě se pro výpočet použije odhadnutý vítr."

#: src/InfoBoxes/Content/Factory.cpp:897
#, no-c-format
msgid "Terrain collision"
msgstr "Terén kolize"

#: src/InfoBoxes/Content/Factory.cpp:898
#, no-c-format
msgid "Terr Coll"
msgstr "Terén střet"

#: src/InfoBoxes/Content/Factory.cpp:899
#, no-c-format
msgid ""
"The distance to the next terrain collision along the current task leg. At "
"this location, the altitude will be below the configured terrain clearance "
"altitude."
msgstr ""
"Vzdálenost k místu střetu s terénem ve směru aktuálního ramene trasy. V "
"tomto bodě bude výška pod výškou, nastavenou pro překonání terénu."

#: src/InfoBoxes/Content/Factory.cpp:904
#, no-c-format
msgid "Altitude (Auto)"
msgstr "Výška (Auto)"

#: src/InfoBoxes/Content/Factory.cpp:905
#, no-c-format
msgid "Alt Auto"
msgstr "Alt Auto"

#: src/InfoBoxes/Content/Factory.cpp:906
#, no-c-format
msgid ""
"This is the barometric altitude obtained from a device equipped with a "
"pressure sensor or the GPS altitude if the barometric altitude is not "
"available."
msgstr ""
"Barometrická výška ze zařízení vybaveného tlakovým senzorem, nebo GPS výška "
"pokud tlaková výška není k dispozici."

#: src/InfoBoxes/Content/Factory.cpp:913
#, no-c-format
msgid "Thermal next leg equivalent"
msgstr "Rychlost stoupání pro příští rameno trati"

#: src/InfoBoxes/Content/Factory.cpp:914
#, no-c-format
msgid "T Next Leg"
msgstr "ST př rameno"

#: src/InfoBoxes/Content/Factory.cpp:915
#, no-c-format
msgid ""
"The thermal rate of climb on next leg which is equivalent to a thermal equal "
"to the MacCready setting on current leg."
msgstr ""
"Rychlost stoupání na příštím rameni, která odpovídá nastavení MacCready na "
"současném rameni."

#: src/InfoBoxes/Content/Factory.cpp:921
#, no-c-format
msgid "Wind, head component (simplified)"
msgstr "Složka protivětru (zjednodušeně)"

#: src/InfoBoxes/Content/Factory.cpp:922
#, no-c-format
msgid "Head Wind *"
msgstr "Protivítr *"

#: src/InfoBoxes/Content/Factory.cpp:923
#, no-c-format
msgid ""
"The current head wind component. The simplified head wind is calculated by "
"subtracting GPS ground speed from the TAS if airspeed is available from "
"external device."
msgstr ""
"Aktuální čelní složka větru. Zjednodušená čelní složka větru je počítána "
"odečtem GPS rychlosti od traťové rychlosti pokud je tato dostupná z "
"externího přístroje."

#: src/InfoBoxes/Content/Factory.cpp:929
#, no-c-format
msgid "Task cruise efficiency"
msgstr "Efektivita letu v úloze"

#: src/InfoBoxes/Content/Factory.cpp:930
#, no-c-format
msgid "Cruise Eff"
msgstr "Ef letu"

#: src/InfoBoxes/Content/Factory.cpp:931
#, no-c-format
msgid ""
"Efficiency of cruise.  100 indicates perfect MacCready performance. This "
"value estimates your cruise efficiency according to the current flight "
"history with the set MC value.  Calculation begins after task is started."
msgstr ""
"Efektivita letu. 100 značí perfektní výkon dle MacCreadyho teorie. Tato "
"hodnota odhaduje vaši efektivitu při přeskoku vzhledem k aktuální historii "
"letu s nastaveným MC. Výpočet je zahájen při startu úlohy."

#: src/InfoBoxes/Content/Factory.cpp:947
#, no-c-format
msgid ""
"A circular thermal assistant that shows the lift distribution over each part "
"of the circle."
msgstr ""
"Kruhový termický asistent, ukazující rozložení stoupání po jednotlivých "
"částech kruhu."

#: src/InfoBoxes/Content/Factory.cpp:952
#, no-c-format
msgid "Start open/close countdown"
msgstr "Odpočet otevření/uzavření pásky"

#: src/InfoBoxes/Content/Factory.cpp:953
#, no-c-format
msgid "Start open"
msgstr "Strt otevřn"

#: src/InfoBoxes/Content/Factory.cpp:954
#, no-c-format
msgid "Shows the time left until the start point opens or closes."
msgstr "Ukazuje zbývající čas do otevření nebo uzavření pásky."

#: src/InfoBoxes/Content/Factory.cpp:959
#, no-c-format
msgid "Start open/close countdown at reaching"
msgstr "Odpočet ot./uzavření pásky při protnutí"

#: src/InfoBoxes/Content/Factory.cpp:960
#, no-c-format
msgid "Start reach"
msgstr "Strt dosažn"

#: src/InfoBoxes/Content/Factory.cpp:961
#, no-c-format
msgid ""
"Shows the time left until the start point opens or closes, compared to the "
"calculated time to reach it."
msgstr ""
"Zobrazí zbývající čas do otevření nebo uzavření pásky ve srovnání s "
"vypočteným časem protnutí pásky."

#: src/InfoBoxes/Content/Factory.cpp:966
#, no-c-format
msgid "Next radial"
msgstr "Radiála k dalšímu bodu"

#: src/InfoBoxes/Content/Factory.cpp:968
#, no-c-format
msgid "True bearing from the next waypoint to your position."
msgstr "Skutečný kurz z dalšího bodu trati k současné pozici."

#: src/InfoBoxes/Content/Factory.cpp:974 src/InfoBoxes/Content/Factory.cpp:975
#, no-c-format
msgid "ATC radial"
msgstr "ATC radiála"

#: src/InfoBoxes/Content/Factory.cpp:976
#, no-c-format
msgid ""
"True bearing from the selected reference location to your position.  The "
"distance is displayed in nautical miles for communication with ATC."
msgstr ""
"Skutečný směr z vybraného referenčního bodu k vaší pozici. Vzdálenost je "
"zobrazena v námořních mílích pro komunikaci s ATC."

#: src/InfoBoxes/Content/Factory.cpp:982
#, no-c-format
msgid "Speed task last hour"
msgstr "Rychlost úlohy za poslední hodinu"

#: src/InfoBoxes/Content/Factory.cpp:983
#, no-c-format
msgid "V Task H"
msgstr "V úl 1hod"

#: src/InfoBoxes/Content/Factory.cpp:984
#, no-c-format
msgid ""
"Average cross country speed while on current task over the last hour, not "
"compensated for altitude."
msgstr ""
"Průměrná rychlost přeletu aktuální úlohy za poslední hodinu, neopravena o "
"výšku."

#: src/InfoBoxes/Content/Factory.cpp:990
#, no-c-format
msgid "Next distance (nominal)"
msgstr "Příští OB - vzdálenost (nominální)"

#: src/InfoBoxes/Content/Factory.cpp:991
#, no-c-format
msgid "WP Dist-N"
msgstr "OB vzdál-N"

#: src/InfoBoxes/Content/Factory.cpp:992
#, no-c-format
msgid ""
"The distance to the currently selected waypoint. For AAT tasks, this is the "
"distance to the origin of the AAT sector."
msgstr ""
"Vzdálenost k aktuálně vybranému otočnému bodu. Pro AAT úlohy je to "
"vzdálenost na výchozí bod AAT oblasti."

#: src/InfoBoxes/Content/Factory.cpp:998
#, no-c-format
msgid "Circle diameter"
msgstr "Průměr kruhu v kroužení"

#: src/InfoBoxes/Content/Factory.cpp:999
#, no-c-format
msgid "Circle D"
msgstr "Prům kruhu"

#: src/InfoBoxes/Content/Factory.cpp:1000
#, no-c-format
msgid ""
"Circle diameter. Displays estimated circle diameter and full circle flight "
"time. Useful for evaluating best thermalling mode with a glider at different "
"wing loading."
msgstr ""
"Průměr kruhu. Zobrazí odhadovaný průměr kroužení a čas na celý kruh. "
"Užitečné pro vyhodnocení nejlepšího způsobu kroužení s kluzákem při různých "
"plošných zatíženích."

#: src/InfoBoxes/Content/Factory.cpp:1005
#, no-c-format
msgid "Distance takeoff"
msgstr "Vzdálenost ke vzletu"

#: src/InfoBoxes/Content/Factory.cpp:1006
#, no-c-format
msgid "Takeoff Dist"
msgstr "Vzlet vzdál"

#: src/InfoBoxes/Content/Factory.cpp:1007
#, no-c-format
msgid "Distance to where take-off was detected."
msgstr "Vzdálenost k detekovanému bodu vzletu."

#: src/InfoBoxes/Content/Factory.cpp:1013
#, no-c-format
msgid "Contest speed"
msgstr "Soutěžní rychlost"

#: src/InfoBoxes/Content/Factory.cpp:1014
#, no-c-format
msgid "Cont Speed"
msgstr "Cont rychl"

#: src/InfoBoxes/Content/Factory.cpp:1015
#, no-c-format
msgid ""
"Instantaneous evaluation of the flown speed according to the configured "
"Contest rule set."
msgstr ""
"Okamžité vyhodnocení dosažené rychlosti dle nastavených pravidel soutěže."

#: src/InfoBoxes/Content/Factory.cpp:1020
#, no-c-format
msgid "Final MC0 altitude difference"
msgstr "Cíl - rozdíl výšek při MC0"

#: src/InfoBoxes/Content/Factory.cpp:1021
#, no-c-format
msgid "Fin MC0 AltD"
msgstr "Cíl MC0 AltD"

#: src/InfoBoxes/Content/Factory.cpp:1022
#, no-c-format
msgid ""
"Arrival altitude at the final waypoint with MC 0 setting relative to the "
"safety arrival height."
msgstr "Výška příletu do cíle s MC0 a zohledněním bezpečné výšky příletu."

#: src/InfoBoxes/Content/Factory.cpp:1028
#: src/InfoBoxes/Content/Factory.cpp:1029 src/InfoBoxes/Content/Task.cpp:903
#, no-c-format
msgid "Next arrow"
msgstr "Šipka k OB"

#: src/InfoBoxes/Content/Factory.cpp:1030
#, no-c-format
msgid ""
"Arrow pointing to the currently selected waypoint. The name of the waypoint "
"and the distance are also shown. The position used is the optimized position "
"of the active waypoint in the current task, the center of a selected goto "
"waypoint or the target within the AAT sector for AAT tasks."
msgstr ""
"Šipka směřující k aktuálně zvolenému otočnému bodu. Dále je zobrazeno jeho "
"jméno a vzdálenost. Je použita optimalizovaná pozice aktivního otočného bodu "
"současné úlohy, střed vybrané jednobodové úlohy (GoTo), nebo cílový bod "
"uvnitř AAT oblasti."

#: src/InfoBoxes/Content/Factory.cpp:1040
#, no-c-format
msgid "Next waypoint arrival time (ground speed)"
msgstr "Čas příletu na příští otočný bod (rychlost vůči zemi)"

#: src/InfoBoxes/Content/Factory.cpp:1041
#, no-c-format
msgid "WP ETA VMG"
msgstr "OB ETA GS"

#: src/InfoBoxes/Content/Factory.cpp:1042
#, no-c-format
msgid ""
"Estimated arrival time at next waypoint, assuming current ground speed is "
"maintained."
msgstr ""
"Odhadovaný čas příletu na další otočný bod, za předpokladu udržení současné "
"rychlosti vůči zemi."

#: src/InfoBoxes/Content/Factory.cpp:1049
#, no-c-format
msgid "Percentage non-circling climb"
msgstr "Procentní hodnota stoupání v přímém letu"

#: src/InfoBoxes/Content/Factory.cpp:1050
#, no-c-format
msgid "% Str Climb"
msgstr "% Stoupání v přímém letu"

#: src/InfoBoxes/Content/Factory.cpp:1051
#, no-c-format
msgid ""
"Percentage of time spent climbing without circling. These statistics are "
"reset upon starting the task."
msgstr ""
"Procentní hodnota času stráveném ve stoupání bez kroužení. Statistika se "
"vynuluje při startu úlohy."

#: src/InfoBoxes/Content/Factory.cpp:1057
#, no-c-format
msgid "Percentage climb chart"
msgstr "Procentuální graf stoupání"

#: src/InfoBoxes/Content/Factory.cpp:1058
#, no-c-format
msgid "Climb %"
msgstr "Stoupání %"

#: src/InfoBoxes/Content/Factory.cpp:1059
#, no-c-format
msgid ""
"Pie chart of time circling and climbing, circling and descending, and "
"climbing non-circling."
msgstr ""
"Koláčový graf času stráveného kroužením a stoupáním, kroužením a klesáním a "
"stoupáním v přímém letu."

#: src/InfoBoxes/Content/Factory.cpp:1065
#, no-c-format
msgid "Number of used satellites"
msgstr "Počet používaných satelitů"

#: src/InfoBoxes/Content/Factory.cpp:1066
#, no-c-format
msgid "Satellites"
msgstr "Satelity"

#: src/InfoBoxes/Content/Factory.cpp:1067
#, no-c-format
msgid ""
"The number of actually used (seen) satellites by GPS module. If this "
"information is unavailable, the displayed value is '---'."
msgstr ""
"Počet používaných (viditelných) satelitů GPS modulu. Pokud tato informace "
"není k dispozici, je zobrazeno '---'."

#: src/InfoBoxes/Content/Factory.cpp:1073
#, no-c-format
msgid "Active Radio Frequency"
msgstr "Aktivní radiofrekvence"

#: src/InfoBoxes/Content/Factory.cpp:1074
#, no-c-format
msgid "Act Freq"
msgstr "Akt frekv"

#: src/InfoBoxes/Content/Factory.cpp:1075
#, no-c-format
msgid "The currently active Radio Frequency"
msgstr "Aktivní radiofrekvence"

#: src/InfoBoxes/Content/Factory.cpp:1080
#, no-c-format
msgid "Standby Radio Frequency"
msgstr "Záložní radiofrekvence"

#: src/InfoBoxes/Content/Factory.cpp:1081
#, no-c-format
msgid "Stby Freq"
msgstr "Zál frekv"

#: src/InfoBoxes/Content/Factory.cpp:1082
#, no-c-format
msgid "The currently standby Radio Frequency"
msgstr "Záložní radiofrekvence"

#: src/InfoBoxes/Content/Factory.cpp:1088
#, no-c-format
msgid "Thermal time"
msgstr "Čas kroužení"

#: src/InfoBoxes/Content/Factory.cpp:1089
#, no-c-format
msgid "TC Time"
msgstr "STS Čas"

#: src/InfoBoxes/Content/Factory.cpp:1090
#, no-c-format
msgid "The time spend in the current thermal."
msgstr "Čas strávený v současném stoupavém proudu."

#: src/InfoBoxes/Content/Factory.cpp:1096
#, no-c-format
msgid "Alternate 2 GR"
msgstr "Alternativa 2 - klouzavý poměr"

#: src/InfoBoxes/Content/Factory.cpp:1097
#, no-c-format
msgid "Altn2 GR"
msgstr "Altn2 KP"

#: src/InfoBoxes/Content/Factory.cpp:1098
#, no-c-format
msgid ""
"Geometric gradient to the arrival height above the second alternate. This is "
"not adjusted for total energy."
msgstr ""
"Geometrický gradient do výšky příletu k druhému nejvhodnějšímu záložnímu "
"místu přistání. Není kompenzováno na celkovou energii TE."

#: src/InfoBoxes/Content/Factory.cpp:1104
#, no-c-format
msgid "Heart Rate"
msgstr "Srdeční tep"

#: src/InfoBoxes/Content/Factory.cpp:1105
#, no-c-format
msgid "Heart"
msgstr "Kardiograf"

#: src/InfoBoxes/Content/Factory.cpp:1106
#, no-c-format
msgid "Heart rate in beats per minute."
msgstr "Srdeční tep v úderech za minutu."

#: src/InfoBoxes/Content/Alternate.cpp:74
#, c-format
msgid "Altn %d"
msgstr "Altn %d"

#: src/InfoBoxes/Content/Altitude.cpp:46
#: src/MapWindow/GlueMapWindowOverlays.cpp:352
#, no-c-format
msgid "Simulator"
msgstr "Simulátor"

#: src/InfoBoxes/Content/Altitude.cpp:67 src/InfoBoxes/Content/Altitude.cpp:125
#: src/InfoBoxes/Content/Altitude.cpp:194
msgid "no QNH"
msgstr "není QNH"

#: src/InfoBoxes/Content/Altitude.cpp:148
msgid "Not flying"
msgstr "Neletím"

#: src/InfoBoxes/Content/MacCready.cpp:71
msgid "MC AUTO"
msgstr "MC AUTO"

#: src/InfoBoxes/Content/MacCready.cpp:71
msgid "MC MANUAL"
msgstr "MC MAN"

#: src/InfoBoxes/Content/Other.cpp:78 src/InfoBoxes/Content/Other.cpp:81
msgid "AC Off"
msgstr "AC vyp"

#: src/InfoBoxes/Content/Other.cpp:86
msgid "AC ON"
msgstr "AC zap"

#: src/InfoBoxes/Content/Other.cpp:207
msgid "No GPS"
msgstr "Není GPS"

#: src/InfoBoxes/Content/Speed.cpp:120
msgid "BLOCK"
msgstr "STÁLÁ STF"

#: src/InfoBoxes/Content/Speed.cpp:122
msgid "DOLPHIN"
msgstr "DELFÍN"

#: src/InfoBoxes/Content/Task.cpp:132
msgid "Next"
msgstr "Další"

#: src/InfoBoxes/Content/Task.cpp:691
msgid "Time Below"
msgstr "Čas pod"

#: src/InfoBoxes/Content/Task.cpp:819 src/InfoBoxes/Content/Task.cpp:864
msgid "Closed"
msgstr "Zavřeno"

#: src/InfoBoxes/Content/Task.cpp:828 src/InfoBoxes/Content/Task.cpp:873
msgid "Open"
msgstr "Otevřeno"

#: src/InfoBoxes/Content/Task.cpp:833 src/InfoBoxes/Content/Task.cpp:878
msgid "Waiting"
msgstr "Čekající"

#: src/InfoBoxes/Content/Places.cpp:79
#, no-c-format
msgid "Reference"
msgstr "Odkaz"

#: src/InfoBoxes/InfoBoxSettings.cpp:80
#, no-c-format
msgid "Cruise"
msgstr "Přeskok"

#: src/InfoBoxes/InfoBoxSettings.cpp:81
#, no-c-format
msgid "FinalGlide"
msgstr "Dokluz"

#: src/MapWindow/GlueMapWindowItems.cpp:121
msgid "There is nothing interesting near this location."
msgstr "V blízkosti této pozice není nic zajímavého."

#: src/MapWindow/GlueMapWindowOverlays.cpp:134
msgid "Elevation: "
msgstr "Nadmořská výška: "

#: src/MapWindow/GlueMapWindowOverlays.cpp:173
msgid "GPS not connected"
msgstr "GPS není připojena"

#: src/MapWindow/GlueMapWindowOverlays.cpp:176
msgid "GPS waiting for fix"
msgstr "GPS čeká na fix"

#: src/Computer/ConditionMonitor/ConditionMonitorAATTime.cpp:51
msgid "Expect early task arrival"
msgstr "Přílet před časovým limitem"

#: src/Computer/ConditionMonitor/ConditionMonitorSunset.cpp:69
msgid "Expect arrival past sunset"
msgstr "Přílet po západu slunce"

#: src/Computer/ConditionMonitor/ConditionMonitorWind.cpp:54
msgid "Significant wind change"
msgstr "Změna větru"

#: src/Dialogs/Device/Vega/AlertParameters.hpp:32
#, no-c-format
msgid "Gear on delay"
msgstr "Doba vysunutí podvozku"

#: src/Dialogs/Device/Vega/AlertParameters.hpp:35
#, no-c-format
msgid "Gear off delay"
msgstr "Doba zasunutí podvozku"

#: src/Dialogs/Device/Vega/AlertParameters.hpp:38
#, no-c-format
msgid "Interval; gear"
msgstr "Interval; podvozek"

#: src/Dialogs/Device/Vega/AlertParameters.hpp:41
#, no-c-format
msgid "Radio com. max. delay"
msgstr "Max. zpoždění rádiového spojení"

#: src/Dialogs/Device/Vega/AlertParameters.hpp:44
#, no-c-format
msgid "Battery low delay"
msgstr "Zpoždění nízkého stavu baterie"

#: src/Dialogs/Device/Vega/AlertParameters.hpp:47
#, no-c-format
msgid "Battery empty delay"
msgstr "Zpoždění vybité baterie"

#: src/Dialogs/Device/Vega/AlertParameters.hpp:50
#, no-c-format
msgid "Interval; battery"
msgstr "Interval; baterie"

#: src/Dialogs/Device/Vega/AudioDeadbandParameters.hpp:31
#, no-c-format
msgid "Step"
msgstr "Krok"

#: src/Dialogs/Device/Vega/AudioDeadbandParameters.hpp:32
#, no-c-format
msgid "Ramp"
msgstr "Rampa"

#: src/Dialogs/Device/Vega/AudioDeadbandParameters.hpp:39
#, no-c-format
msgid "Circling deadband type"
msgstr "Pásmo ticha kroužení"

#: src/Dialogs/Device/Vega/AudioDeadbandParameters.hpp:40
#, no-c-format
msgid "Type of dead band used in circling mode."
msgstr "Typ pásma ticha použité v režimu kroužení."

#: src/Dialogs/Device/Vega/AudioDeadbandParameters.hpp:44
#, no-c-format
msgid "Circling hi cutoff"
msgstr "Horní ztlumení v kroužení"

#: src/Dialogs/Device/Vega/AudioDeadbandParameters.hpp:45
#, no-c-format
msgid "High limit of circling dead band"
msgstr "Horní limit pásma ticha v kroužení"

#: src/Dialogs/Device/Vega/AudioDeadbandParameters.hpp:49
#, no-c-format
msgid "Circling low cutoff"
msgstr "Spodní ztlumení v kroužení"

#: src/Dialogs/Device/Vega/AudioDeadbandParameters.hpp:50
#, no-c-format
msgid "Low limit of circling dead band"
msgstr "Spodní limit pásma ticha v kroužení"

#: src/Dialogs/Device/Vega/AudioDeadbandParameters.hpp:55
#, no-c-format
msgid "Cruise deadband type"
msgstr "Typ pásma ticha pro přeskok"

#: src/Dialogs/Device/Vega/AudioDeadbandParameters.hpp:56
#, no-c-format
msgid "Type of dead band used in cruise mode."
msgstr "Typ pásma ticha použité v režimu přeskoku."

#: src/Dialogs/Device/Vega/AudioDeadbandParameters.hpp:60
#, no-c-format
msgid "Cruise hi cutoff"
msgstr "Horní ztlumení na přeskoku"

#: src/Dialogs/Device/Vega/AudioDeadbandParameters.hpp:61
#, no-c-format
msgid "High limit of cruise dead band"
msgstr "Horní limit pro pásmo ticha v režimu přeskoku"

#: src/Dialogs/Device/Vega/AudioDeadbandParameters.hpp:65
#, no-c-format
msgid "Cruise low cutoff"
msgstr "Spodní ztlumení na přeskoku"

#: src/Dialogs/Device/Vega/AudioDeadbandParameters.hpp:66
#, no-c-format
msgid "Low limit of cruise dead band"
msgstr "Spodní limit pro pásmo ticha v režimu přeskoku"

#: src/Dialogs/Device/Vega/AudioModeParameters.hpp:71
#, no-c-format
msgid "Climb fast trigger"
msgstr "Spoušť pro rychlé stoupání"

#: src/Dialogs/Device/Vega/AudioModeParameters.hpp:72
#, no-c-format
msgid ""
"Comparison method used to detect climb states (HIGH/LOW).\n"
"[NONE]: State LOW disabled\n"
"[MACCREADY]: State High if gross vario is greater than MacCready setting.\n"
"[AVERAGE]: State HIGH if gross vario value is greater than average gross "
"vario value."
msgstr ""
"Metoda použitá pro detekci rychlosti stoupání (RYCHLÉ/POMALÉ).\n"
"[NENÍ]: Stav POMALÉ deaktivován\n"
"[MACCREADY]: Stav RYCHLÉ, když hodnota brutto vária > nastavení MacCready.\n"
"[PRŮMĚROVÁNÍ]: Stav RYCHLÉ, když hodnota brutto vária > průměr brutto vária."

#: src/Dialogs/Device/Vega/AudioModeParameters.hpp:76
#, no-c-format
msgid "Cruise lift trigger"
msgstr "Spoušť pro stoupání v přímém letu"

#: src/Dialogs/Device/Vega/AudioModeParameters.hpp:77
#, no-c-format
msgid ""
"Comparison method used to detect cruise states for switching to lift tones "
"during cruise.\n"
"[NONE]: LIFT tone disabled in cruise\n"
"[RELATIVE ZERO] LIFT tone when relative vario greater than zero.\n"
"[GROSS ZERO] LIFT tone when glider is climbing.\n"
"[RELATIVE MC/2] LIFT tone when relative vario greater than half MC.\n"
"[NET MC/2] LIFT tone when airmass velocity greater than half MC."
msgstr ""
"Komparační metoda, použitá pro generování tónu stoupání na přeskoku.\n"
"[NENÍ]: Tón STOUPÁNÍ je na přeskoku deaktivován\n"
"[RELATIVNÍ NULA]: Tón STOUPÁNÍ, když relativní vário > 0.\n"
"[BRUTTO NULA]: Tón STOUPÁNÍ, když kluzák stoupá.\n"
"[RELATIVNÍ MC/2]: Tón STOUPÁNÍ, když relativní vário > polovina MC.\n"
"[NETTO MC/2]: Tón STOUPÁNÍ, když rychlost vzduchové hmoty > polovina MC."

#: src/Dialogs/Device/Vega/AudioModeParameters.hpp:81
#, no-c-format
msgid "Climb averager scale"
msgstr "Doba průměrování stoupání"

#: src/Dialogs/Device/Vega/AudioModeParameters.hpp:81
#, no-c-format
msgid "Time scale used for vario averager."
msgstr "Časové měřítko průměrování vária."

#: src/Dialogs/Device/Vega/AudioModeParameters.hpp:85
#, no-c-format
msgid "Cruise averager scale"
msgstr "Měřítko pro průměrování překoku"

#: src/Dialogs/Device/Vega/AudioModeParameters.hpp:86
#, no-c-format
msgid "Time scale used for cruise speed command averager."
msgstr "Časové měřítko pro průměrování Speed Command-u."

#: src/Dialogs/Device/Vega/AudioModeParameters.hpp:90
#, no-c-format
msgid "Circling volume"
msgstr "Hlasitost v kroužení"

#: src/Dialogs/Device/Vega/AudioModeParameters.hpp:91
#, no-c-format
msgid "Mean volume level in circling modes."
msgstr "Střední hlasitost v režimech kroužení."

#: src/Dialogs/Device/Vega/AudioModeParameters.hpp:95
#, no-c-format
msgid "Cruise volume"
msgstr "Hlasitost na přeskoku"

#: src/Dialogs/Device/Vega/AudioModeParameters.hpp:96
#, no-c-format
msgid ""
"Mean volume level in cruise modes.  If set to zero, scales with airspeed."
msgstr ""
"Střední hlasitost v režimech přímého letu. Pokud je nastavena na 0, pak se "
"intenzita zvyšuje s rychlostí."

#: src/Dialogs/Device/Vega/AudioModeParameters.hpp:100
#, no-c-format
msgid "Base frequency"
msgstr "Základní frekvence"

#: src/Dialogs/Device/Vega/AudioModeParameters.hpp:101
#, no-c-format
msgid "Adjustment to base frequency of tones in all modes."
msgstr "Nastavení základní frekvence tónů ve všech režimech."

#: src/Dialogs/Device/Vega/AudioModeParameters.hpp:105
#, no-c-format
msgid "Filter circling"
msgstr "Filtr kroužení"

#: src/Dialogs/Device/Vega/AudioModeParameters.hpp:106
#, no-c-format
msgid "Variometer low pass filter time constant in circling mode."
msgstr "Časová konstanta Low Pass filtru variometru v režimu kroužení."

#: src/Dialogs/Device/Vega/AudioModeParameters.hpp:110
#, no-c-format
msgid "Filter cruise"
msgstr "Filtr pro přeskok"

#: src/Dialogs/Device/Vega/AudioModeParameters.hpp:111
#, no-c-format
msgid "Variometer low pass filter time constant in cruise mode."
msgstr "Časová konstanta Low Pass filtru variometru v režimu přeskoku."

#: src/Dialogs/Device/Vega/AudioModeParameters.hpp:115
#, no-c-format
msgid "Tone pitch scale"
msgstr "Stoupání tónu"

#: src/Dialogs/Device/Vega/AudioModeParameters.hpp:116
#, no-c-format
msgid "Adjustment to base pitch scale of tones in all modes."
msgstr "Nastavení základní výšky tónu ve všech režimech."

#: src/Dialogs/Device/Vega/AudioParameters.hpp:105
msgid "Beep type"
msgstr "Typ pípnutí"

#: src/Dialogs/Device/Vega/AudioParameters.hpp:108
msgid "Pitch scheme"
msgstr "Výška tónu - osnova"

#: src/Dialogs/Device/Vega/AudioParameters.hpp:111
msgid "Pitch scale"
msgstr "Výška tónu - rozsah"

#: src/Dialogs/Device/Vega/AudioParameters.hpp:114
msgid "Period scheme"
msgstr "Schéma opakování"

#: src/Dialogs/Device/Vega/AudioParameters.hpp:117
msgid "Period scale"
msgstr "Perioda - rozsah"

#: src/Dialogs/Device/Vega/CalibrationParameters.hpp:33
#, no-c-format
msgid "TE mixing"
msgstr "TE směšování"

#: src/Dialogs/Device/Vega/CalibrationParameters.hpp:34
#, no-c-format
msgid ""
"Proportion of TE probe value used in total energy mixing with pitot/static "
"total energy."
msgstr ""
"Poměr hodnoty TE sondy použité ve směšování totální energie s pitot/"
"statickou totální energií."

#: src/Dialogs/Device/Vega/CalibrationParameters.hpp:38
#, no-c-format
msgid "ASI cal."
msgstr "ASI kal."

#: src/Dialogs/Device/Vega/CalibrationParameters.hpp:39
#, no-c-format
msgid ""
"Calibration factor applied to measured airspeed to obtain indicated airspeed."
msgstr ""
"Kalibrační faktor naměřené vzdušné rychlosti k výpočtu indikované rychlosti."

#: src/Dialogs/Device/Vega/CalibrationParameters.hpp:43
#, no-c-format
msgid "TE static cal."
msgstr "TE statická kal."

#: src/Dialogs/Device/Vega/CalibrationParameters.hpp:44
#, no-c-format
msgid ""
"Calibration factor applied to static pressure used in total energy "
"calculation."
msgstr ""
"Kalibrační faktor použitý na statický tlak ve výpočtu celkové energie TE."

#: src/Dialogs/Device/Vega/CalibrationParameters.hpp:48
#, no-c-format
msgid "TE dynamic cal."
msgstr "TE dynamická kal."

#: src/Dialogs/Device/Vega/CalibrationParameters.hpp:49
#, no-c-format
msgid ""
"Calibration factor applied to dynamic pressure used in total energy "
"calculation."
msgstr ""
"Kalibrační faktor použitý na dynamický tlak ve výpočtu celkové energie TE."

#: src/Dialogs/Device/Vega/DisplayParameters.hpp:39
#, no-c-format
msgid "Needle gauge type"
msgstr "Typ ukazatele"

#: src/Dialogs/Device/Vega/DisplayParameters.hpp:41
#, no-c-format
msgid "LED bright"
msgstr "LED jas"

#: src/Dialogs/Device/Vega/FlarmAlertParameters.hpp:41
#, no-c-format
msgid "Max. objects reported"
msgstr "Max. oznámených objektů"

#: src/Dialogs/Device/Vega/FlarmAlertParameters.hpp:43
#, no-c-format
msgid "Max. reported"
msgstr "Max. oznámených"

#: src/Dialogs/Device/Vega/FlarmAlertParameters.hpp:45
#, no-c-format
msgid "Flarm interface"
msgstr "FLARM interface"

#: src/Dialogs/Device/Vega/FlarmAlertParameters.hpp:47
#, no-c-format
msgid "Disable circling"
msgstr "Zakaž kroužení"

#: src/Dialogs/Device/Vega/FlarmAlertParameters.hpp:49
#, no-c-format
msgid "No mode reports"
msgstr "Bez oznámení režimu"

#: src/Dialogs/Device/Vega/FlarmAlertParameters.hpp:51
#, no-c-format
msgid "No aircraft type"
msgstr "Bez typu letadla"

#: src/Dialogs/Device/Vega/FlarmIdentificationParameters.hpp:51
#, no-c-format
msgid "Privacy"
msgstr "Soukromí"

#: src/Dialogs/Device/Vega/FlarmIdentificationParameters.hpp:53
#, no-c-format
msgid "Aircraft type"
msgstr "Typ letadla"

#: src/Dialogs/Device/Vega/FlarmRepeatParameters.hpp:32
#, no-c-format
msgid "Interval; info"
msgstr "Interval; info"

#: src/Dialogs/Device/Vega/FlarmRepeatParameters.hpp:35
#, no-c-format
msgid "Interval; caution"
msgstr "Interval; upozornění"

#: src/Dialogs/Device/Vega/FlarmRepeatParameters.hpp:38
#, no-c-format
msgid "Interval; warning"
msgstr "Interval; varování"

#: src/Dialogs/Device/Vega/HardwareParameters.hpp:51
#, no-c-format
msgid "TE port"
msgstr "TE port"

#: src/Dialogs/Device/Vega/HardwareParameters.hpp:51
#, no-c-format
msgid "Whether the Total Energy port is connected."
msgstr "Určuje, zda je připojena sonda celkové energie TE."

#: src/Dialogs/Device/Vega/HardwareParameters.hpp:54
#, no-c-format
msgid "Pitot port"
msgstr "Pitot port"

#: src/Dialogs/Device/Vega/HardwareParameters.hpp:54
#, no-c-format
msgid "Whether the Pitot port is connected."
msgstr "Určuje, zda je připojena pitotova trubice."

#: src/Dialogs/Device/Vega/HardwareParameters.hpp:57
#, no-c-format
msgid "Static port"
msgstr "Statický port"

#: src/Dialogs/Device/Vega/HardwareParameters.hpp:57
#, no-c-format
msgid "Whether the Static port is connected."
msgstr "Určuje, zda je připojena sonda statického tlaku."

#: src/Dialogs/Device/Vega/HardwareParameters.hpp:60
#, no-c-format
msgid "Stall port"
msgstr "Port varování před pádem"

#: src/Dialogs/Device/Vega/HardwareParameters.hpp:60
#, no-c-format
msgid "Whether the Stall pressure port is connected."
msgstr "Určuje, zda je připojen tlakový port varování před pádem."

#: src/Dialogs/Device/Vega/HardwareParameters.hpp:63
#, no-c-format
msgid "Accelerometer"
msgstr "Akcelerometr"

#: src/Dialogs/Device/Vega/HardwareParameters.hpp:64
#, no-c-format
msgid ""
"Whether the internal accelerometer is used.  Only change this if the "
"accelerometer has malfunctioned or the instrument cannot be installed with "
"correct alignment."
msgstr ""
"Určuje, zda je použit interní akcelerometr. Nastavení změňte pouze pokud "
"akcelerometr selhal nebo ho nelze správně zkalibrovat."

#: src/Dialogs/Device/Vega/HardwareParameters.hpp:68
#, no-c-format
msgid ""
"Whether a temperature and humidity sensor is installed.  Set to 0 to "
"disable, 255 to enable auto-detect; otherwise the 1Wire device ID can be "
"specified."
msgstr ""
"Určuje, zda je nainstalován senzor teploty a vlhkosti. Nastavte 0 pro "
"vypnuto, 255 pro autodetekci , jinak může být nastaveno device ID pro 1Wire."

#: src/Dialogs/Device/Vega/HardwareParameters.hpp:72
#, no-c-format
msgid "Baud rate Vega"
msgstr "Přenosová rychlost Vega"

#: src/Dialogs/Device/Vega/HardwareParameters.hpp:73
#, no-c-format
msgid ""
"Baud rate of serial device connected to Vega port X1.  Use this as necessary "
"when using a third party GPS or data-logger instead of FLARM.  If FLARM is "
"connected the baud rate will be fixed at 38400.  For OzFLARM, the value can "
"be set to 19200."
msgstr ""
"Přenosová rychlost zařízení, připojeného na port X1 variometru Vega. "
"Použijte dle potřeby, pokud používáte logger nebo GPS jiný než FLARM. Pokud "
"je připojen FLARM, přenosová rychlost bude nastavena pevně na 38400 baudů. "
"Pro OzFLARM může být přenosová rychlost nastavena na 19200 baudů."

#: src/Dialogs/Device/Vega/HardwareParameters.hpp:77
#, no-c-format
msgid "FLARM connected"
msgstr "FLARM připojen"

#: src/Dialogs/Device/Vega/HardwareParameters.hpp:78
#, no-c-format
msgid ""
"Enable detection of FLARM.  Disable only if FLARM is not used or "
"disconnected."
msgstr "Zapnutá FLARM detekce. Vypněte pouze pokud FLARM není používán."

#: src/Dialogs/Device/Vega/HardwareParameters.hpp:81
#, no-c-format
msgid "PDA power"
msgstr "PDA napájení"

#: src/Dialogs/Device/Vega/HardwareParameters.hpp:82
#, no-c-format
msgid ""
"Enable output of +5V power supply for PDA etc. at Vega connector~X2.  If "
"Vega is connected to Altair, this should be set to False."
msgstr ""
"Zapne na portu X2 variometru Vega výstup napájení +5V pro PDA aj. Pokud je "
"Vega připojena na Altair, mělo by tato volba být vypnuta."

#: src/Dialogs/Device/Vega/LimitParameters.hpp:31
#, no-c-format
msgid "VNE"
msgstr "VNE"

#: src/Dialogs/Device/Vega/LimitParameters.hpp:33
#, no-c-format
msgid "V terrain"
msgstr "V terén"

#: src/Dialogs/Device/Vega/LimitParameters.hpp:35
#, no-c-format
msgid "Height terrain"
msgstr "Výška terénu"

#: src/Dialogs/Device/Vega/LimitParameters.hpp:37
#, no-c-format
msgid "V manoeuvering"
msgstr "V manevrování"

#: src/Dialogs/Device/Vega/LimitParameters.hpp:39
#, no-c-format
msgid "V airbrake"
msgstr "V bzdy"

#: src/Dialogs/Device/Vega/LimitParameters.hpp:41
#, no-c-format
msgid "V flap"
msgstr "V klapky"

#: src/Dialogs/Device/Vega/LoggerParameters.hpp:36
#, no-c-format
msgid "IGC logging"
msgstr "IGC logování"

#: src/Dialogs/Device/Vega/MixerParameters.hpp:31
#, no-c-format
msgid "Mute vario on voice"
msgstr "Ztlumit vário při hlase"

#: src/Dialogs/Device/Vega/MixerParameters.hpp:32
#, no-c-format
msgid "Mute vario on radio"
msgstr "Ztlumit vário při radiopříjmu"

#: src/Dialogs/Device/Vega/MixerParameters.hpp:33
#, no-c-format
msgid "Vario muting"
msgstr "Ztlumení vária"

#: src/Dialogs/Device/Vega/MixerParameters.hpp:35
#, no-c-format
msgid "Voice muting"
msgstr "Ztlumení při hlase"

#: src/Dialogs/Device/Vega/MixerParameters.hpp:37
#, no-c-format
msgid "Speaker threshold"
msgstr "Reproduktor práh"

#: src/Dialogs/Device/Vega/MixerParameters.hpp:39
#, no-c-format
msgid "Headset threshold"
msgstr "Sluchátka práh"

#: src/Dialogs/Device/Vega/MixerParameters.hpp:41
#, no-c-format
msgid "Urgent min. volume"
msgstr "Urgentní min. hlasitost"

<<<<<<< HEAD
#: Data/Input/default.xci:733
msgid "Accelerometer leveled"
msgstr "Akcelerometr vyrovnán"

#: Data/Input/default.xci:694
#, fuzzy
msgid "Manual Demo"
=======
#: Data/Input/default.xci:727
msgid ""
"ASI\n"
"Zero"
msgstr ""
"ASI\n"
"Nula"

#: Data/Input/default.xci:756
msgid ""
"Climb\n"
"Demo"
msgstr ""
"Stoupání\n"
"Demo"

#: Data/Input/default.xci:481
msgid "Page Show"
msgstr "Zobraz stránku"

#: Data/Input/default.xci:59
msgid "Above final glide"
msgstr "Výška stačí na dokluz"

#: Data/Input/default.xci:440 Data/Input/default.xci:1046
msgid ""
"Target\n"
"Show"
msgstr ""
"Zobraz\n"
"Cíl"

#: Data/Input/default.xci:701
msgid ""
"Setup\n"
"Stall"
>>>>>>> 7cc83aa6
msgstr ""
"Manuál\n"
"Demo"

#: Data/Input/default.xci:128 Data/Input/default.xci:135
#: Data/Input/default.xci:459 Data/Input/default.xci:466
#: Data/Input/default.xci:474 Data/Input/default.xci:952
#: Data/Input/default.xci:959 Data/Input/default.xci:966
#: Data/Input/default.xci:1055
msgid "Zoom"
msgstr "Zvětšení"

#: Data/Input/default.xci:687
#, fuzzy
msgid "Airframe Switches"
msgstr ""
"Palubní\n"
"spínače"

#: Data/Input/default.xci:596
msgid ""
"Config\n"
"Page 3/3"
msgstr ""

#: Data/Input/default.xci:668 Data/Input/default.xci:719
msgid "Vega"
msgstr "Vega"

#: Data/Input/default.xci:701
#, fuzzy
msgid "Setup Stall"
msgstr ""
"Nastavení\n"
"Pád"

<<<<<<< HEAD
#: Data/Input/default.xci:756
#, fuzzy
msgid "Climb Demo"
msgstr ""
"Stoupání\n"
"Demo"
=======
#: Data/Input/default.xci:766
msgid ""
"Info\n"
"Page 2/3"
msgstr ""
"Info\n"
"Strana 2/3"
>>>>>>> 7cc83aa6

#: Data/Input/default.xci:922
#, fuzzy
msgid "Lock Screen"
msgstr ""
"Zamkni\n"
"obrazovku"

#: Data/Input/default.xci:980
msgid "AVG/ALT"
msgstr "AVG/ALT"

#: Data/Input/default.xci:488 Data/Input/default.xci:1072
#, fuzzy
msgid "Pan Mode"
msgstr "Mód prohlížení ZAP"

#: Data/Input/default.xci:1174
msgid "Setup Plane"
msgstr ""
"Nastavení\n"
"Letadlo"

#: Data/Input/default.xci:59
msgid "Above final glide"
msgstr "Výška stačí na dokluz"

#: Data/Input/default.xci:679
msgid ""
"Vega\n"
"Page 2/2"
msgstr ""
"Nastav\n"
"Strana 3/3"

#: Data/Input/default.xci:1135
#, fuzzy
msgid "Setup System"
msgstr ""
<<<<<<< HEAD
"Nastavení\n"
"Systém"

#: Data/Input/default.xci:515 Data/Input/default.xci:1088
msgid "Trail"
msgstr "Stopa"

#: Data/Input/default.xci:440 Data/Input/default.xci:1046
#, fuzzy
msgid "Target Show"
msgstr "Cíl"
=======
"Nastav\n"
"Strana 2/3"
>>>>>>> 7cc83aa6

#: Data/Input/default.xci:64
msgid "Below final glide"
msgstr "Výška nestačí na dokluz"

#: Data/Input/default.xci:432
#, fuzzy
msgid "Pilot Event Announce"
msgstr "Událost označena pilotem (Pilot EVent)"

#: Data/Input/default.xci:481
#, fuzzy
msgid "Page Show"
msgstr "Stránka"

#: Data/Input/default.xci:726
msgid "Vario ASI zeroed"
msgstr "Vário ASI vynulováno"

#: Data/Input/default.xci:355
msgid ""
"Nav\n"
"Page 2/2"
msgstr ""

#: Data/Input/default.xci:893
msgid "Nav"
msgstr "Nav"

<<<<<<< HEAD
#: Data/Input/default.xci:708
msgid "Accel"
msgstr "Akcel"

#: Data/Input/default.xci:142 Data/Input/default.xci:790
#, fuzzy
msgid "What's here?"
=======
#: Data/Input/default.xci:422 Data/Input/default.xci:1065
msgid ""
"Marker\n"
"Drop"
>>>>>>> 7cc83aa6
msgstr ""
"Co je \n"
"zde?"

#: Data/Input/default.xci:741
msgid "Stored to EEPROM"
msgstr "Uloženo do EEPROM"

#: Data/Input/default.xci:1127
#, fuzzy
msgid "Setup Wind"
msgstr ""
"Nastavení\n"
"Vítr"

#: Data/Input/default.xci:840
msgid "Traffic List"
msgstr ""
"Provoz\n"
"Seznam"

<<<<<<< HEAD
#: Data/Input/default.xci:734
#, fuzzy
msgid "Accel Zero"
msgstr ""
"Akcel\n"
"Nula"
=======
#: Data/Input/default.xci:733
msgid "Accelerometer leveled"
msgstr "Akcelerometr vyrovnán"

#: Data/Input/default.xci:432
msgid ""
"Pilot Event\n"
"Announce"
msgstr ""
"Pilot EVent\n"
"Označ"
>>>>>>> 7cc83aa6

#: Data/Input/default.xci:69
msgid "Final glide through terrain"
msgstr "Dráha dokluzu koliduje s terénem"

#: Data/Input/default.xci:422 Data/Input/default.xci:1065
#, fuzzy
msgid "Marker Drop"
msgstr ""
<<<<<<< HEAD
"Vytvoř\n"
"marker"
=======
"Vega\n"
"Strana 2/2"
>>>>>>> 7cc83aa6

#: Data/Input/default.xci:882
#, fuzzy
msgid "Message Repeat"
msgstr ""
"Opakuj\n"
"zprávu"

#: Data/Input/default.xci:848 Data/Input/default.xci:1229
msgid "Thermal Assistant"
msgstr "Termický asistent"

#: Data/Input/default.xci:48
msgid "Takeoff"
msgstr "Vzlet"

#: Data/Input/default.xci:546
msgid ""
"Config\n"
"Page 2/3"
msgstr ""

#: Data/Input/default.xci:1197
#, fuzzy
msgid "Nearest Airspace"
msgstr ""
"Nejbližší\n"
"prostor"

#: Data/Input/default.xci:451
msgid ""
"Display\n"
"Page 2/2"
msgstr ""
"Zobraz\n"
"Strana 2/2"

#: Data/Input/default.xci:727
#, fuzzy
msgid "ASI Zero"
msgstr ""
<<<<<<< HEAD
"ASI\n"
"Nula"
=======
"Posun\n"
"mapy"

#: Data/Input/default.xci:893
msgid "Nav"
msgstr "Nav"
>>>>>>> 7cc83aa6

#: Data/Input/default.xci:507 Data/Input/default.xci:1080
msgid "Labels"
msgstr "Popisy"

#: Data/Input/default.xci:385 Data/Input/default.xci:1014
#, fuzzy
msgid "Waypoint List"
msgstr ""
<<<<<<< HEAD
"Otočný bod\n"
"Seznam"
=======
"Nav\n"
"Strana 2/2"
>>>>>>> 7cc83aa6

#: Data/Input/default.xci:661
msgid "Lua"
msgstr "Lua"

#: Data/Input/default.xci:653 Data/Input/default.xci:1158
msgid "Raw Logger"
msgstr ""
"NMEA\n"
"Logger"

#: Data/Input/default.xci:774 Data/Input/default.xci:1181
msgid "FLARM Radar"
msgstr ""
"FLARM\n"
"Radar"

#: Data/Input/default.xci:529 Data/Input/default.xci:1102
msgid "Topo."
msgstr "Topo"

#: Data/Input/default.xci:419 Data/Input/default.xci:1062
msgid "Dropped marker"
msgstr "Marker vytvořen"

#: Data/Input/default.xci:1143
#, fuzzy
msgid "Settings Airspace"
msgstr ""
"Nastavení\n"
"Prostory"

#: Data/Input/default.xci:749
#, fuzzy
msgid "Cruise Demo"
msgstr ""
"Přeskok\n"
"Demo"

#: Data/Input/default.xci:816
msgid ""
"Info\n"
"Page 3/3"
msgstr ""
"Info\n"
"Strana 3/3"

#: Data/Input/default.xci:907
msgid "Config"
msgstr "Nastav"

#: Data/Input/default.xci:429
msgid "Pilot event announced"
msgstr "Událost označena pilotem (Pilot EVent)"

#: Data/Input/default.xci:742
msgid "Store"
msgstr "Ulož"

#: Data/Input/default.xci:766
#, fuzzy
msgid ""
"Info\n"
"Page 2/3"
msgstr "InfoBox stránky"

#~ msgid ""
#~ "Team\n"
#~ "Code"
#~ msgstr ""
#~ "Týmový\n"
#~ "kód"

#~ msgid ""
#~ "Flight\n"
#~ "Setup"
#~ msgstr ""
#~ "Nastavení\n"
#~ "Let"

#, no-c-format
#~ msgid ""
#~ "When the algorithm is switched off, the pilot is responsible for setting "
#~ "the wind estimate."
#~ msgstr ""
#~ "Pokud je nastaveno na ručně, je výpočet vypnut a pilot je odpovědný za "
#~ "nastavení odhadnutého směru větru."

#, no-c-format
#~ msgid "Requires only a GPS source."
#~ msgstr "Vyžaduje pouze GPS."

#, no-c-format
#~ msgid "Requires GPS and an intelligent vario with airspeed output."
#~ msgstr "Vyžaduje GPS a inteligentní vário s výstupem vzdušné rychlosti."

#, no-c-format
#~ msgid "Use ZigZag and circling."
#~ msgstr ""
#~ "Je použit cik-cak let i kroužení. Vyžaduje GPS a inteligentní vário s "
#~ "výstupem vzdušné rychlosti."

#~ msgid "Auto wind"
#~ msgstr "Výpočet větru"

#~ msgid "This allows switching on or off the automatic wind algorithm."
#~ msgstr "Umožňuje vypnutí a zapnutí automatického výpočtu větru."

#~ msgid "Loading Topography File..."
#~ msgstr "Nahrávám soubory terénu..."

#, no-c-format
#~ msgid "Unkown"
#~ msgstr "Neznámý"

#~ msgid "Dry Mass"
#~ msgstr "Suchá hmotnost"

#~ msgid "Dry all-up flying mass of your plane"
#~ msgstr "Celková vzletová hmotnost letadla bez vodní přítěže"

#~ msgid ""
#~ "Pan\n"
#~ "Off"
#~ msgstr ""
#~ "Posun\n"
#~ "Vyp"

#~ msgid ""
#~ "Zoom\n"
#~ "In"
#~ msgstr ""
#~ "Zvětšení\n"
#~ "+"

#~ msgid ""
#~ "Zoom\n"
#~ "Out"
#~ msgstr ""
#~ "Zvětšení\n"
#~ "-"

#~ msgid ""
#~ "Check\n"
#~ "list"
#~ msgstr ""
#~ "Kontrolní\n"
#~ "seznam"

#~ msgid ""
#~ "Pilot\n"
#~ "Event"
#~ msgstr ""
#~ "Označ PEV\n"
#~ "událost"

#~ msgid ""
#~ "Pan\n"
#~ "On"
#~ msgstr ""
#~ "Posun\n"
#~ "mapy"

#~ msgid "Parse Error at Line"
#~ msgstr "Chyba na řádce"

#~ msgid "Failed to erase waypoints."
#~ msgstr "Chyba mazání otočných bodů."

#~ msgid "Task calc"
#~ msgstr ""
#~ "Stav\n"
#~ "Úloha"

#, no-c-format
#~ msgid "24 Right (Landscape)"
#~ msgstr "24 vpravo (na šířku)"

#~ msgid "Failed to download file."
#~ msgstr "Chyba stažení souboru."

#, no-c-format
#~ msgid "Wind V"
#~ msgstr "Vítr V"

#, no-c-format
#~ msgid "Wind Brng"
#~ msgstr "Směr větru"

#~ msgid "Bluetooth LE"
#~ msgstr "Bluetooth LE"

#~ msgid "Logger inactive, insufficient storage!"
#~ msgstr "Záznam vypnut, nedostatek místa!"

#~ msgid "Logger Error"
#~ msgstr "Chyba záznamu"

#, no-c-format
#~ msgid "OLC Dist"
#~ msgstr "OLC vzdál"

#, no-c-format
#~ msgid "OLC Speed"
#~ msgstr "Rychlost OLC"

#~ msgid "On-Line Contest"
#~ msgstr "OnLine Contest"

#~ msgid "Enable this if you use a K6Bt to connect the device."
#~ msgstr "Zapněte tuto volbu, pokud používáte K6Bt pro připojení zařízení."

#~ msgid ""
#~ "Pressure Altitude given as Flight Level. Only available if barometric "
#~ "altitude available and correct QNH set."
#~ msgstr ""
#~ "Tlaková výška uvedená jako Flight Level. Dostupné pouze pokud je k "
#~ "dispozici tlaková výška a je správně nastaveno QNH."

#~ msgid "The file manager requires Android 2.3."
#~ msgstr "Správce souborů vyžaduje Android 2.3."

#~ msgid "I2C Bus"
#~ msgstr "I2C sběrnice"

#~ msgid "I2C Addr"
#~ msgstr "I2C adresa"

#~ msgid "This enables the display of the thermal assistant gauge."
#~ msgstr "Aktivuje zobrazení pomocníka kroužení."

#~ msgid "Battery voltage"
#~ msgstr "Napětí baterie"

#~ msgid "Enable voice read-back of the average climb rate when circling."
#~ msgstr "Povolí hlasové čtení průměrného stoupání během kroužení"

#~ msgid "Enable warnings for final glide through terrain."
#~ msgstr "Zapnutí varování pro finální dokluz přes terén."

#~ msgid "Waypoint distance"
#~ msgstr "Vzdálenost k otočńáku"

#~ msgid ""
#~ "Enable voice read-back of the distance to next waypoint when in cruise "
#~ "mode."
#~ msgstr "Povolí hlasové čtení vzdálenosti k dalšímu bodu v režimu přeskoku."

#~ msgid "Task altitude difference"
#~ msgstr "Rozdíl výšky v úloze"

#~ msgid ""
#~ "Enable voice read-back of height above/below final glide when in final "
#~ "glide."
#~ msgstr "Povolí hlasové čtení výšky nad/pod dokluzem při dokluzu"

#~ msgid "MacCready"
#~ msgstr "MacCready"

#~ msgid "Enable voice read-back of MacReady setting after it is adjusted."
#~ msgstr "Povolí hlasové čtení MacReady když se hodnota změní."

#~ msgid "New waypoint"
#~ msgstr "Nový Waypoint"

#~ msgid "Enable voice announcement that the task waypoint has changed."
#~ msgstr "Povolí hlasové oznámení o změně otočného bodu úlohy."

#~ msgid "In sector"
#~ msgstr "V sektoru"

#~ msgid ""
#~ "Enable voice announcement that the glider is within the task observation "
#~ "sector."
#~ msgstr "Povolí hlasové oznámení o dosažení otočňáku/sektoru."

#~ msgid "Enable voice warnings for airspace incursions."
#~ msgstr "Zapnout varování zvukem pro narušení prostoru."

#~ msgid "Vega Voice Extensions"
#~ msgstr "VEGA hlasové rozšíření"

#~ msgid "Experimental Features"
#~ msgstr "Experimentální vlastnosti"

#~ msgid "Enables automatic backlight, responsive to light sensor."
#~ msgstr "Zapnutí automatického podsvícení řízení sensorem."

#~ msgid "Brightness"
#~ msgstr "Jas"

#~ msgid ""
#~ "Adjusts backlight. When automatic backlight is enabled, this biases the "
#~ "backlight algorithm. When the automatic backlight is disabled, this "
#~ "controls the backlight directly."
#~ msgstr ""
#~ "Nastavení podsvícení. Pokud je zapnuto automatické podsvětlení, pak je "
#~ "použito. Pokud je automatické podsvětlení vypnuti, tímto ovládáte přímo "
#~ "podvsvícení."

#~ msgid "Screen Brightness"
#~ msgstr "Jas obrazovky"

#~ msgid "Could not open IGC file!"
#~ msgstr "Nelze otevřít IGC soubor"

#~ msgid "Generic"
#~ msgstr "Obecný"

#~ msgid "Device model"
#~ msgstr "Model zařízení"

#~ msgid ""
#~ "Select your PNA model to make full use of its hardware capabilities. If "
#~ "it is not included, use Generic type."
#~ msgstr ""
#~ "Vyberte mode svého PNA pro plné využití jeho funkcí. pokud není ve výběru "
#~ "pak Generic."

#~ msgid "Auto. blank"
#~ msgstr "AUto. zhasnutí"

#~ msgid ""
#~ "This determines whether to blank the display after a long period of "
#~ "inactivity when operating on internal battery power."
#~ msgstr ""
#~ "Toto je nastavení zda zhášet display po delším období neaktivity při "
#~ "provozu na interní baterii."

#~ msgid "Shade"
#~ msgstr "Stín"

#~ msgid "foot"
#~ msgstr "stopa"

#~ msgid "Weather Forecast"
#~ msgstr "Předpověď počasí"

#~ msgid "Display terrain on map, no weather data displayed."
#~ msgstr "Zobrazí terén na mapě bez informací o počasí."

#~ msgid "Scanning weather forecast"
#~ msgstr "Zjišťuji předpověď počasí"

#~ msgid ""
#~ "METAR\n"
#~ "TAF"
#~ msgstr ""
#~ "METAR\n"
#~ "TAF"

#~ msgid "Setup Audio"
#~ msgstr "Nastavení Audio"

#~ msgid ""
#~ "Start rules slightly violated\n"
#~ "but within margin"
#~ msgstr ""
#~ "Porušení odletových pravidel\n"
#~ "v mezích tolerance"

#~ msgid "Line skipped."
#~ msgstr "řádek vynechán"

#~ msgid "Start rules violated"
#~ msgstr "Porušení odletových pravidel"

#~ msgid "Height GPS"
#~ msgstr "GPS Výška"

#~ msgid "Delete Waypoint?"
#~ msgstr "Smazat Waypoint?"

#~ msgid "Task Point"
#~ msgstr "Bod úlohy"

#~ msgid "Weather parameters"
#~ msgstr "Parametry počasí"

#~ msgid "Edit Font"
#~ msgstr "Upravit Fonty"

#~ msgid "V rough air"
#~ msgstr "Max rychlost"

#~ msgid "Waypoint Info"
#~ msgstr "Info o Waypointu"

#~ msgid "Dump time"
#~ msgstr "Doba vypuštění zátěže"

#~ msgid "Sunset"
#~ msgstr "Západ slunce"

#~ msgid "Height"
#~ msgstr "Výška"

#~ msgid "ACK Warn"
#~ msgstr "ACK Varování"

#~ msgid "Lookup"
#~ msgstr "Vyhledat"

#~ msgid "Calc"
#~ msgstr "Kalkulačka"

#~ msgid "Filter..."
#~ msgstr "Filtr..."

#~ msgid "ACK Space"
#~ msgstr "ACK Prostor"

#~ msgid "Edit text"
#~ msgstr "Upravit text"

#~ msgid "Wind At Altitude"
#~ msgstr "Vítr ve výšce"

#~ msgid "Auto. wind"
#~ msgstr "Auto vítr"

#~ msgid "Insert In Task"
#~ msgstr "Vložit do úlohy"

#~ msgid "InfoBox titles"
#~ msgstr "InfoBox názvy"

#~ msgid "Remove From Task"
#~ msgstr "Odstranit z úlohy"

#~ msgid "MANUAL"
#~ msgstr "Ručně"

#~ msgid "Set As New Home"
#~ msgstr "Nastavit jako nový Domov"

#~ msgid "Latitude"
#~ msgstr "Zem.šítka"

#~ msgid "Longitude"
#~ msgstr "Zem.délka"

#~ msgid "Customize fonts"
#~ msgstr "Upravit fonty"

#~ msgid "Fly"
#~ msgstr "LET"

#~ msgid "Append To Task"
#~ msgstr "Připojit k úloze"

#~ msgid "Replace In Task"
#~ msgstr "Nahradit v úloze"

#~ msgid "L/D average period"
#~ msgstr "L/D Průměrná doba"

#~ msgid ""
#~ "This is the navigation altitude minus the terrain height obtained from "
#~ "the terrain file. The value is coloured red when the glider is below the "
#~ "terrain safety clearance height."
#~ msgstr ""
#~ "Výška nad mořem minus výška terénu z mapového souboru. Hodnota je "
#~ "zobrazena červeně, pokud se větroň nachází pod stanovenou bezpečnou "
#~ "výškou."

#~ msgid ""
#~ "FLARM\n"
#~ "Details"
#~ msgstr ""
#~ "FLARM\n"
#~ "Detaily"

#~ msgid ""
#~ "This is the height above mean sea level reported by the GPS. Touch-screen/"
#~ "PC only: In simulation mode, this value is adjustable with the up/down "
#~ "arrow keys and the right/left arrow keys also cause the glider to turn."
#~ msgstr ""
#~ "Výška nad mořem zobrazovaná GPS. Dotykáče/PC : V simulačním modu, tato "
#~ "hodnot je nastvitelná šipkou nahoru/dolů a šipka vpravo/vevo způsobí "
#~ "otočení kluzáku."

#~ msgid "H GND"
#~ msgstr "H GND"

#~ msgid "OLC"
#~ msgstr "OLC"

#~ msgid "AUTO"
#~ msgstr "AUTO"

#~ msgid "Show details:"
#~ msgstr "Zobrazit detaily:"

#~ msgid "Marker"
#~ msgstr "Značka"

#~ msgid "Ignore checksum"
#~ msgstr "Ignoruj kontr.součet"

#~ msgid "Font Configuration"
#~ msgstr "Font nastavení"

#~ msgid "A-"
#~ msgstr "A-"

#~ msgid "Topography labels, important"
#~ msgstr "Reliéf značky, důležité"

#~ msgid "InfoBox values, small"
#~ msgstr "Infobox, malý"

#~ msgid "Waypts."
#~ msgstr "Waypointy"

#~ msgid "InfoBox values, normal"
#~ msgstr "Infobox hodnoty, normální"

#~ msgid "XCSoar"
#~ msgstr "XCSoar"

#~ msgid "Set Code"
#~ msgstr "Nastavit kód"

#~ msgid "Wing area"
#~ msgstr "Plocha křídla"

#~ msgid "Export"
#~ msgstr "Export"

#~ msgid "Configuration Menu"
#~ msgstr "Nastavení Menu"

#~ msgid "Friends"
#~ msgstr "Přátelé"

#~ msgid "The time in seconds to dump full ballast."
#~ msgstr "Čas v sekundách pro vypuštění veškerého balastu."

#~ msgid "Lon."
#~ msgstr "Lon."

#~ msgid "No further information"
#~ msgstr "Nejsou další informace"

#~ msgid "Create xcsoar-checklist.txt\n"
#~ msgstr "Založit xcsoar-checklist.txt\n"

#~ msgid "A plane profile \"%s\" already exists. Do you want to overwrite it?"
#~ msgstr "Profil letadla \"%s\" již existuje. Chcete ho přepsat?"

#~ msgid "Plane profile \"%s\" activated."
#~ msgstr "Profil letadla \"%s\" aktivován."

#~ msgid "Do you want to load plane profile \"%s\"?"
#~ msgstr "Chcete nahrát profil letadla \"%s\"?"

#~ msgid "Do you really want to delete plane profile \"%s\"?"
#~ msgstr "Chcete doopravdy smazat profil letadla \"%s\"?"

#~ msgid "InfoBox Modes"
#~ msgstr "InfoBox módy"

#~ msgid "Logger Info"
#~ msgstr "Záznamník info"

#~ msgid "Waypoints not editable"
#~ msgstr "Waypointy nejsou editovatelné"

#~ msgid "English"
#~ msgstr "Angličtina"

#~ msgid "Fonts"
#~ msgstr "Písma"

#~ msgid "Status message"
#~ msgstr "Status zpráva"

#~ msgid "8 Top + Bottom (Portrait)"
#~ msgstr "8 Navrchu + Dole (Na výšku)"

#~ msgid "8 Bottom (Portrait)"
#~ msgstr "8 Dole (Na výšku)"

#~ msgid "8 Left + Right (Landscape)"
#~ msgstr "8 Vlevo + Vpravo (Na šířku)"

#~ msgid "8 Top (Portrait)"
#~ msgstr "8 Nahoře (Na výšku)"

#~ msgid "8 Left (Landscape)"
#~ msgstr "8 Vlevo (Na šířku)"

#~ msgid "12 Right (Landscape)"
#~ msgstr "12 Vpravo (Na šířku)"

#~ msgid "8 Right (Landscape)"
#~ msgstr "8 Vpravo (Na šířku)"

#~ msgid "4 Top (Portrait)"
#~ msgstr "4 Nahoře (Na výšku)"

#~ msgid "4 Bottom (Portrait)"
#~ msgstr "4 Dole (Na výšku)"

#~ msgid "12 Top (Portrait)"
#~ msgstr "12 Nahoře (Na výšku)"

#~ msgid "12 Bottom (Portrait)"
#~ msgstr "12 Dole (Na výšku)"

#~ msgid "4 Left (Landscape)"
#~ msgstr "4 Vlevo (Na šířku)"

#~ msgid "4 Right (Landscape)"
#~ msgstr "4 Vpravo (Na šířku)"

#~ msgid "Scaled"
#~ msgstr "Přizpůsobené"

#~ msgid "Full width"
#~ msgstr "Plná šířka"

#~ msgid "Dialog size"
#~ msgstr "Dialog velikost"

#~ msgid "Aircraft reg."
#~ msgstr "Reg. letadla"

#~ msgid "Polar name"
#~ msgstr "Jméno poláry"

#~ msgid "Calculator"
#~ msgstr "Kalkulátor"

#~ msgid "Delete Error"
#~ msgstr "Chyba při mazání"

#~ msgid "Change point type?"
#~ msgstr "Změnit typ bodu?"

#~ msgid "No valid finish.\n"
#~ msgstr "Neplatný cíl\n"

#~ msgid "Task not closed.\n"
#~ msgstr "Úloha není zavřena.\n"

#~ msgid "All turnpoints not the same type.\n"
#~ msgstr "Všechny otočné body nejsou stejného typu.\n"

#~ msgid "Incorrect number of turnpoints.\n"
#~ msgstr "Nesprávný počet otočných bodů.\n"

#~ msgid "No valid start.\n"
#~ msgstr "Neplatný start.\n"

#~ msgid "Too many turnpoints.\n"
#~ msgstr "Příliš mnoho otočných bodů.\n"

#~ msgid "Not enough turnpoints.\n"
#~ msgstr "Není dost otočných bodů.\n"

#~ msgid "Turnpoints not unique.\n"
#~ msgstr "Otočný bod není unikátní.\n"

#~ msgid "Task Selection"
#~ msgstr "Výběr úlohy"

#~ msgid "Save task?"
#~ msgstr "Uložit úlohu"

#~ msgid "Clear current task?"
#~ msgstr "Zrušit aktuální úlohu?"

#~ msgid "Empty task.\n"
#~ msgstr "Prázdná úloha.\n"

#~ msgid ""
#~ "Sample Text\n"
#~ "123"
#~ msgstr ""
#~ "Vzorový text\n"
#~ "123"

#~ msgid "Font not found."
#~ msgstr "Písmo nenalezeno"

#~ msgid "Font face"
#~ msgstr "Řez písma"

#~ msgid "My Sample"
#~ msgstr "Můj vzorek"

#~ msgid "Dialog text"
#~ msgstr "Dialog text"

#~ msgid "H Baro"
#~ msgstr "H Baro"

#~ msgid "Max. ballast"
#~ msgstr "Max. zátěž"

#~ msgid "Topography labels, normal"
#~ msgstr "Reliéf značky, normal"

#~ msgid "A+"
#~ msgstr "A+"

#~ msgid "Optional specification of the wing area."
#~ msgstr "Volitelné specifikace plochy křídla."

#~ msgid "Lat."
#~ msgstr "Lat."

#~ msgid ""
#~ "Waypoint\n"
#~ "Details"
#~ msgstr ""
#~ "Waypoint\n"
#~ "Detaily"

#~ msgid "TC All"
#~ msgstr "TC Vše"

#~ msgid "QFE GPS"
#~ msgstr "QFE GPS"

#~ msgid "WP alt.A"
#~ msgstr "WP alt.A"

#~ msgid "No help available on this item"
#~ msgstr "Pro položku není dostupná nápověda"

#~ msgid "Unknown competition number"
#~ msgstr "Neznámé číslo závodníka"

#~ msgid "Prefer external wind"
#~ msgstr "Preferuj externí měření větru"

#~ msgid "dropped %s ago"
#~ msgstr "Vpuštěno před %s"

#~ msgid "Normal"
#~ msgstr "Normální"

#~ msgid "Large"
#~ msgstr "Velká"

#~ msgid "Small"
#~ msgstr "Malá"

#~ msgid "Bold"
#~ msgstr "Tučný"

#~ msgid "Italic"
#~ msgstr "Kurzíva"

#, fuzzy
#~ msgid "Do you want to activate plane profile \"%s\"?"
#~ msgstr "Chcete nahrát profil letadla \"%s\"?"

#, fuzzy
#~ msgid "Landpoint"
#~ msgstr "Další místo přistání"

#, fuzzy
#~ msgid "Next radial ATC"
#~ msgstr "Startovní radial"

#, fuzzy
#~ msgid "Radial ATC"
#~ msgstr "Radiála"

#, fuzzy
#~ msgid "AC Off;  %d%%"
#~ msgstr "AC Off"

#~ msgid "Flap landing"
#~ msgstr "Přistávací klapka"

#, fuzzy
#~ msgid "Start open arr"
#~ msgstr "Zapnutí záznamu"

#~ msgid "Map labels on"
#~ msgstr "Značky na mapě ZAP"

#~ msgid "v"
#~ msgstr "v"

#~ msgid "Flight replay"
#~ msgstr "Přehrávání záznamu"

#~ msgid "Task Status"
#~ msgstr "Status úlohy"

#~ msgid "Setup Mode"
#~ msgstr "Nastavení Mód"

#~ msgid "System Status"
#~ msgstr "Stav systému"

#~ msgid "Page Configuration"
#~ msgstr "Stránka nastavení"

#~ msgid "Ok"
#~ msgstr "Ok"

#~ msgid "Speed achieved"
#~ msgstr "Dosažená rychlost"

#~ msgid "Edit Text"
#~ msgstr "Upravit text"

#~ msgid "Height of font.  65 is large, 20 is very small."
#~ msgstr "Výška písma. 65 je velký, 20 je velmi malý."

#~ msgid "FLARM"
#~ msgstr "FLARM"

#~ msgid "Italic font"
#~ msgstr "Kurzíva"

#~ msgid "Bold font"
#~ msgstr "Tučné písmo"

#~ msgid "Aircraft Status"
#~ msgstr "Stav letadla"

#~ msgid "Final GR (TE Compensated)"
#~ msgstr "Finální GR (TE kompenzace)"

#~ msgid "Fin GR-TE"
#~ msgstr "Fin GR-TE"

#~ msgid "(blank)"
#~ msgstr "(prázdný)"

#~ msgid "Waypoint name"
#~ msgstr "Waypoint jméno"

#~ msgid "Unknown Filetype."
#~ msgstr "Neznámý typ soubru"

#~ msgid "Declare Task?"
#~ msgstr "Deklarovat trať?"

#~ msgid "Task Declared!"
#~ msgstr "Trať deklarována."

#~ msgid "Previous turnpoint"
#~ msgstr "Předchozí otočnák"

#~ msgid "Task declared"
#~ msgstr "Trať deklarována"

#~ msgid "Could not open NMEA file!"
#~ msgstr "Nelze otevřít soubor NMEA"

#~ msgid "Finish turnpoint"
#~ msgstr "Cílový otočnák"

#~ msgid "Thermal last 30 sec"
#~ msgstr "Stoupání v posledních 30s"

#~ msgid ""
#~ "Ground speed measured by the GPS. If this infobox is active in simulation "
#~ "mode, pressing the up and down arrows adjusts the speed, and left and "
#~ "right turn the glider."
#~ msgstr ""
#~ "Rychlost vpočtená GPS(vůči zemi). V módu simulátoru je možné timto "
#~ "infoboxem pomocí kurzrových klaáves měnit rychlost a směr letu."

#~ msgid "Last Thermal Average"
#~ msgstr "Poslední průměrné stoupání"

#~ msgid "Final Glide Through Terrain"
#~ msgstr "Dráha dokluzu koliduje s terénem"

#~ msgid ""
#~ "Zoom\n"
#~ "in"
#~ msgstr "Přiblýžit"

#~ msgid "OFF"
#~ msgstr "VYP"

#~ msgid "ON"
#~ msgstr "ZAP"

#~ msgid "SnailTrail OFF"
#~ msgstr "Šnečí stopa VYP"

#~ msgid "SnailTrail ON Long"
#~ msgstr "Šnečí stopa ZAP Dlouhá"

#~ msgid "SnailTrail ON Short"
#~ msgstr "Šnečí stopa ZAP Krátká"

#~ msgid "SnailTrail ON Full"
#~ msgstr "Šnečí stopa ZAP Celá"

#~ msgid "AutoZoom ON"
#~ msgstr "Přiblížení ZAP"

#~ msgid "AutoZoom OFF"
#~ msgstr "Přiblížení VYP"

#~ msgid "Circling Zoom ON"
#~ msgstr "Zvětšení při točení VYP"

#~ msgid "Circling Zoom OFF"
#~ msgstr "Zvětšení při točení ZAP"

#~ msgid "Pan mode OFF"
#~ msgstr "Mód prohlížení VYP"

#~ msgid "No Active Waypoint!"
#~ msgstr "Žádný aktivní Waypoint!"

#~ msgid "Auto MacCready ON"
#~ msgstr "Auto MacCready ZAP"

#~ msgid "Auto MacCready OFF"
#~ msgstr "Auto MacCready VYP"

#~ msgid "No Task"
#~ msgstr "Chybí Úloha"

#~ msgid "NMEA Log ON"
#~ msgstr "NMEA Log ZAP"

#~ msgid "NMEA Log OFF"
#~ msgstr "NMEA Log VYP"

#~ msgid "Logger ON"
#~ msgstr "Záznam ZAP"

#~ msgid "Logger OFF"
#~ msgstr "Záznam VYP"

#~ msgid "Map labels ON"
#~ msgstr "Značky na mapě ZAP"

#~ msgid "Map labels OFF"
#~ msgstr "Značky na mapě VYP"

#~ msgid "Task Start"
#~ msgstr "Start úlohy"

#~ msgid "Task Finish"
#~ msgstr "Konec úlohy"

#~ msgid "Loading Topology File..."
#~ msgstr "Nahrávám Topologii..."

#~ msgid "Av climb"
#~ msgstr "Prům stoupání"

#~ msgid "Best LD"
#~ msgstr "Nejlepší LD"

#~ msgid "Min sink"
#~ msgstr "Min opadání"

#~ msgid "Configuration saved"
#~ msgstr "Konfigurace uložena"

#~ msgid "Acknowledge for day?"
#~ msgstr "Potvrdit na celý den?"

#~ msgid "Set wind"
#~ msgstr "Nastavit"

#~ msgid "OnLine Contest"
#~ msgstr "Pravidla pro optimalizaci"

#~ msgid "Site"
#~ msgstr "Strana"

#~ msgid "Terrain Display"
#~ msgstr "Zobrazení Terénu"

#~ msgid "Safety factors"
#~ msgstr "Bezpečnostní prvky"

#~ msgid "Interface"
#~ msgstr "Zobrazení"

#~ msgid "ON/Fixed"
#~ msgstr "ZAP/Fixed"

#~ msgid "ON/Scaled"
#~ msgstr "ZAP/Škálováno"

#~ msgid "Names"
#~ msgstr "Jmény"

#~ msgid "Numbers"
#~ msgstr "Čísla"

#~ msgid "First 5"
#~ msgstr "Prvních 5"

#~ msgid "First 3"
#~ msgstr "První 3"

#~ msgid "Names in task"
#~ msgstr "Názvy v úloze"

#~ msgid "Statute"
#~ msgstr "Statutární"

#~ msgid "Nautical"
#~ msgstr "Námořní"

#~ msgid "Metric"
#~ msgstr "Metrické"

#~ msgid "15 seconds"
#~ msgstr "15 sekund"

#~ msgid "30 seconds"
#~ msgstr "30 sekund"

#~ msgid "60 seconds"
#~ msgstr "60 sekund"

#~ msgid "90 seconds"
#~ msgstr "90 sekund"

#~ msgid "3 minutes"
#~ msgstr "3 minuty"

#~ msgid "White outline"
#~ msgstr "Bílé obrysy"

#~ msgid "Alternate"
#~ msgstr "Alternativní"

#~ msgid "Changes to configuration saved."
#~ msgstr "Změny v nastavení uloženy."

#~ msgid "No fix"
#~ msgstr "Chybí GPS zaměření"

#~ msgid "TRUE"
#~ msgstr "PRAVDA"

#~ msgid "FALSE"
#~ msgstr "CHYBNÝ"

#~ msgid "add waypoint"
#~ msgstr "přidat waypoint"

#~ msgid "FAI Sector"
#~ msgstr "FAI Sektor"

#~ msgid "Append to task"
#~ msgstr "Připojit k úloze"

#~ msgid "Info box titles"
#~ msgstr "InfoBox názvy"

#~ msgid "Aircraft/wind speed"
#~ msgstr "Rychlost Letadla/větru"

#~ msgid "Start max height"
#~ msgstr "Max výška startu"

#~ msgid "Start max speed"
#~ msgstr "Max rychlost startu"

#~ msgid "Start Anyway"
#~ msgstr "Vynutit Start"

#~ msgid "File browser"
#~ msgstr "Prohlížeč souborů"

#~ msgid "Infobox Geometry"
#~ msgstr "Infobox Geometrie"

#~ msgid "Max height gain"
#~ msgstr "Max zisk výšky"

#~ msgid "Online contest"
#~ msgstr "Pravidla optimalizace"

#~ msgid "Map waypoints"
#~ msgstr "Waypointy na mapě"

#~ msgid "Lat/Lon"
#~ msgstr "Šíř/Dél"

#~ msgid "New Waypoint"
#~ msgstr "Nový Waypoint"

#~ msgid "Device A"
#~ msgstr "Zařízení A"

#~ msgid "Acknowledge time*"
#~ msgstr "Doba potvrzení*"

#~ msgid "Device B"
#~ msgstr "Zařízení B"

#~ msgid "Finish alt min"
#~ msgstr "Min výška v cíli"

#~ msgid "Achieved Speed"
#~ msgstr "Dosažená Rychlost"

#~ msgid "Refresh"
#~ msgstr "Obnovit"

#~ msgid "Declared"
#~ msgstr "Deklarováno"

#~ msgid "Set speed remaining"
#~ msgstr "Nastavit zbývající rychlost"

#~ msgid "Finish min height"
#~ msgstr "Min výška v cíli"

#~ msgid "Select colour"
#~ msgstr "Vybrat barvu"

#~ msgid "Customize Fonts"
#~ msgstr "Upravit fonty"

#~ msgid "Polar file"
#~ msgstr "Složka s polárou"

#~ msgid "FAI finish height"
#~ msgstr "FAI cílová výška"

#~ msgid "Free"
#~ msgstr "Volný"

#~ msgid "Select pattern"
#~ msgstr "Vybrat vzor"

#~ msgid "Setup ..."
#~ msgstr "Nastavení ..."

#~ msgid "Dialog boxes"
#~ msgstr "Boxy s dialogy"

#~ msgid "Topology labels"
#~ msgstr "Značky topologie"

#~ msgid "Insert in task"
#~ msgstr "Vložit do úlohy"

#~ msgid "Warning time*"
#~ msgstr "Čas varování*"

#~ msgid "Topology display"
#~ msgstr "Zobrazení topologie"

#~ msgid "Start height ref"
#~ msgstr "Výška startu ref"

#~ msgid "Safety lock"
#~ msgstr "Bezpečnostní zámek"

#~ msgid "Use black outline*"
#~ msgstr "Použít černé obrysy*"

#~ msgid "AAT min time"
#~ msgstr "AAT min čas"

#~ msgid "Task Calculator"
#~ msgstr "Kalkulátor úlohy"

#~ msgid "Info box values small"
#~ msgstr "InfoBox hodnoty malé"

#~ msgid "Glider position"
#~ msgstr "Poloha větroně"

#~ msgid "Below Final Glide"
#~ msgstr "Výška nestačí na dokluz"

#~ msgid "Waiting for GPS Connection"
#~ msgstr "Čekám na připojení GPS"

#~ msgid "Above Final Glide"
#~ msgstr "Výška stačí na dokluz"

#~ msgid "Restarting Comm Ports"
#~ msgstr "Restartuji GPS comm"

#~ msgid "Marks cleared"
#~ msgstr "Značky odstraněny"

#~ msgid "Waiting for GPS Fix"
#~ msgstr "Čekám na sigál GPS"

#~ msgid "Time of flight"
#~ msgstr "Doba letu"

#~ msgid ""
#~ "Error occured,\n"
#~ "Task NOT Declared!"
#~ msgstr ""
#~ "Chyba!\n"
#~ "Trať není deklarována."

#~ msgid "OK to invalidate declaration?"
#~ msgstr "Zneplatnit deklaraci?"

#~ msgid ""
#~ "This is the height above mean sea level reported by the GPS. Touchscreen/"
#~ "PC only: in simulation mode, this value is adjustable with the up/down "
#~ "arrow keys and the right/left arrow keys also cause the glider to turn."
#~ msgstr ""
#~ "Nadmořská výška vypočtená podle GPS.\r\n"
#~ "V módu simulátoru (PC/dotyková obrazovka) lze kurzorem nahoru/dolů měnit "
#~ "výšku, levý/pravý kurzor mění směr letu."

#~ msgid ""
#~ "Nearest\n"
#~ "Waypoint"
#~ msgstr ""
#~ "Nejbližší\n"
#~ "Waypoint"

#~ msgid ""
#~ "Altitude gained/lost in the current thermal, divided by time spent "
#~ "thermaling."
#~ msgstr "Výška získana/ztracená v termice dělená dobou strávenou kroužením."

#~ msgid ""
#~ "This is the barometric altitude obtained from a GPS equipped with "
#~ "pressure sensor, or a supported external intelligent vario."
#~ msgstr ""
#~ "Toto je barometrická výška, získaná z GPS vybavené barometrickou sondou a "
#~ "nebo z podporovaného externího variometru."

#~ msgid ""
#~ "Instantaneous glide ratio, given by the ground speed divided by the "
#~ "vertical speed (GPS speed) over the last 20 seconds. Negative values "
#~ "indicate climbing cruise. If the vertical speed is close to zero, the "
#~ "displayed value is '---'."
#~ msgstr ""
#~ "Klouzák v daný okamžik. Je vypočten z rychlosti vůči zemi děleno "
#~ "vertikální rychlostí (dle GPS) za posledních 20 sekund. Pokud je hodnota "
#~ "záporná, větroň stoupá. Pokud je vertikální rychlost 0, zobrazí se '---'."

#~ msgid "L/D cruise"
#~ msgstr "Klouzák přeskoku"

#~ msgid "L/D instantaneous"
#~ msgstr "Klouzák okamžitý"

#~ msgid "Additional altitude required to reach the next turn point."
#~ msgstr "Výška potřebná pro dosažení dalšího otočného bodu."<|MERGE_RESOLUTION|>--- conflicted
+++ resolved
@@ -5,13 +5,8 @@
 msgstr ""
 "Project-Id-Version: xcsoar\n"
 "Report-Msgid-Bugs-To: \n"
-<<<<<<< HEAD
 "POT-Creation-Date: 2022-09-19 20:45+0200\n"
-"PO-Revision-Date: 2022-08-23 03:07+0000\n"
-=======
-"POT-Creation-Date: 2022-09-18 08:04+0200\n"
-"PO-Revision-Date: 2022-09-20 11:34+0000\n"
->>>>>>> 7cc83aa6
+"PO-Revision-Date: 2022-09-20 13:58+0200\n"
 "Last-Translator: Miroslav Burdych <mirek.burdych@gmail.com>\n"
 "Language-Team: Czech <https://hosted.weblate.org/projects/xcsoar/"
 "translations/cs/>\n"
@@ -10349,7 +10344,6 @@
 msgid "Urgent min. volume"
 msgstr "Urgentní min. hlasitost"
 
-<<<<<<< HEAD
 #: Data/Input/default.xci:733
 msgid "Accelerometer leveled"
 msgstr "Akcelerometr vyrovnán"
@@ -10357,44 +10351,6 @@
 #: Data/Input/default.xci:694
 #, fuzzy
 msgid "Manual Demo"
-=======
-#: Data/Input/default.xci:727
-msgid ""
-"ASI\n"
-"Zero"
-msgstr ""
-"ASI\n"
-"Nula"
-
-#: Data/Input/default.xci:756
-msgid ""
-"Climb\n"
-"Demo"
-msgstr ""
-"Stoupání\n"
-"Demo"
-
-#: Data/Input/default.xci:481
-msgid "Page Show"
-msgstr "Zobraz stránku"
-
-#: Data/Input/default.xci:59
-msgid "Above final glide"
-msgstr "Výška stačí na dokluz"
-
-#: Data/Input/default.xci:440 Data/Input/default.xci:1046
-msgid ""
-"Target\n"
-"Show"
-msgstr ""
-"Zobraz\n"
-"Cíl"
-
-#: Data/Input/default.xci:701
-msgid ""
-"Setup\n"
-"Stall"
->>>>>>> 7cc83aa6
 msgstr ""
 "Manuál\n"
 "Demo"
@@ -10419,6 +10375,8 @@
 "Config\n"
 "Page 3/3"
 msgstr ""
+"Nastav\n"
+"Strana 3/3"
 
 #: Data/Input/default.xci:668 Data/Input/default.xci:719
 msgid "Vega"
@@ -10431,22 +10389,12 @@
 "Nastavení\n"
 "Pád"
 
-<<<<<<< HEAD
 #: Data/Input/default.xci:756
 #, fuzzy
 msgid "Climb Demo"
 msgstr ""
 "Stoupání\n"
 "Demo"
-=======
-#: Data/Input/default.xci:766
-msgid ""
-"Info\n"
-"Page 2/3"
-msgstr ""
-"Info\n"
-"Strana 2/3"
->>>>>>> 7cc83aa6
 
 #: Data/Input/default.xci:922
 #, fuzzy
@@ -10460,9 +10408,8 @@
 msgstr "AVG/ALT"
 
 #: Data/Input/default.xci:488 Data/Input/default.xci:1072
-#, fuzzy
 msgid "Pan Mode"
-msgstr "Mód prohlížení ZAP"
+msgstr "Posun mapy"
 
 #: Data/Input/default.xci:1174
 msgid "Setup Plane"
@@ -10479,14 +10426,13 @@
 "Vega\n"
 "Page 2/2"
 msgstr ""
-"Nastav\n"
-"Strana 3/3"
+"Vega\n"
+"Strana 2/2"
 
 #: Data/Input/default.xci:1135
 #, fuzzy
 msgid "Setup System"
 msgstr ""
-<<<<<<< HEAD
 "Nastavení\n"
 "Systém"
 
@@ -10495,13 +10441,8 @@
 msgstr "Stopa"
 
 #: Data/Input/default.xci:440 Data/Input/default.xci:1046
-#, fuzzy
 msgid "Target Show"
-msgstr "Cíl"
-=======
-"Nastav\n"
-"Strana 2/3"
->>>>>>> 7cc83aa6
+msgstr "Zobraz Cíl"
 
 #: Data/Input/default.xci:64
 msgid "Below final glide"
@@ -10515,7 +10456,7 @@
 #: Data/Input/default.xci:481
 #, fuzzy
 msgid "Page Show"
-msgstr "Stránka"
+msgstr "Zobraz stránku"
 
 #: Data/Input/default.xci:726
 msgid "Vario ASI zeroed"
@@ -10526,12 +10467,13 @@
 "Nav\n"
 "Page 2/2"
 msgstr ""
+"Nav\n"
+"Strana 2/2"
 
 #: Data/Input/default.xci:893
 msgid "Nav"
 msgstr "Nav"
 
-<<<<<<< HEAD
 #: Data/Input/default.xci:708
 msgid "Accel"
 msgstr "Akcel"
@@ -10539,12 +10481,6 @@
 #: Data/Input/default.xci:142 Data/Input/default.xci:790
 #, fuzzy
 msgid "What's here?"
-=======
-#: Data/Input/default.xci:422 Data/Input/default.xci:1065
-msgid ""
-"Marker\n"
-"Drop"
->>>>>>> 7cc83aa6
 msgstr ""
 "Co je \n"
 "zde?"
@@ -10566,26 +10502,12 @@
 "Provoz\n"
 "Seznam"
 
-<<<<<<< HEAD
 #: Data/Input/default.xci:734
 #, fuzzy
 msgid "Accel Zero"
 msgstr ""
 "Akcel\n"
 "Nula"
-=======
-#: Data/Input/default.xci:733
-msgid "Accelerometer leveled"
-msgstr "Akcelerometr vyrovnán"
-
-#: Data/Input/default.xci:432
-msgid ""
-"Pilot Event\n"
-"Announce"
-msgstr ""
-"Pilot EVent\n"
-"Označ"
->>>>>>> 7cc83aa6
 
 #: Data/Input/default.xci:69
 msgid "Final glide through terrain"
@@ -10595,13 +10517,8 @@
 #, fuzzy
 msgid "Marker Drop"
 msgstr ""
-<<<<<<< HEAD
 "Vytvoř\n"
 "marker"
-=======
-"Vega\n"
-"Strana 2/2"
->>>>>>> 7cc83aa6
 
 #: Data/Input/default.xci:882
 #, fuzzy
@@ -10623,6 +10540,8 @@
 "Config\n"
 "Page 2/3"
 msgstr ""
+"Nastav\n"
+"Strana 2/3"
 
 #: Data/Input/default.xci:1197
 #, fuzzy
@@ -10643,17 +10562,8 @@
 #, fuzzy
 msgid "ASI Zero"
 msgstr ""
-<<<<<<< HEAD
 "ASI\n"
 "Nula"
-=======
-"Posun\n"
-"mapy"
-
-#: Data/Input/default.xci:893
-msgid "Nav"
-msgstr "Nav"
->>>>>>> 7cc83aa6
 
 #: Data/Input/default.xci:507 Data/Input/default.xci:1080
 msgid "Labels"
@@ -10663,13 +10573,8 @@
 #, fuzzy
 msgid "Waypoint List"
 msgstr ""
-<<<<<<< HEAD
 "Otočný bod\n"
 "Seznam"
-=======
-"Nav\n"
-"Strana 2/2"
->>>>>>> 7cc83aa6
 
 #: Data/Input/default.xci:661
 msgid "Lua"
@@ -10723,18 +10628,19 @@
 
 #: Data/Input/default.xci:429
 msgid "Pilot event announced"
-msgstr "Událost označena pilotem (Pilot EVent)"
+msgstr "Pilot Event Označ"
 
 #: Data/Input/default.xci:742
 msgid "Store"
 msgstr "Ulož"
 
 #: Data/Input/default.xci:766
-#, fuzzy
 msgid ""
 "Info\n"
 "Page 2/3"
-msgstr "InfoBox stránky"
+msgstr ""
+"Info\n"
+"Strana 2/3"
 
 #~ msgid ""
 #~ "Team\n"
