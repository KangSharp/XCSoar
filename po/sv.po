# Swedish translations for PACKAGE package.
# Copyright (C) 2011 THE PACKAGE'S COPYRIGHT HOLDER
# This file is distributed under the same license as the PACKAGE package.
# Automatically generated, 2011.
#
msgid ""
msgstr ""
"Project-Id-Version: xcsoar\n"
"Report-Msgid-Bugs-To: \n"
<<<<<<< HEAD
"POT-Creation-Date: 2023-06-12 17:17+0200\n"
"PO-Revision-Date: 2023-05-02 21:52+0000\n"
"Last-Translator: Markus Bagge <markus.bagge@gmail.com>\n"
=======
"POT-Creation-Date: 2022-09-20 21:13+0200\n"
"PO-Revision-Date: 2023-07-24 22:05+0000\n"
"Last-Translator: Luna Jernberg <droidbittin@gmail.com>\n"
>>>>>>> 22f7d235
"Language-Team: Swedish <https://hosted.weblate.org/projects/xcsoar/"
"translations/sv/>\n"
"Language: sv\n"
"MIME-Version: 1.0\n"
"Content-Type: text/plain; charset=UTF-8\n"
"Content-Transfer-Encoding: 8bit\n"
"Plural-Forms: nplurals=2; plural=n != 1;\n"
"X-Generator: Weblate 5.0-dev\n"
"X-Launchpad-Export-Date: 2014-10-13 19:28+0000\n"

#. #-#-#-#-#  cpp.pot (PACKAGE VERSION)  #-#-#-#-#
#. .. append " - Task #[n]" suffix to the task name
#: src/Task/TaskStore.cpp:50 src/Menu/ExpandMacros.cpp:351
#: src/Input/InputEventsSettings.cpp:295 src/Dialogs/dlgAnalysis.cpp:532
#: src/Dialogs/dlgStatus.cpp:76
#: src/Dialogs/Settings/Panels/RouteConfigPanel.cpp:128
#: src/Dialogs/Settings/Panels/SafetyFactorsConfigPanel.cpp:61
#: src/Dialogs/Settings/Panels/TaskDefaultsConfigPanel.cpp:160
#: Data/Input/default.xci:430 Data/Input/default.xci:1010
#: Data/Input/default.xci:1048
#, no-c-format
msgid "Task"
msgstr "Uppgift"

#: src/Task/TypeStrings.cpp:11
#, no-c-format
msgid "FAI badges/records"
msgstr "FAI diplom/rekord"

#: src/Task/TypeStrings.cpp:12 src/Dialogs/Task/dlgTaskHelpers.cpp:62
#, no-c-format
msgid "FAI triangle"
msgstr "FAI triangel"

#: src/Task/TypeStrings.cpp:13
#, no-c-format
msgid "FAI out and return"
msgstr "FAI ut och åter"

#: src/Task/TypeStrings.cpp:14
#, no-c-format
msgid "FAI goal"
msgstr "FAI mål"

#: src/Task/TypeStrings.cpp:15
#, no-c-format
msgid "Racing"
msgstr "Racing"

#: src/Task/TypeStrings.cpp:16
#, no-c-format
msgid "AAT"
msgstr "AAT"

#: src/Task/TypeStrings.cpp:17
#, no-c-format
msgid "Modified area task (MAT)"
msgstr "Modifierad areauppgift (MAT)"

#: src/Task/TypeStrings.cpp:18
#, no-c-format
msgid "Mixed"
msgstr "Blandad"

#: src/Task/TypeStrings.cpp:19
#, no-c-format
msgid "Touring"
msgstr "Flyga omkring"

#: src/Task/TypeStrings.cpp:32
#, no-c-format
msgid ""
"FAI rules, allows only FAI start, finish and turn point types, for badges "
"and records.  Enables FAI finish height for final glide calculation."
msgstr ""
"FAI regler; tillåter endast FAI start, mål och vägpunkter, för emblem och "
"rekord. Aktiverar FAI målhöjd för beräkning av finalglid."

#: src/Task/TypeStrings.cpp:34
#, no-c-format
msgid "FAI rules, path from a start to two turn points and return."
msgstr "FAI regler, väg från start till två vägpunkter och åter."

#: src/Task/TypeStrings.cpp:35
#, no-c-format
msgid "FAI rules, path from start to a single turn point and return."
msgstr "FAI regler, väg från start till en vägpunkt och åter."

#: src/Task/TypeStrings.cpp:36
#, no-c-format
msgid "FAI rules, path from start to a goal destination."
msgstr "FAI regler, bana från start till en måldestination."

#: src/Task/TypeStrings.cpp:37
#, no-c-format
msgid ""
"Racing task around turn points.  Can also be used for FAI badge and record "
"tasks.  Allows all shapes of observation zones."
msgstr ""
"Hastighetsuppgift runt vägpunkter. Kan också användas för FAI diplom- och "
"rekorduppgifter. Tillåter alla former på observationsektorer."

#: src/Task/TypeStrings.cpp:39
#, no-c-format
msgid ""
"Task through assigned areas, minimum task time applies.  Restricted to "
"cylinder and sector observation zones."
msgstr ""
"Uppgift genom bestämda områden, minsta tiden gäller. Observationszonerna "
"begränsade till cylindrar och sektorer."

#: src/Task/TypeStrings.cpp:41
#, no-c-format
msgid ""
"Modified area task.  Task with start, finish and at least one predefined 1-"
"mile cylinder.  Pilot can add additional points as needed.  Minimum task "
"time applies."
msgstr ""
"Modifierad områdesuppgift. Uppgift med start, mål och minste en "
"fördefinierad 1-mile cylinder. Piloten kan addera fler punkter efter behov. "
"Minsta uppgiftstid gäller."

#: src/Task/TypeStrings.cpp:42
#, no-c-format
msgid ""
"Racing task with a mix of assigned areas and turn points, minimum task time "
"applies."
msgstr ""
"Hastighetsuppgift med en mix av tilldelade områden och vägpunkter. Minsta "
"uppgiftstid gäller."

#: src/Task/TypeStrings.cpp:43
#, no-c-format
msgid ""
"Casual touring task, uses start and finish cylinders and FAI sector turn "
"points."
msgstr ""
"Spontantur, använder start- och målcylindrar och FAI-sektor vägpunkter."

#: src/Task/TypeStrings.cpp:56
#, no-c-format
msgid ""
"A 90 degree sector with 1km radius. Cross corner edge from inside area to "
"start."
msgstr ""
"En 90 graders sektor med 1km radie. Korsa kanterna från insidan för att "
"starta."

#: src/Task/TypeStrings.cpp:57
#, no-c-format
msgid ""
"A straight line start gate.  Cross start gate from inside area to start."
msgstr "En rak startlinje. Korsa startlinjen från insidan för att starta."

#: src/Task/TypeStrings.cpp:58
#, no-c-format
msgid "A cylinder.  Exit area to start."
msgstr "En cylinder. Lämna området för start."

#: src/Task/TypeStrings.cpp:59
#, no-c-format
msgid ""
"A 90 degree sector with 'infinite' length sides.  Cross any edge, scored "
"from corner point."
msgstr ""
"En 90 graders sektor med oändligt långa sidor. Korsa en sida, och poängen "
"räknas från spetsen."

<<<<<<< HEAD
#: src/Task/TypeStrings.cpp:61
#, fuzzy, no-c-format
=======
#: src/Task/TypeStrings.cpp:81
#, no-c-format
>>>>>>> 22f7d235
msgid "A keyhole.  Scored from center."
msgstr "Nyckelhål.  Poängsatt från centrum."

#: src/Task/TypeStrings.cpp:62
#, no-c-format
msgid ""
"(German rules) Any point within 1/2 km of center or 10km of a 90 degree "
"sector.  Scored from center."
msgstr ""
"(Tyska regler) Godtycklig punkt inom 1/2 km av centrum eller 10 km av en 90-"
"graders sektor. Poängsatt från centrum."

#: src/Task/TypeStrings.cpp:64
#, no-c-format
msgid ""
"(British rules) Any point within 1/2 km of center or 20km of a 90 degree "
"sector.  Scored from center."
msgstr ""
"(Brittiska regler) Godtycklig punkt inom 1/2 km av centrum eller 20 km av en "
"90-graders sektor. Poängsatt från centrum."

#: src/Task/TypeStrings.cpp:66
#, no-c-format
msgid ""
"(British rules) Any point within 1/2 km of center or 10km of a 180 degree "
"sector.  Scored from center."
msgstr ""
"(Brittiska regler) Godtycklig punkt inom 1/2 km av centrum eller 10 km av en "
"180-graders sektor. Poängsatt från centrum."

#: src/Task/TypeStrings.cpp:68
#, no-c-format
msgid "A cylinder.  Any point within area scored from center."
msgstr "En cylinder. Korsa kanten, och poängen räknas från centrum."

#: src/Task/TypeStrings.cpp:69
#, no-c-format
msgid "A 1 mile cylinder.  Scored by farthest point reached in area."
msgstr ""
"En 1 mile cylinder. Poängsatt efter mest avlägsna nådda punkt i området."

#: src/Task/TypeStrings.cpp:70
#, no-c-format
msgid "A cylinder.  Scored by farthest point reached in area."
msgstr ""
"En cylinder. Poäng räknas från den mest avlägsna punkten inom cylindern."

#: src/Task/TypeStrings.cpp:71
#, no-c-format
msgid ""
"A sector that can vary in angle and radius.  Scored by farthest point "
"reached inside area."
msgstr ""
"En sektor som kan variera i vinkel och radie. Poängsatt från den mest "
"avlägsna punkten inom sektorn."

#: src/Task/TypeStrings.cpp:73
#, no-c-format
msgid "A 90 degree sector with 1km radius.  Cross edge to finish."
msgstr "En 90 graders sektor med 1km radie. Korsa kanterna för målgång."

#: src/Task/TypeStrings.cpp:74
#, no-c-format
msgid "Cross finish gate line into area to finish."
msgstr "Korsa mållinjen in i området för målgång."

#: src/Task/TypeStrings.cpp:75
#, no-c-format
msgid "Enter cylinder to finish."
msgstr "Träd in i cylindern för målgång."

#: src/Task/TypeStrings.cpp:76
#, no-c-format
msgid ""
"A 180 degree sector with 5km radius.  Exit area in any direction to start."
msgstr ""
"En 180 graders sektor med 5km radie. Lämna området i valfri riktning för "
"start."

#: src/Task/TypeStrings.cpp:77
#, no-c-format
msgid ""
"A sector that can vary in angle, inner and outer radius.  Scored by farthest "
"point reached inside area."
msgstr ""
"En sektor som kan variera i vinkel, inre och yttre radie. Poängsatt från den "
"mest avlägsna punkten inom sektorn."

#: src/Task/TypeStrings.cpp:79
#, no-c-format
msgid "A symmetric quadrant with a custom radius."
msgstr "En symmetrisk kvadrant med anpassad radie."

#: src/Task/TypeStrings.cpp:80
#, no-c-format
msgid "A keyhole.  Scored by farthest point reached in area."
msgstr "Nyckelhål.  Poängsatt efter mest avlägsna nådda punkt i området."

#: src/Task/TypeStrings.cpp:93
#, no-c-format
msgid "FAI start quadrant"
msgstr "FAI startkvadrant"

#: src/Task/TypeStrings.cpp:94
#, no-c-format
msgid "Start line"
msgstr "Startlinje"

#: src/Task/TypeStrings.cpp:95
#, no-c-format
msgid "Start cylinder"
msgstr "Startcylinder"

#: src/Task/TypeStrings.cpp:96 src/Dialogs/Task/dlgTaskHelpers.cpp:160
#, no-c-format
msgid "FAI quadrant"
msgstr "FAI kvadrant"

<<<<<<< HEAD
#: src/Task/TypeStrings.cpp:97
#, fuzzy, no-c-format
=======
#: src/Task/TypeStrings.cpp:117
#, no-c-format
>>>>>>> 22f7d235
msgid "Keyhole sector"
msgstr "Nyckelhålssektor"

#: src/Task/TypeStrings.cpp:98
#, no-c-format
msgid "Keyhole sector (DAeC)"
msgstr "Nyckelhålssektor (DAeC)"

#: src/Task/TypeStrings.cpp:99
#, no-c-format
msgid "BGA Fixed Course sector"
msgstr "BGA sektor fix bana"

#: src/Task/TypeStrings.cpp:100
#, no-c-format
msgid "BGA Enhanced Option Fixed Course sector"
msgstr "BGA sektor utökad bana"

#: src/Task/TypeStrings.cpp:101
#, no-c-format
msgid "Turn point cylinder"
msgstr "Vändpunkt cylinder"

#: src/Task/TypeStrings.cpp:102
#, no-c-format
msgid "Cylinder with 1 mile radius."
msgstr "Cylinder med radie 1 mile."

#: src/Task/TypeStrings.cpp:103
#, no-c-format
msgid "Area cylinder"
msgstr "Areacylinder"

#: src/Task/TypeStrings.cpp:104
#, no-c-format
msgid "Area sector"
msgstr "Areasektor"

#: src/Task/TypeStrings.cpp:105
#, no-c-format
msgid "FAI finish quadrant"
msgstr "FAI målkvadrant"

#: src/Task/TypeStrings.cpp:106
#, no-c-format
msgid "Finish line"
msgstr "Mållinje"

#: src/Task/TypeStrings.cpp:107
#, no-c-format
msgid "Finish cylinder"
msgstr "Målcylinder"

#: src/Task/TypeStrings.cpp:108
#, no-c-format
msgid "BGA start sector"
msgstr "BGA startsektor"

#: src/Task/TypeStrings.cpp:109
#, no-c-format
msgid "Area sector with inner radius"
msgstr "Areasektor med innerradie"

#: src/Task/TypeStrings.cpp:110 src/Dialogs/Task/dlgTaskHelpers.cpp:209
#, no-c-format
msgid "Symmetric quadrant"
msgstr "Symmetrisk kvadrant"

#: src/Task/TypeStrings.cpp:111
#, no-c-format
msgid "Area keyhole"
msgstr "Nyckelhålsarea"

#: src/Task/ValidationErrorStrings.cpp:12
#, no-c-format
msgid "No valid start"
msgstr "Ingen giltig start"

#: src/Task/ValidationErrorStrings.cpp:13
#, no-c-format
msgid "No valid finish"
msgstr "Ingen giltig målgång"

#: src/Task/ValidationErrorStrings.cpp:14
#, no-c-format
msgid "Task not closed"
msgstr "Uppgift ej sluten"

#: src/Task/ValidationErrorStrings.cpp:15
#, no-c-format
msgid "All turnpoints not the same type"
msgstr "Alla vägpunkter ej av samma typ"

#: src/Task/ValidationErrorStrings.cpp:16
#, no-c-format
msgid "Incorrect number of turnpoints"
msgstr "Felaktigt antal vägpunkter"

#: src/Task/ValidationErrorStrings.cpp:17
#, no-c-format
msgid "Too many turnpoints"
msgstr "För många vägpunkter"

#: src/Task/ValidationErrorStrings.cpp:18
#, no-c-format
msgid "Not enough turnpoints"
msgstr "För få vägpunkter"

#: src/Task/ValidationErrorStrings.cpp:19
#, no-c-format
msgid "Turnpoints not unique"
msgstr "Icke unika vägpunkter"

#: src/Task/ValidationErrorStrings.cpp:20
#, no-c-format
msgid "Empty task"
msgstr "Tom uppgift"

#: src/Task/ValidationErrorStrings.cpp:21
#, no-c-format
msgid "non-FAI turn points"
msgstr "Vägpunkter ej FAI"

#: src/Task/ValidationErrorStrings.cpp:22
#, no-c-format
msgid "non-MAT turn points"
msgstr "Vägpunkter ej MAT"

#: src/Task/ValidationErrorStrings.cpp:23
#, no-c-format
msgid "Wrong shape"
msgstr "Fel form"

#: src/Airspace/AirspaceGlue.cpp:71
msgid "Loading Airspace File..."
msgstr "Laddar Luftrumsfil..."

#: src/Airspace/AirspaceParser.cpp:967
msgid "Unknown airspace filetype"
msgstr "Okänd filtyp för luftrum"

#: src/net/client/WeGlide/UploadIGCFile.cpp:91
msgid "Date"
msgstr "Datum"

#: src/net/client/WeGlide/UploadIGCFile.cpp:92
#: src/Dialogs/Settings/Panels/TrackingConfigPanel.cpp:230
msgid "Username"
msgstr "Användarnamn"

#: src/net/client/WeGlide/UploadIGCFile.cpp:93
#: src/Dialogs/Traffic/FlarmTrafficDetails.cpp:122 Data/Input/default.xci:580
msgid "Plane"
msgstr "Farkost"

#: src/net/client/WeGlide/UploadIGCFile.cpp:94
#: src/Dialogs/Plane/PlaneDetailsDialog.cpp:92
msgid "Registration"
msgstr "Registrering"

#: src/net/client/WeGlide/UploadIGCFile.cpp:95
#: src/Dialogs/Plane/PlaneDetailsDialog.cpp:93
msgid "Comp. ID"
msgstr "Tävlings ID"

<<<<<<< HEAD
#: src/net/client/WeGlide/UploadIGCFile.cpp:97
#, fuzzy
=======
#. upload successful!
#: src/net/client/WeGlide/UploadIGCFile.cpp:118
#: src/net/client/WeGlide/UploadIGCFile.cpp:176
>>>>>>> 22f7d235
msgid "WeGlide Upload"
msgstr "WeGlide Ladda upp"

<<<<<<< HEAD
#: src/net/client/WeGlide/UploadIGCFile.cpp:120
#, fuzzy
=======
#: src/net/client/WeGlide/UploadIGCFile.cpp:142 src/Input/InputEventsLua.cpp:60
msgid "Not found"
msgstr "Hittades ej"

#: src/net/client/WeGlide/UploadIGCFile.cpp:149
>>>>>>> 22f7d235
msgid "Upload Flight"
msgstr "Ladda upp flyg"

#: src/net/client/WeGlide/UploadIGCFile.cpp:141 src/Dialogs/FileManager.cpp:448
#: src/Dialogs/FileManager.cpp:735 src/Dialogs/Device/DeviceListDialog.cpp:454
#: src/Dialogs/Device/ManageFlarmDialog.cpp:72
#: src/Dialogs/Plane/PlaneListDialog.cpp:198
#: src/Dialogs/Plane/PlaneListDialog.cpp:223
#: src/Dialogs/Plane/PlaneListDialog.cpp:268
#: src/Dialogs/Waypoint/WaypointCommandsWidget.cpp:40
#: src/Dialogs/Waypoint/WaypointCommandsWidget.cpp:50
#: src/Dialogs/Waypoint/WaypointCommandsWidget.cpp:78
#: src/Dialogs/Waypoint/WaypointCommandsWidget.cpp:84
#: src/Dialogs/Waypoint/WaypointCommandsWidget.cpp:118
#: src/Dialogs/Waypoint/WaypointCommandsWidget.cpp:124
#: src/Dialogs/Waypoint/WaypointCommandsWidget.cpp:158
#: src/Dialogs/Waypoint/WaypointCommandsWidget.cpp:168
#: src/Dialogs/Task/Manager/TaskActionsPanel.cpp:119
#: src/Dialogs/Task/Manager/TaskListPanel.cpp:223
#: src/Dialogs/Weather/NOAAList.cpp:167 src/Dialogs/Weather/NOAAList.cpp:173
#: src/Dialogs/Weather/NOAADetails.cpp:137
#: src/Dialogs/DownloadFilePicker.cpp:307
#: src/Dialogs/DownloadFilePicker.cpp:369
msgid "Error"
msgstr "Fel"

#: src/FLARM/Error.cpp:9
#, no-c-format
msgid "No error"
msgstr "Inget fel"

#: src/FLARM/Error.cpp:10
#, no-c-format
msgid "Information"
msgstr "Information"

#: src/FLARM/Error.cpp:11
#, no-c-format
msgid "Reduced functionality"
msgstr "Begränsad funktionalitet"

#: src/FLARM/Error.cpp:12
#, no-c-format
msgid "Fatal problem"
msgstr "Fatal fel"

#. valid but unknown number of sats
#: src/FLARM/Error.cpp:21 src/FLARM/Error.cpp:51
#: src/Renderer/MapItemListRenderer.cpp:349
#: src/Dialogs/Device/Vega/SwitchesDialog.cpp:15
#: src/Dialogs/Device/Vega/SwitchesDialog.cpp:24
#: src/Dialogs/Device/Vega/SwitchesDialog.cpp:32
#: src/Dialogs/Device/FLARM/ConfigWidget.cpp:111
#: src/Dialogs/StatusPanels/SystemStatusPanel.cpp:41
#: src/Dialogs/StatusPanels/SystemStatusPanel.cpp:72
#: src/Dialogs/Task/dlgTaskHelpers.cpp:40
#, no-c-format
msgid "Unknown"
msgstr "Okänd"

#: src/FLARM/Error.cpp:28
#, no-c-format
msgid "Firmware timeout"
msgstr "Hårdvaru time-out"

#: src/FLARM/Error.cpp:29
#, no-c-format
msgid "Power"
msgstr "Ström"

#: src/FLARM/Error.cpp:30
#, no-c-format
msgid "GPS communication"
msgstr "GPS Kommunikation"

#: src/FLARM/Error.cpp:31
#, no-c-format
msgid "GPS configuration"
msgstr "GPS konfiguration"

#: src/FLARM/Error.cpp:32
#, no-c-format
msgid "RF communication"
msgstr "Radiokommunikation"

#: src/FLARM/Error.cpp:33
#, no-c-format
msgid "Communication"
msgstr "Kommunikation"

#: src/FLARM/Error.cpp:34
#, no-c-format
msgid "Flash memory"
msgstr "Flash minne"

#: src/FLARM/Error.cpp:35
#, no-c-format
msgid "Pressure sensor"
msgstr "Tryck sensor"

#: src/FLARM/Error.cpp:36 src/Dialogs/Device/ManageFlarmDialog.cpp:56
#, no-c-format
msgid "Obstacle database"
msgstr "Hinderdatabas"

#: src/FLARM/Error.cpp:37
#, no-c-format
msgid "Flight recorder"
msgstr "Flyglogger"

#: src/FLARM/Error.cpp:39
#, no-c-format
msgid "Transponder receiver"
msgstr "Transpondermottagare"

#: src/FLARM/Error.cpp:40
#, no-c-format
msgid "Other"
msgstr "Annat"

#: src/Logger/Logger.cpp:83 src/Dialogs/Device/ManageCAI302Dialog.cpp:86
msgid "Start Logger"
msgstr "Starta logger"

#: src/Logger/Logger.cpp:112 src/Dialogs/Device/ManageCAI302Dialog.cpp:96
msgid "Stop Logger"
msgstr "Stoppa logger"

#: src/Logger/ExternalLogger.cpp:65
msgid "Declare task?"
msgstr "Deklarera uppgift?"

#: src/Logger/ExternalLogger.cpp:77 src/Logger/ExternalLogger.cpp:122
#: src/Dialogs/Task/Manager/TaskActionsPanel.cpp:81
msgid "Declare task"
msgstr "Deklarera uppgift"

#: src/Logger/ExternalLogger.cpp:83
msgid "Task declared!"
msgstr "Uppgift deklarerad!"

#: src/Logger/ExternalLogger.cpp:88 src/Logger/ExternalLogger.cpp:100
msgid ""
"Error occured,\n"
"Task NOT declared!"
msgstr ""
"Ett fel inträffade; \n"
"Uppgiften EJ deklarerad!"

#: src/Logger/ExternalLogger.cpp:121
msgid "No logger connected"
msgstr "Ingen logger ansluten"

#: src/Logger/ExternalLogger.cpp:253 src/Logger/ExternalLogger.cpp:263
msgid "Failed to download flight list."
msgstr "Kan ej hämla lista med flygningar."

#: src/Logger/ExternalLogger.cpp:254 src/Logger/ExternalLogger.cpp:265
#: src/Logger/ExternalLogger.cpp:272 src/Logger/ExternalLogger.cpp:295
#: src/Logger/ExternalLogger.cpp:306 src/Logger/ExternalLogger.cpp:328
#: src/Logger/ExternalLogger.cpp:343
msgid "Download flight"
msgstr "Ladda ner flyg"

#: src/Logger/ExternalLogger.cpp:271
msgid "Logger is empty."
msgstr "Loggern är tom."

#: src/Logger/ExternalLogger.cpp:294 src/Logger/ExternalLogger.cpp:304
msgid "Failed to download flight."
msgstr "Nedladdning av flygning misslyckades."

#. ask whether this IGC should be uploaded to WeGlide
<<<<<<< HEAD
#: src/Logger/ExternalLogger.cpp:336
#, fuzzy
=======
#: src/Logger/ExternalLogger.cpp:356
>>>>>>> 22f7d235
msgid "Do you want to upload this flight to WeGlide?"
msgstr "Ladda upp flyget till WeGlide?"

<<<<<<< HEAD
#: src/Logger/ExternalLogger.cpp:337
#, fuzzy
=======
#: src/Logger/ExternalLogger.cpp:357
>>>>>>> 22f7d235
msgid "Upload flight"
msgstr "Ladda upp flyg"

#: src/Logger/ExternalLogger.cpp:342
msgid "Do you want to download another flight?"
msgstr "Vill du ladda ner ytterligare flygningar?"

#: src/CrossSection/CrossSectionRenderer.cpp:53
msgid "Not moving"
msgstr "Ej i rörelse"

#: src/Gauge/ThermalAssistantRenderer.cpp:182
msgid "Not Circling"
msgstr "Kurvar inte"

#: src/Gauge/BigThermalAssistantWidget.cpp:56
#: src/Gauge/BigTrafficWidget.cpp:581 src/Dialogs/FileManager.cpp:745
#: src/Dialogs/Device/DeviceListDialog.cpp:722
#: src/Dialogs/Device/PortMonitor.cpp:166
#: src/Dialogs/Device/ManageCAI302Dialog.cpp:139
#: src/Dialogs/Device/ManageFlarmDialog.cpp:85
#: src/Dialogs/Device/ManageI2CPitotDialog.cpp:125
#: src/Dialogs/Device/LX/ManageLXNAVVarioDialog.cpp:87
#: src/Dialogs/Device/LX/ManageNanoDialog.cpp:75
#: src/Dialogs/Device/LX/ManageLX16xxDialog.cpp:64
#: src/Dialogs/Device/Vega/VegaDemoDialog.cpp:107
#: src/Dialogs/Device/Vega/SwitchesDialog.cpp:136
#: src/Dialogs/MapItemListDialog.cpp:157
#: src/Dialogs/Airspace/dlgAirspace.cpp:144
#: src/Dialogs/Airspace/dlgAirspaceDetails.cpp:106
#: src/Dialogs/Airspace/AirspaceList.cpp:134
#: src/Dialogs/Airspace/dlgAirspaceWarnings.cpp:470
#: src/Dialogs/Settings/WindSettingsDialog.cpp:21
#: src/Dialogs/Settings/dlgConfigInfoboxes.cpp:254
#: src/Dialogs/Traffic/TrafficList.cpp:345
#: src/Dialogs/Traffic/FlarmTrafficDetails.cpp:329
#: src/Dialogs/Traffic/TeamCodeDialog.cpp:205 src/Dialogs/dlgAnalysis.cpp:288
#: src/Dialogs/ProfileListDialog.cpp:316
#: src/Dialogs/Plane/PlaneListDialog.cpp:360 src/Dialogs/HelpDialog.cpp:30
#: src/Dialogs/dlgInfoBoxAccess.cpp:95 src/Dialogs/ReplayDialog.cpp:95
#: src/Dialogs/dlgStatus.cpp:41 src/Dialogs/Waypoint/dlgWaypointDetails.cpp:423
#: src/Dialogs/Waypoint/Manager.cpp:285
#: src/Dialogs/Task/Manager/TaskManagerDialog.cpp:109
#: src/Dialogs/Task/Manager/TaskClosePanel.cpp:69
#: src/Dialogs/Task/OptionalStartsDialog.cpp:41
#: src/Dialogs/Task/TaskPointDialog.cpp:511
#: src/Dialogs/Task/TargetDialog.cpp:393
#: src/Dialogs/Task/AlternatesListDialog.cpp:121
#: src/Dialogs/KnobTextEntry.cpp:225 src/Dialogs/Weather/WeatherDialog.cpp:41
#: src/Dialogs/Weather/PCMetDialog.cpp:36
#: src/Dialogs/Weather/NOAADetails.cpp:123
msgid "Close"
msgstr "Stäng"

#: src/Gauge/FlarmTrafficWindow.cpp:215
msgid "No Traffic"
msgstr "Ingen trafik"

#: src/Gauge/BigTrafficWidget.cpp:281 src/Gauge/BigTrafficWidget.cpp:282
#: src/Renderer/MapItemListRenderer.cpp:360
#: src/Dialogs/Device/DeviceListDialog.cpp:396
#: src/Dialogs/Device/CAI302/UnitsEditor.cpp:18
#: src/Dialogs/Settings/dlgConfiguration.cpp:99
#: src/Dialogs/Traffic/FlarmTrafficDetails.cpp:117
#: src/InfoBoxes/Content/Factory.cpp:314 src/InfoBoxes/Content/Factory.cpp:315
#, no-c-format
msgid "Vario"
msgstr "Vario"

#: src/Gauge/BigTrafficWidget.cpp:361 src/Renderer/MapItemListRenderer.cpp:59
#: src/Renderer/MapItemListRenderer.cpp:65
#: src/Renderer/WaypointListRenderer.cpp:134
#: src/Renderer/FlightStatisticsRenderer.cpp:188
#: src/Renderer/FlightStatisticsRenderer.cpp:207
#: src/Renderer/FlightStatisticsRenderer.cpp:234
#: src/Dialogs/Device/CAI302/UnitsEditor.cpp:51
#: src/Dialogs/Airspace/dlgAirspaceDetails.cpp:82
#: src/Dialogs/Airspace/AirspaceList.cpp:402
#: src/Dialogs/Traffic/FlarmTrafficDetails.cpp:115
#: src/Dialogs/StatusPanels/FlightStatusPanel.cpp:75
#: src/Dialogs/Waypoint/WaypointList.cpp:390
#: src/Dialogs/Settings/Panels/UnitsConfigPanel.cpp:143
#: src/Dialogs/Task/TargetDialog.cpp:356
msgid "Distance"
msgstr "Avstånd"

#: src/Gauge/BigTrafficWidget.cpp:405 src/Gauge/BigTrafficWidget.cpp:407
msgid "Rel. Alt."
msgstr "Rel. Alt."

#: src/Gauge/BigTrafficWidget.cpp:578 src/Dialogs/MapItemListDialog.cpp:143
#: src/Dialogs/Airspace/AirspaceList.cpp:130
#: src/Dialogs/Traffic/TrafficList.cpp:343
#: src/Dialogs/Task/TaskPointDialog.cpp:219
#: src/Dialogs/Task/AlternatesListDialog.cpp:107
#: src/Dialogs/Weather/NOAAList.cpp:97 src/InfoBoxes/Content/Task.cpp:47
#, no-c-format
msgid "Details"
msgstr "Detaljer"

#: src/Menu/ExpandMacros.cpp:63 src/Menu/ExpandMacros.cpp:96
#: src/Menu/ExpandMacros.cpp:118
msgid "Next Turnpoint"
msgstr "Nästa vägpunkt"

#: src/Menu/ExpandMacros.cpp:67 src/Menu/ExpandMacros.cpp:104
#: src/Menu/ExpandMacros.cpp:141
msgid "Previous Turnpoint"
msgstr "Föregående vägpunkt"

#: src/Menu/ExpandMacros.cpp:74
msgid "Furthest Landpoint"
msgstr "Mest avlägsna landning"

#: src/Menu/ExpandMacros.cpp:75
msgid "Next Landpoint"
msgstr "Nästa landning"

#: src/Menu/ExpandMacros.cpp:81
msgid "Closest Landpoint"
msgstr "Närmaste landning"

#: src/Menu/ExpandMacros.cpp:82
msgid "Previous Landpoint"
msgstr "Föregående landning"

#: src/Menu/ExpandMacros.cpp:95 src/Menu/ExpandMacros.cpp:117
msgid "Finish Turnpoint"
msgstr "Mål vägpunkt"

#: src/Menu/ExpandMacros.cpp:99 src/Menu/ExpandMacros.cpp:136
msgid "Next Startpoint"
msgstr "Nästa startpunkt"

#: src/Menu/ExpandMacros.cpp:103 src/Menu/ExpandMacros.cpp:140
msgid "Start Turnpoint"
msgstr "Start vägpunkt"

#: src/Menu/ExpandMacros.cpp:121
msgid "Arm start"
msgstr "Sätt i startläge"

#: src/Menu/ExpandMacros.cpp:124
msgid "Arm turn"
msgstr "Aktivera sväng"

#: src/Menu/ExpandMacros.cpp:145
msgid "Disarm start"
msgstr "Lämna startläge"

#: src/Menu/ExpandMacros.cpp:148
msgid "Disarm turn"
msgstr "Avaktivera sväng"

#: src/Menu/ExpandMacros.cpp:157
msgid ""
"Advance\n"
"(manual)"
msgstr ""
"Nästa\n"
"(manuell)"

#: src/Menu/ExpandMacros.cpp:161
msgid ""
"Advance\n"
"(auto)"
msgstr ""
"Nästa\n"
"(Automatisk)"

#: src/Menu/ExpandMacros.cpp:164
msgid ""
"Abort\n"
"Start"
msgstr ""
"Avbryt\n"
"Start"

#: src/Menu/ExpandMacros.cpp:167
msgid ""
"Arm\n"
"Start"
msgstr ""
"Sätt i \n"
"startläge"

#: src/Menu/ExpandMacros.cpp:170
msgid ""
"Abort\n"
"Turn"
msgstr ""
"Avbryt\n"
"Vägpunkt"

#: src/Menu/ExpandMacros.cpp:173
msgid ""
"Arm\n"
"Turn"
msgstr ""
"Läge för\n"
"Brytpunktspassage"

#: src/Menu/ExpandMacros.cpp:182 src/Menu/ExpandMacros.cpp:186
#: src/Dialogs/Device/PortMonitor.cpp:145
msgid "Resume"
msgstr "Återuppta"

#: src/Menu/ExpandMacros.cpp:183 src/Menu/ExpandMacros.cpp:187
#: src/Dialogs/Message.cpp:100
msgid "Abort"
msgstr "Avbryt"

#: src/Menu/ExpandMacros.cpp:207 src/Menu/ExpandMacros.cpp:339
#: src/Menu/ExpandMacros.cpp:360 src/Menu/ExpandMacros.cpp:410
#: src/Dialogs/Settings/WindSettingsPanel.cpp:176
msgid "Manual"
msgstr "Manuell"

#: src/Menu/ExpandMacros.cpp:207 src/Menu/ExpandMacros.cpp:339
#: src/Menu/ExpandMacros.cpp:360 src/Menu/ExpandMacros.cpp:410
#: src/PageSettings.cpp:50 src/PageSettings.cpp:53
#: src/Dialogs/Settings/Panels/AirspaceConfigPanel.cpp:42
#: src/Dialogs/Settings/Panels/GaugesConfigPanel.cpp:29
#: src/Dialogs/Settings/Panels/LayoutConfigPanel.cpp:159
#: src/Dialogs/Settings/Panels/PagesConfigPanel.cpp:186
#: src/Dialogs/Settings/Panels/PagesConfigPanel.cpp:374
#: src/Dialogs/Settings/Panels/SymbolsConfigPanel.cpp:67
#: src/InfoBoxes/Panel/MacCreadySetup.cpp:35
#: src/Dialogs/Device/Vega/HardwareParameters.hpp:13
#, no-c-format
msgid "Auto"
msgstr "Auto"

#: src/Menu/ExpandMacros.cpp:209
#: src/Dialogs/Settings/Panels/MapDisplayConfigPanel.cpp:24
#, no-c-format
msgid "Track up"
msgstr "Färdlinje Upp"

#: src/Menu/ExpandMacros.cpp:209
#: src/Dialogs/Settings/Panels/MapDisplayConfigPanel.cpp:28
#, no-c-format
msgid "North up"
msgstr "Norr upp"

#: src/Menu/ExpandMacros.cpp:293 src/Dialogs/Settings/dlgBasicSettings.cpp:120
#: src/Dialogs/ReplayDialog.cpp:28
msgid "Stop"
msgstr "Stopp"

#: src/Menu/ExpandMacros.cpp:294 src/Dialogs/ReplayDialog.cpp:27
msgid "Start"
msgstr "Starta"

#: src/Menu/ExpandMacros.cpp:298
#: src/Dialogs/Settings/Panels/SymbolsConfigPanel.cpp:73
#, no-c-format
msgid "Long"
msgstr "Lång"

#: src/Menu/ExpandMacros.cpp:301
#: src/Dialogs/Settings/Panels/SymbolsConfigPanel.cpp:74
#, no-c-format
msgid "Short"
msgstr "Kort"

#: src/Menu/ExpandMacros.cpp:304
#: src/Dialogs/Settings/Panels/SymbolsConfigPanel.cpp:75
#, no-c-format
msgid "Full"
msgstr "Full"

#: src/Menu/ExpandMacros.cpp:307 src/Menu/ExpandMacros.cpp:312
#: src/Menu/ExpandMacros.cpp:337 src/Menu/ExpandMacros.cpp:362
#: src/Menu/ExpandMacros.cpp:408 src/Input/InputEventsSettings.cpp:438
#: src/Input/InputEventsSettings.cpp:441
#: src/Dialogs/StatusPanels/SystemStatusPanel.cpp:93
#: src/Dialogs/Settings/Panels/GaugesConfigPanel.cpp:25
#: src/Dialogs/Settings/Panels/GaugesConfigPanel.cpp:36
#: src/Dialogs/Settings/Panels/InterfaceConfigPanel.cpp:172
#: src/Dialogs/Settings/Panels/LayoutConfigPanel.cpp:161
#: src/Dialogs/Settings/Panels/LoggerConfigPanel.cpp:43
#: src/Dialogs/Settings/Panels/RouteConfigPanel.cpp:111
#: src/Dialogs/Settings/Panels/RouteConfigPanel.cpp:141
#: src/Dialogs/Settings/Panels/SymbolsConfigPanel.cpp:65
#: src/Dialogs/Settings/Panels/SymbolsConfigPanel.cpp:72
#: src/Dialogs/Settings/Panels/SymbolsConfigPanel.cpp:115
#: src/Dialogs/Settings/Panels/SymbolsConfigPanel.cpp:122
#: src/Dialogs/Settings/Panels/TerrainDisplayConfigPanel.cpp:214
#: src/Dialogs/Settings/Panels/TerrainDisplayConfigPanel.cpp:244
#: src/Dialogs/Device/Vega/HardwareParameters.hpp:11
#, no-c-format
msgid "Off"
msgstr "Av"

#: src/Menu/ExpandMacros.cpp:312 src/Menu/ExpandMacros.cpp:337
#: src/Menu/ExpandMacros.cpp:362 src/Menu/ExpandMacros.cpp:408
#: src/Input/InputEventsSettings.cpp:436 src/Input/InputEventsSettings.cpp:441
#: src/Dialogs/StatusPanels/SystemStatusPanel.cpp:92
#: src/Dialogs/Settings/Panels/GaugesConfigPanel.cpp:27
#: src/Dialogs/Settings/Panels/InterfaceConfigPanel.cpp:173
#: src/Dialogs/Settings/Panels/LayoutConfigPanel.cpp:163
#: src/Dialogs/Settings/Panels/LoggerConfigPanel.cpp:41
#: src/Dialogs/Settings/Panels/SymbolsConfigPanel.cpp:66
#: src/Dialogs/Settings/Panels/TerrainDisplayConfigPanel.cpp:245
#: src/Dialogs/Device/Vega/HardwareParameters.hpp:12
#, no-c-format
msgid "On"
msgstr "På"

#: src/Menu/ExpandMacros.cpp:323
msgid "Topography On"
msgstr "Topografi På"

#: src/Menu/ExpandMacros.cpp:326
msgid "Terrain On"
msgstr "Terräng på"

#: src/Menu/ExpandMacros.cpp:329
msgid "Terrain + Topography"
msgstr "Terräng + topografi"

#: src/Menu/ExpandMacros.cpp:332
msgid "Terrain Off"
msgstr "Terräng Av"

<<<<<<< HEAD
#: src/Menu/ExpandMacros.cpp:342 src/Menu/ExpandMacros.cpp:344
#: src/Menu/ExpandMacros.cpp:346
#, fuzzy
=======
#: src/Menu/ExpandMacros.cpp:362 src/Menu/ExpandMacros.cpp:364
#: src/Menu/ExpandMacros.cpp:366
>>>>>>> 22f7d235
msgid "Hide"
msgstr "Göm"

<<<<<<< HEAD
#: src/Menu/ExpandMacros.cpp:342 src/Menu/ExpandMacros.cpp:344
#: src/Menu/ExpandMacros.cpp:346
#, fuzzy
=======
#: src/Menu/ExpandMacros.cpp:362 src/Menu/ExpandMacros.cpp:364
#: src/Menu/ExpandMacros.cpp:366
>>>>>>> 22f7d235
msgid "Show"
msgstr "Visa"

#: src/Menu/ExpandMacros.cpp:349 src/Input/InputEventsSettings.cpp:293
#: src/Dialogs/Settings/Panels/AirspaceConfigPanel.cpp:65
#: src/Dialogs/Settings/Panels/WaypointDisplayConfigPanel.cpp:128
#, no-c-format
msgid "All"
msgstr "Allt"

#: src/Menu/ExpandMacros.cpp:350 src/Input/InputEventsSettings.cpp:294
#, no-c-format
msgid "Task & Landables"
msgstr "Uppgift & Landningar"

#: src/Menu/ExpandMacros.cpp:352 src/Input/InputEventsSettings.cpp:296
#: src/Dialogs/Settings/WindSettingsPanel.cpp:172
#: src/Dialogs/Settings/Panels/AirspaceConfigPanel.cpp:63
#: src/Dialogs/Settings/Panels/MapDisplayConfigPanel.cpp:38
#: src/Dialogs/Settings/Panels/PagesConfigPanel.cpp:187
#: src/Dialogs/Settings/Panels/RouteConfigPanel.cpp:83
#: src/Dialogs/Settings/Panels/WaypointDisplayConfigPanel.cpp:79
#: src/Dialogs/Settings/Panels/WaypointDisplayConfigPanel.cpp:90
#: src/Dialogs/Settings/Panels/WaypointDisplayConfigPanel.cpp:139
#: src/Dialogs/Device/Vega/AudioModeParameters.hpp:12
#, no-c-format
msgid "None"
msgstr "Inget"

#: src/Menu/ExpandMacros.cpp:353 src/Input/InputEventsSettings.cpp:297
#, no-c-format
msgid "Task & Airfields"
msgstr "Uppgift & Flygfält"

#: src/Input/InputEventsActions.cpp:136
#: src/Dialogs/Waypoint/WaypointCommandsWidget.cpp:272
#: src/Dialogs/Waypoint/Manager.cpp:247
msgid "Failed to save waypoints"
msgstr "Misslyckades att spara vägpunkter"

#: src/Input/InputEventsActions.cpp:220 src/Input/InputEventsActions.cpp:478
msgid "Logger Error"
msgstr "Loggerfel"

#: src/Input/InputEventsActions.cpp:249
msgid "Screen Mode Full"
msgstr "Helskärm"

#: src/Input/InputEventsActions.cpp:251
msgid "Auxiliary InfoBoxes"
msgstr "Extra Info-rutor"

#: src/Input/InputEventsActions.cpp:253
msgid "Default InfoBoxes"
msgstr "Standard Info-rutor"

#: src/Input/InputEventsActions.cpp:360
msgid "No active waypoint!"
msgstr "Ingen aktiv vägpunkt!"

#: src/Input/InputEventsActions.cpp:464
msgid "NMEA log on"
msgstr "NMEA Log På"

#: src/Input/InputEventsActions.cpp:466
msgid "NMEA log off"
msgstr "NMEA Log Av"

#: src/Input/InputEventsActions.cpp:470
msgid "Logger on"
msgstr "Logger På"

#: src/Input/InputEventsActions.cpp:472
msgid "Logger off"
msgstr "Logger Av"

#: src/Input/InputEventsMap.cpp:53
msgid "Auto. zoom on"
msgstr "Auto. zoom På"

#: src/Input/InputEventsMap.cpp:55 src/Input/InputEventsMap.cpp:189
msgid "Auto. zoom off"
msgstr "Auto. zoom Av"

#: src/Input/InputEventsMap.cpp:80
msgid "Circling zoom on"
msgstr "Zoom i kurvläge På"

#: src/Input/InputEventsMap.cpp:82
msgid "Circling zoom off"
msgstr "Zoom i kurvläge Av"

#: src/Input/InputEventsAirspace.cpp:43
msgid "Show airspace off"
msgstr "Visa luftrum Av"

#: src/Input/InputEventsAirspace.cpp:45
msgid "Show airspace on"
msgstr "Visa luftrum På"

#: src/Input/InputEventsTask.cpp:60
msgid "Advance manually"
msgstr "Avancera manuellt"

#: src/Input/InputEventsTask.cpp:63
msgid "Advance automatically"
msgstr "Avancera automatiskt"

#: src/Input/InputEventsTask.cpp:66
msgid "Ready to start"
msgstr "Klar för start"

#: src/Input/InputEventsTask.cpp:69
msgid "Hold start"
msgstr "Håll start"

#: src/Input/InputEventsTask.cpp:72
msgid "Ready to turn"
msgstr "Klar för sväng"

#: src/Input/InputEventsTask.cpp:75
msgid "Hold turn"
msgstr "Håll sväng"

#: src/Input/InputEventsTask.cpp:141
msgid "Auto. MacCready on"
msgstr "Auto MacCready På"

#: src/Input/InputEventsTask.cpp:143
msgid "Auto. MacCready off"
msgstr "Auto MacCready Av"

#: src/Input/InputEventsTask.cpp:148
msgid "MacCready "
msgstr "MacCready "

#: src/Input/InputEventsTask.cpp:209
msgid "Task aborted"
msgstr "Uppgift avbruten"

#: src/Input/InputEventsTask.cpp:212
msgid "Go to target"
msgstr "Kör mot destination"

#: src/Input/InputEventsTask.cpp:215
msgid "Ordered task"
msgstr "Beordrad bana"

#: src/Input/InputEventsTask.cpp:218
#: src/Renderer/FlightStatisticsRenderer.cpp:302
#: src/Dialogs/Task/Manager/TaskActionsPanel.cpp:119
msgid "No task"
msgstr "Ingen uppgift"

#: src/Input/InputEventsTask.cpp:301 src/Renderer/MapItemListRenderer.cpp:354
#: src/Dialogs/Device/CAI302/UnitsEditor.cpp:26
#: src/Dialogs/Settings/dlgBasicSettings.cpp:308
#: src/Dialogs/Traffic/FlarmTrafficDetails.cpp:116
#: src/Dialogs/StatusPanels/FlightStatusPanel.cpp:71
#: src/Dialogs/Waypoint/dlgWaypointEdit.cpp:82
#: src/Dialogs/Settings/Panels/SymbolsConfigPanel.cpp:96
#: src/Dialogs/Settings/Panels/UnitsConfigPanel.cpp:166
#, no-c-format
msgid "Altitude"
msgstr "Höjd"

#: src/Input/InputEventsTask.cpp:303
#: src/Renderer/FlightStatisticsRenderer.cpp:194
#: src/Renderer/FlightStatisticsRenderer.cpp:213
#: src/Renderer/FlightStatisticsRenderer.cpp:239
#: src/Dialogs/Device/CAI302/UnitsEditor.cpp:60
#: src/Dialogs/Settings/WindSettingsPanel.cpp:67
msgid "Speed"
msgstr "Hast"

#. Important: all pages after Units in this list must not have data fields that are
#. unit-dependent because they will be saved after their units may have changed.
#. ToDo: implement API that controls order in which pages are saved
#: src/Input/InputEventsTask.cpp:305
#: src/Renderer/FlightStatisticsRenderer.cpp:192
#: src/Renderer/FlightStatisticsRenderer.cpp:211
#: src/Renderer/FlightStatisticsRenderer.cpp:237
#: src/Dialogs/Settings/dlgConfiguration.cpp:126
#: src/Dialogs/Weather/RASPDialog.cpp:129
#, no-c-format
msgid "Time"
msgstr "Tid"

#: src/Input/InputEventsTask.cpp:308
msgid "Task start"
msgstr "Uppgift start"

#: src/Input/InputEventsTask.cpp:310
msgid "Next turnpoint"
msgstr "Nästa vägpunkt"

#: src/Input/InputEventsTask.cpp:312
msgid "Task finished"
msgstr "Uppgift slutförd"

#: src/Input/InputEventsSettings.cpp:39
msgid "Vario sounds on"
msgstr "Varioljud På"

#: src/Input/InputEventsSettings.cpp:41
msgid "Vario sounds off"
msgstr "Varioljud Av"

#: src/Input/InputEventsSettings.cpp:69
msgid "Snail trail off"
msgstr "Snigelspår Av"

#: src/Input/InputEventsSettings.cpp:73
msgid "Long snail trail"
msgstr "Snigelspår Långt"

#: src/Input/InputEventsSettings.cpp:77
msgid "Short snail trail"
msgstr "Snigelspår Kort"

#: src/Input/InputEventsSettings.cpp:81
msgid "Full snail trail"
msgstr "Snigelspår Allt"

#: src/Input/InputEventsSettings.cpp:183
msgid "Bugs performance"
msgstr "Insekter prestanda"

#: src/Input/InputEventsSettings.cpp:226
#, no-c-format
msgid "Ballast %"
msgstr "Ballast %"

#: src/Input/InputEventsSettings.cpp:262 src/Dialogs/ProfileListDialog.cpp:211
#: src/Dialogs/ProfileListDialog.cpp:256
#: src/Dialogs/Plane/PlaneListDialog.cpp:244
#: src/Dialogs/Plane/PlaneListDialog.cpp:294
#: src/Dialogs/Plane/PlaneListDialog.cpp:307
#: src/Dialogs/Waypoint/WaypointCommandsWidget.cpp:33
#: src/Dialogs/Waypoint/WaypointCommandsWidget.cpp:71
#: src/Dialogs/Waypoint/WaypointCommandsWidget.cpp:111
#: src/Dialogs/Waypoint/WaypointCommandsWidget.cpp:151
#: src/Dialogs/Task/Manager/TaskManagerDialog.cpp:193
msgid "Failed to save file."
msgstr "Misslyckades att spara fil."

#: src/Input/InputEventsSettings.cpp:285 src/InfoBoxes/Content/Factory.cpp:528
#, no-c-format
msgid "Forecast temperature"
msgstr "Temperatur prognos"

#: src/Input/InputEventsSettings.cpp:316
msgid "Waypoint labels"
msgstr "Vägpunktsnamn"

#: src/Input/InputEventsSettings.cpp:443
msgid "Topography/Terrain"
msgstr "Topografi/Terräng"

#: src/Input/InputEventsLua.cpp:40
msgid "Not found"
msgstr "Hittades ej"

#: src/Input/InputEventsLua.cpp:45 src/Dialogs/FileManager.cpp:561
msgid "Select a file"
msgstr "Välj fil"

#: src/PageSettings.cpp:24 src/Dialogs/Settings/Panels/GaugesConfigPanel.cpp:86
#: src/Dialogs/Settings/Panels/PagesConfigPanel.cpp:175
#: src/Dialogs/Settings/Panels/PagesConfigPanel.cpp:351
#, no-c-format
msgid "FLARM radar"
msgstr "FLARM radar"

#: src/PageSettings.cpp:27 src/Dialogs/Settings/Panels/GaugesConfigPanel.cpp:95
#: src/Dialogs/Settings/Panels/PagesConfigPanel.cpp:176
#: src/Dialogs/Settings/Panels/PagesConfigPanel.cpp:355
#: src/InfoBoxes/Content/Factory.cpp:926
#, no-c-format
msgid "Thermal assistant"
msgstr "Blåsassistant"

#: src/PageSettings.cpp:30 src/Dialogs/Settings/Panels/PagesConfigPanel.cpp:177
#: src/Dialogs/Settings/Panels/PagesConfigPanel.cpp:359
#: src/InfoBoxes/Content/Factory.cpp:837
#, no-c-format
msgid "Horizon"
msgstr "Horisont"

#: src/PageSettings.cpp:40 src/InfoBoxes/Content/Altitude.cpp:27
#: Data/Input/default.xci:932
#, no-c-format
msgid "Info"
msgstr "Info"

#: src/PageSettings.cpp:40
msgid "Map and InfoBoxes"
msgstr "Karta och Info-rutor"

#: src/PageSettings.cpp:59
msgid "Info Hide"
msgstr "Göm Info"

#: src/PageSettings.cpp:61
msgid "Map (Full screen)"
msgstr "Karta (Fullskärm)"

#: src/Renderer/ChartRenderer.cpp:235
#: src/Dialogs/Device/DeviceListDialog.cpp:436
msgid "No data"
msgstr "Ingen data"

#: src/Renderer/MapItemListRenderer.cpp:61
#: src/Renderer/MapItemListRenderer.cpp:65
#: src/Dialogs/Airspace/AirspaceList.cpp:403
#: src/Dialogs/Settings/WindSettingsPanel.cpp:79
#: src/Dialogs/Waypoint/WaypointList.cpp:391
msgid "Direction"
msgstr "Kurs"

#: src/Renderer/MapItemListRenderer.cpp:69
#: src/Renderer/WaypointListRenderer.cpp:23
#: src/Renderer/WaypointListRenderer.cpp:26
#: src/Dialogs/Waypoint/WaypointInfoWidget.cpp:122
#: src/Dialogs/Waypoint/WaypointInfoWidget.cpp:124
msgid "Elevation"
msgstr "Höjd"

#: src/Renderer/MapItemListRenderer.cpp:134
#: src/Renderer/MapItemListRenderer.cpp:157
#: src/Dialogs/Settings/Panels/TaskRulesConfigPanel.cpp:76
#: src/Dialogs/Task/Manager/TaskPropertiesPanel.cpp:240
#, no-c-format
msgid "AGL"
msgstr "AGL"

#: src/Renderer/MapItemListRenderer.cpp:139
#: src/Renderer/MapItemListRenderer.cpp:162
#: src/Dialogs/Settings/Panels/TaskRulesConfigPanel.cpp:78
#: src/Dialogs/Task/Manager/TaskPropertiesPanel.cpp:242
#, no-c-format
msgid "MSL"
msgstr "MSL"

#: src/Renderer/MapItemListRenderer.cpp:148
msgid "around terrain"
msgstr "runt terrängen"

#: src/Renderer/MapItemListRenderer.cpp:166
msgid "Unreachable due to terrain."
msgstr "Kan ej nås p.g.a. terräng."

#: src/Renderer/MapItemListRenderer.cpp:171
msgid "Arrival altitude"
msgstr "Ankomsthöjd inkl. säkerhetshöjd"

#: src/Renderer/MapItemListRenderer.cpp:193
msgid "Your Position"
msgstr "Dinposition"

#: src/Renderer/MapItemListRenderer.cpp:250
#: src/InfoBoxes/Content/Factory.cpp:927
#, no-c-format
msgid "Thermal"
msgstr "Termik"

#: src/Renderer/MapItemListRenderer.cpp:261
msgid "Avg. lift"
msgstr "Medel stig"

#: src/Renderer/MapItemListRenderer.cpp:332
msgid "FLARM Traffic"
msgstr "FLARM Trafik"

#: src/Renderer/MapItemListRenderer.cpp:406
#: src/Dialogs/Traffic/TrafficList.cpp:671
#, c-format
msgid "%u minutes ago"
msgstr "%u minuter sedan"

#: src/Renderer/WaypointListRenderer.cpp:136
msgid "Arrival Alt"
msgstr "Ankomst Höjd"

#: src/Renderer/WaypointListRenderer.cpp:148
msgid " ("
msgstr " ("

#: src/Weather/Rasp/RaspStore.cpp:28 src/Weather/Rasp/RaspStore.cpp:33
#, no-c-format
msgid "W*"
msgstr "W*"

#: src/Weather/Rasp/RaspStore.cpp:29 src/Weather/Rasp/RaspStore.cpp:34
#, no-c-format
msgid ""
"Average dry thermal updraft strength near mid-BL height.  Subtract glider "
"descent rate to get average vario reading for cloudless thermals.  Updraft "
"strengths will be stronger than this forecast if convective clouds are "
"present, since cloud condensation adds buoyancy aloft (i.e. this neglects "
"\"cloudsuck\").  W* depends upon both the surface heating and the BL depth."
msgstr ""
"Torrtermikens medelstig nära mitt-gränsskiktshöjd. Subtrahera farkostens "
"sjunk för att erhålla medelstig i blåtermik. Stiget kommer vara högre än "
"denna prognos om konvektiva moln finns eftersom molnkondensation tillför "
"bärighet (m.a.o. negligerar prognosen molnsug). W* beror av markens "
"uppvärmning samt gränsskiktets tjocklek."

#: src/Weather/Rasp/RaspStore.cpp:38
#, no-c-format
msgid "BL Wind spd"
msgstr "BL vindhastighet"

#: src/Weather/Rasp/RaspStore.cpp:39
#, no-c-format
msgid ""
"The speed and direction of the vector-averaged wind in the BL.  This "
"prediction can be misleading if there is a large change in wind direction "
"through the BL."
msgstr ""
"Hastighet och riktning av vind i BL (Boundary Layer/gränsskikt).  "
"Skattningen kan vara missvisande vid stora förändringar av vindriktning  "
"genom BL."

#: src/Weather/Rasp/RaspStore.cpp:43
#, no-c-format
msgid "H bl"
msgstr "H BL"

#: src/Weather/Rasp/RaspStore.cpp:44
#, no-c-format
msgid ""
"Height of the top of the mixing layer, which for thermal convection is the "
"average top of a dry thermal.  Over flat terrain, maximum thermalling "
"heights will be lower due to the glider descent rate and other factors.  In "
"the presence of clouds (which release additional buoyancy aloft, creating "
"\"cloudsuck\") the updraft top will be above this forecast, but the maximum "
"thermalling height will then be limited by the cloud base.  Further, when "
"the mixing results from shear turbulence rather than thermal mixing this "
"parameter is not useful for glider flying. "
msgstr ""
"Blandskiktets topphöjd, vilket för termisk konvektion är medelhöjden för "
"torrtermik. Över plan terräng kommer max termikhöjd vara lägre pga "
"farkostens sjunkhastighet och andra faktorer. Vid förekomst av moln (som "
"innebär ytterligare stig skapat av \"molnsug\") kommer höjden på uppvinden "
"överstiga denna prognos fastän max kurvhöjd begränsas av molnbasen. Vidare, "
"när blandning är resultat av turbulens snarare än termisk inblandning är "
"denna parameter ej användbar för glidflygning. "

#: src/Weather/Rasp/RaspStore.cpp:48
#, no-c-format
msgid "dwcrit"
msgstr "dwcrit"

#: src/Weather/Rasp/RaspStore.cpp:49
#, no-c-format
msgid ""
"This parameter estimates the height above ground at which the average dry "
"updraft strength drops below 225 fpm and is expected to give better "
"quantitative numbers for the maximum cloudless thermalling height than the "
"BL Top height, especially when mixing results from vertical wind shear "
"rather than thermals.  (Note: the present assumptions tend to underpredict "
"the max. thermalling height for dry consitions.) In the presence of clouds "
"the maximum thermalling height may instead be limited by the cloud base.  "
"Being for \"dry\" thermals, this parameter omits the effect of \"cloudsuck\"."
msgstr ""
"Denna parameter skattar höjd över mark vid vilken medelstiget för torrtermik "
"faller under 225 fpm och förväntas ge bättre kvantitativt tal för "
"blåtermikens maxhöjd jämfört med topphöjd på blandskikt, speciellt när "
"blandning är orsakad av vertikal vindskjuvning snarare än termik. Notera: "
"antagandet tenderar underskatta max termikhöjd vid torra förhållanden. Vid "
"förekomst av moln kan max kurvhöjd istället begränsas av molnbas. Ämnad för "
"blåtermik tar denna parameter ej hänsyn till molnsug."

#: src/Weather/Rasp/RaspStore.cpp:53
#, no-c-format
msgid "bl cloud"
msgstr "BL moln"

#: src/Weather/Rasp/RaspStore.cpp:54
#, no-c-format
msgid ""
"This parameter provides an additional means of evaluating the formation of "
"clouds within the BL and might be used either in conjunction with or instead "
"of the other cloud prediction parameters.  It assumes a very simple "
"relationship between cloud cover percentage and the maximum relative "
"humidity within the BL.  The cloud base height is not predicted, but is "
"expected to be below the BL Top height."
msgstr ""
"Denna parameter ger ytterligare sätt att bedöma molnbildning inom "
"blandningslager och kan användas antingen ihop med eller istället för andra "
"parametrar för skattning av moln. Den antar ett väldigt enkelt samband "
"mellan procent molntäckning och maximal relativ fuktighet inom "
"blandningslagret. Höjd på molnbas förutsägs ej men förväntas vara lägre än "
"toppen på blandningslagret."

#: src/Weather/Rasp/RaspStore.cpp:58
#, no-c-format
msgid "Sfc temp"
msgstr "Sfc temp"

#: src/Weather/Rasp/RaspStore.cpp:59
#, no-c-format
msgid ""
"The temperature at a height of 2m above ground level.  This can be compared "
"to observed surface temperatures as an indication of model simulation "
"accuracy; e.g. if observed surface temperatures are significantly below "
"those forecast, then soaring conditions will be poorer than forecast."
msgstr ""
"Temperatur 2m över marknivå. Kan jämföras med observerad marktemperatur som "
"indikation på en prognos noggrannhet. Om observerad temperatur är väsentligt "
"lägre än prognos kommer segelflygförhållanden vara sämre än prognos."

#: src/Weather/Rasp/RaspStore.cpp:63
#, no-c-format
msgid "hwcrit"
msgstr "hwcrit"

#: src/Weather/Rasp/RaspStore.cpp:64
#, no-c-format
msgid ""
"This parameter estimates the height at which the average dry updraft "
"strength drops below 225 fpm and is expected to give better quantitative "
"numbers for the maximum cloudless thermalling height than the BL Top height, "
"especially when mixing results from vertical wind shear rather than "
"thermals.  (Note: the present assumptions tend to underpredict the max. "
"thermalling height for dry consitions.) In the presence of clouds the "
"maximum thermalling height may instead be limited by the cloud base.  Being "
"for \"dry\" thermals, this parameter omits the effect of \"cloudsuck\"."
msgstr ""
"Denna parameter skattar höjd vid vilken medelstiget för torrtermik faller "
"under 225 fpm och förväntas ge bättre kvantitativt tal för blåtermikens "
"maxhöjd jämfört med topphöjd på blandskikt, speciellt när blandning är "
"orsakad av vertikal vindskjuvning snarare än termik. Notera: antagandet "
"tenderar underskatta max termikhöjd vid torra förhållanden. Vid förekomst av "
"moln kan max kurvhöjd istället begränsas av molnbas. Ämnad för blåtermik tar "
"denna parameter ej hänsyn till molnsug."

#: src/Weather/Rasp/RaspStore.cpp:68
#, no-c-format
msgid "wblmaxmin"
msgstr "wblmaxmin"

#: src/Weather/Rasp/RaspStore.cpp:69
#, no-c-format
msgid ""
"Maximum grid-area-averaged extensive upward or downward motion within the BL "
"as created by horizontal wind convergence. Positive convergence is "
"associated with local small-scale convergence lines.  Negative convergence "
"(divergence) produces subsiding vertical motion, creating low-level "
"inversions which limit thermalling heights."
msgstr ""
"Maximalt rutnäts-medelvärde för ihållande uppåt- eller nedåtgående rörelse "
"inom gränsskikt skapat av horisontell vindkonvergens. Positive konvergens "
"avser lokal småskaliga konvergenslinjer. Negativ konvergens (divergens) "
"producerar avtagande vertikal rörelse vilket skapar låghöjdsinversion som "
"begränsar termikhöjden."

#: src/Weather/Rasp/RaspStore.cpp:73
#, no-c-format
msgid "blcwbase"
msgstr "blcwbase"

#: src/Renderer/FlightStatisticsRenderer.cpp:191
#: src/Renderer/FlightStatisticsRenderer.cpp:210
#: src/Renderer/FlightStatisticsRenderer.cpp:236
msgid "Score"
msgstr "Poäng"

#: src/Renderer/FlightStatisticsRenderer.cpp:191
#: src/Renderer/FlightStatisticsRenderer.cpp:210
#: src/Renderer/FlightStatisticsRenderer.cpp:236
msgid "pts"
msgstr "poäng"

#: src/Renderer/FlightStatisticsRenderer.cpp:312
#: src/Renderer/FlightStatisticsRenderer.cpp:322
#: src/Renderer/FlightStatisticsRenderer.cpp:333
msgid "Task to go"
msgstr "Bana återstående"

#: src/Renderer/FlightStatisticsRenderer.cpp:313
#: src/Renderer/FlightStatisticsRenderer.cpp:323
msgid "AAT to go"
msgstr "AAT återstående"

#. landscape: info above buttons
#: src/Renderer/FlightStatisticsRenderer.cpp:314
#: src/Renderer/FlightStatisticsRenderer.cpp:324
#: src/Renderer/FlightStatisticsRenderer.cpp:335
#: src/Dialogs/dlgAnalysis.cpp:223
msgid "Distance to go"
msgstr "Återstående sträcka"

#: src/Renderer/FlightStatisticsRenderer.cpp:316
#: src/Renderer/FlightStatisticsRenderer.cpp:327
msgid "Target speed"
msgstr "Målhastighet"

#: src/Renderer/BarographRenderer.cpp:27 src/Renderer/BarographRenderer.cpp:33
msgid "Working band"
msgstr "Arbetsområde"

#: src/Renderer/BarographRenderer.cpp:37
msgid "Ceiling trend"
msgstr "Molnbas trend"

#: src/Renderer/ClimbChartRenderer.cpp:27
#: src/Renderer/ClimbChartRenderer.cpp:32
msgid "Avg. climb"
msgstr "Snitt Stig"

#: src/Renderer/ClimbChartRenderer.cpp:35
msgid "Climb trend"
msgstr "Stigtrend"

#: src/Renderer/GlidePolarRenderer.cpp:29
msgid "L/D"
msgstr "L/D"

#: src/Renderer/GlidePolarRenderer.cpp:33
msgid "Min. sink"
msgstr "Min sjunk"

#: src/Renderer/GlidePolarInfoRenderer.cpp:30 src/Dialogs/dlgAnalysis.cpp:494
#: src/Dialogs/Settings/Panels/UnitsConfigPanel.cpp:209
msgid "Mass"
msgstr "Vikt"

#: src/Renderer/GlidePolarInfoRenderer.cpp:37
#: src/Dialogs/Settings/dlgBasicSettings.cpp:279
#: src/Dialogs/Settings/Panels/UnitsConfigPanel.cpp:219
msgid "Wing loading"
msgstr "Vingbelastning"

#: src/Renderer/CuRenderer.cpp:126
msgid "Thermal height"
msgstr "Termik höjd"

#: src/Renderer/CuRenderer.cpp:129
msgid "Cloud base"
msgstr "Molnbas"

#: src/Renderer/MacCreadyRenderer.cpp:28 src/InfoBoxes/Content/Factory.cpp:472
#, no-c-format
msgid "Vopt"
msgstr "Vopt"

#: src/Renderer/MacCreadyRenderer.cpp:31 src/Renderer/TaskSpeedRenderer.cpp:29
msgid "Vave"
msgstr "Vavg"

#: src/Renderer/TaskSpeedRenderer.cpp:32
msgid "Vest"
msgstr "Vest"

#: src/UIActions.cpp:32
msgid "Quit program?"
msgstr "Avsluta program?"

#: src/Units/UnitsStore.cpp:19
#, no-c-format
msgid "European"
msgstr "Europeisk"

#: src/Units/UnitsStore.cpp:32
#, no-c-format
msgid "British"
msgstr "Engelska (UK)"

#: src/Units/UnitsStore.cpp:45
#, no-c-format
msgid "American"
msgstr "Amerika (US)"

#: src/Units/UnitsStore.cpp:58
#, no-c-format
msgid "Australian"
msgstr "Australisk"

#: src/Polar/PolarGlue.cpp:43
msgid ""
"Polar has invalid coefficients.\n"
"Using LS8 polar instead!"
msgstr ""
"Polaren har ogiltliga koeffecienter.\n"
"Använder LS8 polar istället!"

#: src/Polar/PolarGlue.cpp:44
msgid "Warning"
msgstr "VARNING"

#. TODO feature: Show the user what the batt status is.
#: src/BatteryTimer.cpp:49
msgid "Battery low"
msgstr "Batterispänningen är låg"

#: src/Startup.cpp:178
msgid "Loading Terrain File..."
msgstr "Laddar Terrängfil.."

#: src/Startup.cpp:311
msgid "Initialising"
msgstr "Initsierar"

#: src/Startup.cpp:397 src/Dialogs/Device/CAI302/WaypointUploader.cpp:17
msgid "Loading Waypoints..."
msgstr "Laddar vägpunkter..."

#: src/Startup.cpp:404
msgid "Loading Airfield Details File..."
msgstr "Laddar fil med flygfältsdata..."

#. Start the device thread(s)
#: src/Startup.cpp:453
msgid "Starting devices"
msgstr "Startar enheter"

#.
#. -- Reset polar in case devices need the data
#. GlidePolar::UpdatePolar(true, computer_settings);
#.
#. This should be done inside devStartup if it is really required
#.
#: src/Startup.cpp:463
msgid "Initialising display"
msgstr "Initierar display"

#. Show progress dialog
#: src/Startup.cpp:562 src/Startup.cpp:602 src/Startup.cpp:670
msgid "Shutdown, please wait..."
msgstr "Stänger av, vänta..."

#. Stop logger and save igc file
#: src/Startup.cpp:575
msgid "Shutdown, saving logs..."
msgstr "Stänger av, sparar loggar..."

#. Save settings to profile
#: src/Startup.cpp:599
msgid "Shutdown, saving profile..."
msgstr "Stänger av, sparar profil..."

#. Save the task for the next time
#: src/Startup.cpp:656
msgid "Shutdown, saving task..."
msgstr "Stänger av, sparar bana..."

#: src/Device/Descriptor.cpp:463 src/Device/Descriptor.cpp:475
msgid "Unable to open port"
msgstr "Kan ej öppna port"

#: src/Device/Descriptor.cpp:1123 src/Device/Descriptor.cpp:1129
msgid "Sending declaration"
msgstr "Sänder deklaration"

#: src/Device/Descriptor.cpp:1176 src/Device/Descriptor.cpp:1183
msgid "Reading flight list"
msgstr "Läser flyglista"

#: src/Device/Descriptor.cpp:1207 src/Device/Descriptor.cpp:1214
msgid "Downloading flight log"
msgstr "Laddar ner flyglogg"

#: src/Device/Config.cpp:197 src/Dialogs/Device/PortDataField.cpp:32
#: src/Dialogs/Device/DeviceListDialog.cpp:432
#: src/Dialogs/Device/Vega/AudioModeParameters.hpp:19
#, no-c-format
msgid "Disabled"
msgstr "Avstängd"

#: src/Device/Config.cpp:214 src/Dialogs/Device/PortPicker.cpp:56
msgid "BLE sensor"
msgstr "BLE givare"

#: src/Device/Config.cpp:230 src/Dialogs/Device/PortPicker.cpp:53
msgid "BLE port"
msgstr "BLE port"

#: src/Device/Config.cpp:250 src/Dialogs/Device/PortDataField.cpp:37
#, no-c-format
msgid "Bluetooth server"
msgstr "Bluetooth server"

#: src/Device/Config.cpp:269
msgid "GPS Intermediate Driver"
msgstr "GPS mellandrivrutin"

#: src/Device/Config.cpp:272 src/Dialogs/Device/PortDataField.cpp:34
#, no-c-format
msgid "Built-in GPS & sensors"
msgstr "Inbyggd GPS och sensorer"

#: src/Device/Config.cpp:275
msgid "GliderLink traffic receiver"
msgstr "GliderLink trafikmottagare"

#: src/Device/Config.cpp:296 src/Dialogs/Device/PortPicker.cpp:59
msgid "USB serial"
msgstr "USB seriell"

#. create buttons
#: src/Dialogs/Message.cpp:76 src/Dialogs/WidgetDialog.cpp:244
#: src/Dialogs/WidgetDialog.cpp:260
#: src/Dialogs/MapItemListSettingsDialog.cpp:17
#: src/Dialogs/Airspace/AirspaceCRendererSettingsDialog.cpp:17
#: src/Dialogs/Settings/dlgBasicSettings.cpp:356
#: src/Dialogs/Plane/PlaneDetailsDialog.cpp:182
#: src/Dialogs/Plane/PlanePolarDialog.cpp:227
#: src/Dialogs/Waypoint/dlgWaypointEdit.cpp:130 src/Dialogs/NumberEntry.cpp:39
#: src/Dialogs/NumberEntry.cpp:81 src/Dialogs/NumberEntry.cpp:121
#: src/Dialogs/TouchTextEntry.cpp:183 src/Dialogs/TimeEntry.cpp:45
#: src/Dialogs/DateEntry.cpp:41 src/Dialogs/GeoPointEntry.cpp:56
msgid "OK"
msgstr "OK"

#: src/Dialogs/Message.cpp:82 src/Dialogs/StatusPanels/RulesStatusPanel.cpp:39
#: src/Dialogs/StatusPanels/RulesStatusPanel.cpp:42
msgid "Yes"
msgstr "Ja"

#: src/Dialogs/Message.cpp:84
msgid "No"
msgstr "Nej"

#: src/Dialogs/Message.cpp:90
msgid "Retry"
msgstr "Prova igen"

#: src/Dialogs/Message.cpp:96 src/Dialogs/ListPicker.cpp:163
#: src/Dialogs/ProgressDialog.cpp:37 src/Dialogs/WidgetDialog.cpp:245
#: src/Dialogs/WidgetDialog.cpp:261 src/Dialogs/FileManager.cpp:401
#: src/Dialogs/Device/PortPicker.cpp:294
#: src/Dialogs/Device/BlueFly/BlueFlyConfigurationDialog.cpp:114
#: src/Dialogs/MapItemListSettingsDialog.cpp:18
#: src/Dialogs/Airspace/AirspaceCRendererSettingsDialog.cpp:18
#: src/Dialogs/Traffic/TrafficList.cpp:776
#: src/Dialogs/ProfileListDialog.cpp:333
#: src/Dialogs/Plane/PlaneDetailsDialog.cpp:183
#: src/Dialogs/Plane/PlanePolarDialog.cpp:228
#: src/Dialogs/Waypoint/dlgWaypointEdit.cpp:131
#: src/Dialogs/Waypoint/WaypointList.cpp:212 src/Dialogs/NumberEntry.cpp:40
#: src/Dialogs/NumberEntry.cpp:82 src/Dialogs/NumberEntry.cpp:122
#: src/Dialogs/TouchTextEntry.cpp:187 src/Dialogs/TimeEntry.cpp:46
#: src/Dialogs/DateEntry.cpp:42 src/Dialogs/GeoPointEntry.cpp:57
#: src/Dialogs/DownloadFilePicker.cpp:387 Data/Input/default.xci:121
#: Data/Input/default.xci:422 Data/Input/default.xci:517
#: Data/Input/default.xci:656 Data/Input/default.xci:876
#: Data/Input/default.xci:947
msgid "Cancel"
msgstr "Avbryt"

#: src/Dialogs/Message.cpp:103
msgid "Ignore"
msgstr "Ignorera"

#: src/Dialogs/ListPicker.cpp:153 src/Dialogs/Device/PortPicker.cpp:293
#: src/Dialogs/Traffic/TrafficList.cpp:775
#: src/Dialogs/ProfileListDialog.cpp:331
#: src/Dialogs/Waypoint/WaypointList.cpp:208
msgid "Select"
msgstr "Välj"

#: src/Dialogs/ListPicker.cpp:159 src/Dialogs/HelpDialog.cpp:18
msgid "Help"
msgstr "Hjälp"

#: src/Dialogs/FileManager.cpp:399 src/Dialogs/FilePicker.cpp:30
#: src/Dialogs/Task/Manager/TaskActionsPanel.cpp:111
#: src/Dialogs/Task/Manager/TaskActionsPanel.cpp:129
#: src/Dialogs/Weather/PCMetDialog.cpp:59 src/Dialogs/Weather/NOAAList.cpp:182
#: src/Dialogs/Weather/NOAAList.cpp:198 src/Dialogs/Weather/NOAADetails.cpp:88
#: src/Dialogs/Weather/MapOverlayWidget.cpp:365
#: src/Dialogs/Weather/MapOverlayWidget.cpp:397
#: src/Dialogs/DownloadFilePicker.cpp:118
#: src/Dialogs/DownloadFilePicker.cpp:277
#: src/Dialogs/DownloadFilePicker.cpp:386
msgid "Download"
msgstr "Ladda ned"

#: src/Dialogs/FileManager.cpp:400
#: src/Dialogs/Settings/Panels/PagesConfigPanel.cpp:92
#: src/Dialogs/Weather/NOAAList.cpp:98 src/Monitor/MatTaskMonitor.cpp:38
msgid "Add"
msgstr "Lägg till"

#: src/Dialogs/FileManager.cpp:402
msgid "Update all"
msgstr "Uppdatera allt"

#: src/Dialogs/FileManager.cpp:435
msgid "Queued"
msgstr "Köad"

#: src/Dialogs/FileManager.cpp:437 src/Dialogs/FileManager.cpp:443
msgid "Downloading"
msgstr "Laddar ned"

#: src/Dialogs/FileManager.cpp:455
msgid "Update available"
msgstr "Uppdatering ej tillgänglig"

#: src/Dialogs/FileManager.cpp:734 src/Dialogs/DownloadFilePicker.cpp:366
#: src/Dialogs/DownloadFilePicker.cpp:368
msgid "Failed to download the repository index."
msgstr "Misslyckades ladda ner förrådsindex."

#: src/Dialogs/FileManager.cpp:744 src/Dialogs/FileManager.cpp:769
#: src/Dialogs/DownloadFilePicker.cpp:380 Data/Input/default.xci:638
#: Data/Input/default.xci:1255
msgid "File Manager"
msgstr "Filer"

#: src/Dialogs/FileManager.cpp:767 src/Dialogs/DownloadFilePicker.cpp:379
msgid "The file manager is not available on this device."
msgstr "Filhanterare ej tillgänglig på denna enhet."

#: src/Dialogs/Device/PortDataField.cpp:41
#, no-c-format
msgid "IOIO switches and Nunchuk"
msgstr "IOIO switchar och Nunchuk"

#: src/Dialogs/Device/PortDataField.cpp:43
#, no-c-format
msgid "IOIO I²C pressure sensor"
msgstr "IOIO I²C tryckgivare"

#: src/Dialogs/Device/PortDataField.cpp:44
#, no-c-format
msgid "IOIO voltage sensor"
msgstr "IOIO voltsensor"

#: src/Dialogs/Device/PortDataField.cpp:47
#, no-c-format
msgid "TCP client"
msgstr "TCP klient"

#. label not translated for now, until we have a TCP/UDP port
#. selection UI
#: src/Dialogs/Device/PortDataField.cpp:51
#: src/Dialogs/Device/DeviceEditWidget.cpp:274
#, no-c-format
msgid "TCP port"
msgstr "TCP-port"

#: src/Dialogs/Device/PortDataField.cpp:52
#, no-c-format
msgid "UDP port"
msgstr "UDP-port"

#: src/Dialogs/Device/DeviceEditWidget.cpp:246
msgid "Port"
msgstr "Port"

#: src/Dialogs/Device/DeviceEditWidget.cpp:252
#, fuzzy
msgid "Engine Type"
msgstr "Ändringstyp"

#: src/Dialogs/Device/DeviceEditWidget.cpp:257
#: src/Dialogs/Device/LX/NanoConfigWidget.cpp:77
#: src/Dialogs/Device/FLARM/ConfigWidget.cpp:105
msgid "Baud rate"
msgstr "Baudhastighet"

#: src/Dialogs/Device/DeviceEditWidget.cpp:263
msgid "Bulk baud rate"
msgstr "Bulk baud-hastighet"

#: src/Dialogs/Device/DeviceEditWidget.cpp:264
msgid ""
"The baud rate used for bulk transfers, such as task declaration or flight "
"download."
msgstr ""
"Baud-hastighet som används för bulk-data såsom uppgiftsdeklarationer eller "
"flyg nedladdning."

#: src/Dialogs/Device/DeviceEditWidget.cpp:269
msgid "IP address"
msgstr "IP-adress"

#: src/Dialogs/Device/DeviceEditWidget.cpp:279
msgid "I²C bus"
msgstr "I²C buss"

#: src/Dialogs/Device/DeviceEditWidget.cpp:279
msgid "Select the description or bus number that matches your configuration."
msgstr "Välj beskrivning eller bussnummer som passar din konfiguration."

#: src/Dialogs/Device/DeviceEditWidget.cpp:285
msgid "I²C addr"
msgstr "I²C adress"

#: src/Dialogs/Device/DeviceEditWidget.cpp:285
msgid ""
"The I²C address that matches your configuration. This field is not used when "
"your selection in the \"I²C bus\" field is not an I²C bus number. Assume "
"this field is not in use if that doesn't make sense to you."
msgstr ""
"I²C adressen för din konfiguration. Fältet används när ditt val av I²C-buss "
"ej är ett I²C bussnummer. Förstår du ej föregående mening kan du anta att "
"detta fält ej används."

#: src/Dialogs/Device/DeviceEditWidget.cpp:293
msgid "Pressure use"
msgstr "Tryck funktion"

#: src/Dialogs/Device/DeviceEditWidget.cpp:293
msgid ""
"Select the purpose of this pressure sensor. This sensor measures some "
"pressure. Here you tell the system what pressure this is and what it should "
"be used for."
msgstr ""
"Ange syftet med denna tryckgivare. Här anger du vilket tryck som avses och "
"till vad det ska användas."

#: src/Dialogs/Device/DeviceEditWidget.cpp:307
msgid "Driver"
msgstr "Drivrutin"

#. for a passthrough device, offer additional driver
#: src/Dialogs/Device/DeviceEditWidget.cpp:310
msgid "Passthrough device"
msgstr "Reläenhet"

#: src/Dialogs/Device/DeviceEditWidget.cpp:311
msgid "Whether the device has a passed-through device connected."
msgstr "Huruvida enheten har en reläenhet ansluten."

#: src/Dialogs/Device/DeviceEditWidget.cpp:322
msgid "Second Driver"
msgstr "Sekundär drivrutin"

#: src/Dialogs/Device/DeviceEditWidget.cpp:324
msgid "Sync. from device"
msgstr "Sync. från instrument"

#: src/Dialogs/Device/DeviceEditWidget.cpp:325
msgid ""
"Tells XCSoar to use settings like the MacCready value, bugs and ballast from "
"the device."
msgstr ""
"Begär att XCSoar nyttjar inställningar för exempelvis MacCready, insekter "
"och ballast från enheten."

#: src/Dialogs/Device/DeviceEditWidget.cpp:330
msgid "Sync. to device"
msgstr "Synk. till enhet"

#: src/Dialogs/Device/DeviceEditWidget.cpp:331
msgid ""
"Tells XCSoar to send settings like the MacCready value, bugs and ballast to "
"the device."
msgstr ""
"Begär att XCSoar skickar inställningar för exempelvis MacCready-värde, "
"insekter och ballast till enheten."

#: src/Dialogs/Device/DeviceEditWidget.cpp:337
msgid "Whether you use a K6Bt to connect the device."
msgstr "Huruvida du använder K6Bt för att ansluta till enheten."

#: src/Dialogs/Device/DeviceListDialog.cpp:270
#: src/Dialogs/Plane/PlaneListDialog.cpp:132
#: src/Dialogs/Waypoint/WaypointCommandsWidget.cpp:253
#: src/Dialogs/Waypoint/Manager.cpp:99 src/InfoBoxes/Content/MacCready.cpp:30
#: src/InfoBoxes/Content/Weather.cpp:86 src/InfoBoxes/Content/Radio.cpp:45
#: src/InfoBoxes/Content/Radio.cpp:50
#, no-c-format
msgid "Edit"
msgstr "Ändra"

#: src/Dialogs/Device/DeviceListDialog.cpp:274
msgid "Flight download"
msgstr "Ladda ner flygning"

#: src/Dialogs/Device/DeviceListDialog.cpp:278
#: src/Dialogs/Device/DeviceListDialog.cpp:549
#: src/Dialogs/Device/DeviceListDialog.cpp:555
#: src/Dialogs/Device/DeviceListDialog.cpp:623
#: src/Dialogs/Device/DeviceListDialog.cpp:629
#: src/Dialogs/Task/Manager/TaskManagerDialog.cpp:103
msgid "Manage"
msgstr "Hantera"

#: src/Dialogs/Device/DeviceListDialog.cpp:282
msgid "Monitor"
msgstr "Monitor"

#: src/Dialogs/Device/DeviceListDialog.cpp:286
#: src/Dialogs/Device/DeviceListDialog.cpp:518
#: src/Dialogs/Device/DeviceListDialog.cpp:526
#: src/Dialogs/Device/PortMonitor.cpp:120
#: src/Dialogs/Device/PortMonitor.cpp:128
msgid "Reconnect"
msgstr "Återanslut"

#: src/Dialogs/Device/DeviceListDialog.cpp:290
#: src/Dialogs/Device/DeviceListDialog.cpp:309
#: src/Dialogs/Weather/MapOverlayWidget.cpp:211
msgid "Disable"
msgstr "Inaktivera"

#: src/Dialogs/Device/DeviceListDialog.cpp:294
#: src/Dialogs/Device/DeviceListDialog.cpp:421
#: src/Dialogs/Device/DeviceListDialog.cpp:440
#: src/Dialogs/Device/DeviceListDialog.cpp:706
msgid "Debug"
msgstr "Felsökning"

#: src/Dialogs/Device/DeviceListDialog.cpp:309
#: src/Dialogs/Airspace/dlgAirspaceDetails.cpp:111
#: src/Dialogs/Airspace/dlgAirspaceWarnings.cpp:68
#: src/Dialogs/Settings/Panels/WeGlideConfigPanel.cpp:69
msgid "Enable"
msgstr "Aktivera"

#: src/Dialogs/Device/DeviceListDialog.cpp:357
#, c-format
msgid "%s on %s"
msgstr "%s på %s"

#: src/Dialogs/Device/DeviceListDialog.cpp:371
msgid "GPS fix"
msgstr "GPS fixering"

#. device sends GPGGA, but no valid location
#: src/Dialogs/Device/DeviceListDialog.cpp:374
msgid "Bad GPS"
msgstr "GPS fel"

#: src/Dialogs/Device/DeviceListDialog.cpp:376
#: src/Dialogs/StatusPanels/SystemStatusPanel.cpp:43
#: src/Dialogs/StatusPanels/SystemStatusPanel.cpp:75
#: src/Dialogs/StatusPanels/SystemStatusPanel.cpp:78
#, no-c-format
msgid "Connected"
msgstr "Ansluten"

#: src/Dialogs/Device/DeviceListDialog.cpp:381
msgid "Baro"
msgstr "Baro"

#: src/Dialogs/Device/DeviceListDialog.cpp:386
#: src/Dialogs/Device/ManageI2CPitotDialog.cpp:108
msgid "Pitot"
msgstr "Pitot"

#: src/Dialogs/Device/DeviceListDialog.cpp:391
#: src/Dialogs/Device/Vega/VegaDemoDialog.cpp:86
msgid "Airspeed"
msgstr "Lufthastighet"

#: src/Dialogs/Device/DeviceListDialog.cpp:426
#: src/InfoBoxes/Content/Factory.cpp:649
#, no-c-format
msgid "Battery"
msgstr "Batteri"

#: src/Dialogs/Device/DeviceListDialog.cpp:434
#: src/InfoBoxes/Panel/AltitudeInfo.cpp:41
#: src/InfoBoxes/Panel/AltitudeInfo.cpp:45
#: src/InfoBoxes/Panel/AltitudeInfo.cpp:49
#: src/InfoBoxes/Panel/AltitudeInfo.cpp:53
msgid "N/A"
msgstr "Ej tillgänglig"

#: src/Dialogs/Device/DeviceListDialog.cpp:448
#: src/Dialogs/Device/DeviceListDialog.cpp:518
msgid "Bluetooth is disabled"
msgstr "Bluetooth är inaktiverat"

#: src/Dialogs/Device/DeviceListDialog.cpp:451
msgid "Duplicate"
msgstr "Kopiera"

#: src/Dialogs/Device/DeviceListDialog.cpp:458
msgid "Not connected"
msgstr "Ej ansluten"

#: src/Dialogs/Device/DeviceListDialog.cpp:526
#: src/Dialogs/Device/DeviceListDialog.cpp:555
#: src/Dialogs/Device/DeviceListDialog.cpp:629
#: src/Dialogs/Device/PortMonitor.cpp:128
msgid "Device is occupied"
msgstr "Enheten är upptagen"

#: src/Dialogs/Device/DeviceListDialog.cpp:549
#: src/Dialogs/Device/DeviceListDialog.cpp:623
msgid "Device is not connected"
msgstr "Enheten är inte ansluten"

#: src/Dialogs/Device/DeviceListDialog.cpp:577
msgid "Edit device"
msgstr "Redigera enhet"

#: src/Dialogs/Device/DeviceListDialog.cpp:704
#, c-format
msgid "Communication with this device will be logged for the next %u minutes."
msgstr ""
"Kommunikation med denna enheten kommer att loggas under de närmsta %u "
"minuterna."

#: src/Dialogs/Device/DeviceListDialog.cpp:721 Data/Input/default.xci:588
#: Data/Input/default.xci:1184
msgid "Devices"
msgstr "Instrument"

#: src/Dialogs/Device/PortMonitor.cpp:119
#: src/Dialogs/Settings/WindSettingsPanel.cpp:87
#: src/Dialogs/Settings/WindSettingsDialog.cpp:17
#: src/Dialogs/Traffic/FlarmTrafficDetails.cpp:104
#: src/Dialogs/TouchTextEntry.cpp:192 src/Dialogs/TimeEntry.cpp:55
#: src/Dialogs/DateEntry.cpp:49 src/Dialogs/GeoPointEntry.cpp:60
#: src/InfoBoxes/Panel/ATCReference.cpp:75
msgid "Clear"
msgstr "Töm"

#: src/Dialogs/Device/PortMonitor.cpp:121
#: src/Dialogs/Device/PortMonitor.cpp:148
msgid "Pause"
msgstr "Pausa"

#: src/Dialogs/Device/PortMonitor.cpp:160
msgid "Port monitor"
msgstr "Port monitor"

#: src/Dialogs/Device/ManageCAI302Dialog.cpp:47
#: src/Dialogs/Device/ManageCAI302Dialog.cpp:68
#: src/Dialogs/Device/ManageCAI302Dialog.cpp:73
#: src/Dialogs/Settings/dlgConfiguration.cpp:122
#, no-c-format
msgid "Units"
msgstr "Enheter"

#: src/Dialogs/Device/ManageCAI302Dialog.cpp:56
#: src/Dialogs/Device/ManageCAI302Dialog.cpp:61
#: src/Dialogs/Device/ManageCAI302Dialog.cpp:77
#: src/Dialogs/Device/ManageCAI302Dialog.cpp:82
#: src/Dialogs/Settings/dlgConfiguration.cpp:82
#: src/Dialogs/Settings/Panels/SiteConfigPanel.cpp:54
#, no-c-format
msgid "Waypoints"
msgstr "Vägpunkter"

#: src/Dialogs/Device/ManageCAI302Dialog.cpp:106
msgid "Delete all flights"
msgstr "Ta bort alla flygningar"

#: src/Dialogs/Device/ManageCAI302Dialog.cpp:107
msgid "Do you really want to delete all flights from the device?"
msgstr "Vill du verkligen ta bort alla sparade flygningar?"

#: src/Dialogs/Device/ManageCAI302Dialog.cpp:120
#: src/Dialogs/Device/ManageFlarmDialog.cpp:66
msgid "Reboot"
msgstr "Starta om"

#: src/Dialogs/Device/CAI302/UnitsEditor.cpp:34
#: src/Dialogs/Settings/Panels/UnitsConfigPanel.cpp:176
#: src/Weather/NOAAFormatter.cpp:97 src/Weather/NOAAFormatter.cpp:104
#: src/Dialogs/Device/Vega/HardwareParameters.hpp:47
#, no-c-format
msgid "Temperature"
msgstr "Temperatur"

#: src/Dialogs/Device/CAI302/UnitsEditor.cpp:42
#: src/Dialogs/Device/ManageI2CPitotDialog.cpp:109
#: src/Dialogs/Settings/Panels/UnitsConfigPanel.cpp:199
#: src/Weather/NOAAFormatter.cpp:133 src/Weather/NOAAFormatter.cpp:139
msgid "Pressure"
msgstr "Lufttryck"

#: src/Dialogs/Device/CAI302/UnitsEditor.cpp:68
msgid "Sink tone"
msgstr "Sjunkljud"

#: src/Dialogs/Device/CAI302/WaypointUploader.cpp:23
msgid "Too many waypoints."
msgstr "För många vägpunkter."

#: src/Dialogs/Device/CAI302/WaypointUploader.cpp:27
msgid "Uploading Waypoints"
msgstr "Laddar upp Vägpunkter"

#: src/Dialogs/Device/CAI302/WaypointUploader.cpp:34
msgid "Failed to switch baud rate."
msgstr "Kunde inte byta baudhastighet."

#: src/Dialogs/Device/CAI302/WaypointUploader.cpp:43
msgid "Failed to write waypoint."
msgstr "Kunde inte skriva vägpunkt."

#: src/Dialogs/Device/ManageFlarmDialog.cpp:44
#: src/Dialogs/Device/LX/ManageLXNAVVarioDialog.cpp:52
#: src/Dialogs/Device/LX/ManageNanoDialog.cpp:51
#: src/Dialogs/Device/LX/ManageLX16xxDialog.cpp:44
msgid "Hardware version"
msgstr "Hårdvaruversion"

#: src/Dialogs/Device/ManageFlarmDialog.cpp:50
#: src/Dialogs/Device/LX/ManageLXNAVVarioDialog.cpp:58
#: src/Dialogs/Device/LX/ManageNanoDialog.cpp:57
#: src/Dialogs/Device/LX/ManageLX16xxDialog.cpp:49
msgid "Firmware version"
msgstr "Hårdvaruversion"

#: src/Dialogs/Device/ManageFlarmDialog.cpp:60
#: src/Dialogs/Device/LX/ManageLXNAVVarioDialog.cpp:61
#: src/Dialogs/Device/LX/ManageNanoDialog.cpp:60
#: src/Dialogs/Settings/dlgConfiguration.cpp:148
#: src/InfoBoxes/Content/Altitude.cpp:28 src/InfoBoxes/Content/MacCready.cpp:31
#: src/InfoBoxes/Content/Places.cpp:61
#, no-c-format
msgid "Setup"
msgstr "Inställning"

#: src/Dialogs/Device/BlueFly/BlueFlyConfigurationDialog.cpp:35
#: src/Dialogs/Settings/Panels/AudioVarioConfigPanel.cpp:55
#, no-c-format
msgid "Volume"
msgstr "Volym"

#: src/Dialogs/Device/BlueFly/BlueFlyConfigurationDialog.cpp:48
#, no-c-format
msgid "Output mode"
msgstr "Utdataläge"

#: src/Dialogs/Device/BlueFly/BlueFlyConfigurationDialog.cpp:50
#: src/Dialogs/Device/Vega/VegaConfigurationDialog.cpp:102
#: src/Dialogs/Waypoint/Manager.cpp:103
#: src/Dialogs/Task/Manager/TaskActionsPanel.cpp:147
msgid "Save"
msgstr "Spara"

#: src/Dialogs/Device/ManageI2CPitotDialog.cpp:38
msgid "Calibrate"
msgstr "Kalibrera"

#: src/Dialogs/Device/ManageI2CPitotDialog.cpp:110
msgid "Offset"
msgstr "Offset"

#: src/Dialogs/Device/ManageI2CPitotDialog.cpp:124
msgid "Pitot sensor calibration"
msgstr "Pitotgivar-kalibrering"

#: src/Dialogs/Device/LX/ManageLXNAVVarioDialog.cpp:40
#: src/Dialogs/Device/LX/ManageNanoDialog.cpp:39
#: src/Dialogs/Device/LX/ManageLX16xxDialog.cpp:34
msgid "Product"
msgstr "Produkt"

#: src/Dialogs/Device/LX/ManageLXNAVVarioDialog.cpp:46
#: src/Dialogs/Device/LX/ManageNanoDialog.cpp:45
#: src/Dialogs/Device/LX/ManageLX16xxDialog.cpp:39
msgid "Serial"
msgstr "Seriell"

#: src/Dialogs/Device/LX/LXNAVVarioConfigWidget.cpp:69
msgid "GPS baud rate"
msgstr "GPS baudhastighet"

#: src/Dialogs/Device/LX/LXNAVVarioConfigWidget.cpp:70
msgid "PDA baud rate"
msgstr "PDA baudhastighet"

#: src/Dialogs/Device/LX/NanoConfigWidget.cpp:80
msgid "Auto off"
msgstr "Auto Av"

#: src/Dialogs/Device/LX/NanoConfigWidget.cpp:83
msgid "Auto finish flight"
msgstr "Auto avsluta flygning"

#: src/Dialogs/Device/LX/NanoConfigWidget.cpp:86
msgid "Always run"
msgstr "Kör alltid"

#: src/Dialogs/Device/LX/NanoConfigWidget.cpp:89
msgid "Enable NMEA"
msgstr "Aktivera NMEA"

#: src/Dialogs/Device/LX/NanoConfigWidget.cpp:92
msgid "Recording interval"
msgstr "Inspelningsintervall"

#: src/Dialogs/Device/Vega/VegaConfigurationDialog.cpp:99
msgid "Demo"
msgstr "Demo"

#: src/Dialogs/Device/Vega/VegaConfigurationDialog.cpp:132
msgid "Set new audio scheme?  Old values will be lost."
msgstr "Ange nytt ljudschema?  Gamla värden raderas."

#: src/Dialogs/Device/Vega/VegaConfigurationDialog.cpp:253
msgid "Vario Configuration"
msgstr "Vario-konfiguration"

#: src/Dialogs/Device/Vega/VegaDemoDialog.cpp:79
msgid "TE vario"
msgstr "TE vario"

#: src/Dialogs/Device/Vega/VegaDemoDialog.cpp:80
msgid ""
"This produces a fake TE vario gross vertical velocity.  It can be used when "
"in circling mode to demonstrate the lift tones.  When not in circling mode, "
"set this to a realistic negative value so speed command tones are produced."
msgstr ""
"Detta producerar simulerad TE vario vertikal bruttohastighet. Det kan "
"användas i kurvläge för att demonstrera lyft-toner. Om ej i kurvläge, ange "
"ett realistiskt negativt värde och skapa hastighetstoner."

#: src/Dialogs/Device/Vega/VegaDemoDialog.cpp:87
msgid ""
"This produces a fake airspeed.  It can be used when not in circling mode to "
"demonstrate the speed command tones."
msgstr ""
"Producerar en simulerad hastighet. Kan användas, undantaget kurvläge, för "
"att demonstrera ljudsignaler för hastigheter."

#: src/Dialogs/Device/Vega/VegaDemoDialog.cpp:91
#: src/Dialogs/Settings/WindSettingsPanel.cpp:180
#: src/InfoBoxes/InfoBoxSettings.cpp:58
#, no-c-format
msgid "Circling"
msgstr "Cirkulerande"

#: src/Dialogs/Device/Vega/VegaDemoDialog.cpp:92
msgid "This forces the variometer into circling or cruise mode"
msgstr "Ställer variometer i kurv- eller glidläge"

#: src/Dialogs/Device/Vega/VegaDemoDialog.cpp:106
msgid "Vario Demo"
msgstr "Vario Demo"

#: src/Dialogs/Device/Vega/SwitchesDialog.cpp:16
#, no-c-format
msgid "Positive"
msgstr "Positiv"

#: src/Dialogs/Device/Vega/SwitchesDialog.cpp:17
#, no-c-format
msgid "Neutral"
msgstr "Neutral"

#: src/Dialogs/Device/Vega/SwitchesDialog.cpp:18
#, no-c-format
msgid "Negative"
msgstr "Negativ"

#: src/Dialogs/Device/Vega/SwitchesDialog.cpp:19 Data/Input/default.xci:53
#, no-c-format
msgid "Landing"
msgstr "Landning"

#: src/Dialogs/Device/Vega/SwitchesDialog.cpp:25
#, no-c-format
msgid "Up"
msgstr "Upp"

#: src/Dialogs/Device/Vega/SwitchesDialog.cpp:26
#, no-c-format
msgid "Middle"
msgstr "Mellan"

#: src/Dialogs/Device/Vega/SwitchesDialog.cpp:27
#, no-c-format
msgid "Down"
msgstr "Ner"

#: src/Dialogs/Device/Vega/SwitchesDialog.cpp:33
#, no-c-format
msgid "Locked"
msgstr "Låst"

#: src/Dialogs/Device/Vega/SwitchesDialog.cpp:34
#, no-c-format
msgid "Not locked"
msgstr "Inte låst"

#: src/Dialogs/Device/Vega/SwitchesDialog.cpp:52
msgid "Airbrake locked"
msgstr "Luftbroms låst"

#: src/Dialogs/Device/Vega/SwitchesDialog.cpp:53
msgid "Flaps"
msgstr "Klaffar"

#: src/Dialogs/Device/Vega/SwitchesDialog.cpp:54
msgid "Gear down"
msgstr "Stället ner"

#: src/Dialogs/Device/Vega/SwitchesDialog.cpp:55
msgid "Acknowledge"
msgstr "Bekräfta"

#: src/Dialogs/Device/Vega/SwitchesDialog.cpp:56
msgid "Repeat"
msgstr "Repetera"

#: src/Dialogs/Device/Vega/SwitchesDialog.cpp:57
msgid "Speed command"
msgstr "Hastighetskommando"

#: src/Dialogs/Device/Vega/SwitchesDialog.cpp:79
msgid "Switch"
msgstr "Växla"

#: src/Dialogs/Device/Vega/SwitchesDialog.cpp:80
msgid "Vario circling"
msgstr "Vario kurvning"

#: src/Dialogs/Device/Vega/SwitchesDialog.cpp:134
msgid "Switches"
msgstr "Växlar"

#: src/Dialogs/Device/FLARM/ConfigWidget.cpp:106
msgid "Stealth mode"
msgstr "Kamouflageläge"

#: src/Dialogs/Device/FLARM/ConfigWidget.cpp:107
msgid "Threshold"
msgstr "Tröskel"

#: src/Dialogs/Device/FLARM/ConfigWidget.cpp:108
#: src/Dialogs/Traffic/TeamCodeDialog.cpp:75
msgid "Range"
msgstr "Avstånd"

#: src/Dialogs/Device/FLARM/ConfigWidget.cpp:112
#: src/Dialogs/Settings/Panels/TrackingConfigPanel.cpp:168
#, no-c-format
msgid "Glider"
msgstr "Segelflygplan"

#: src/Dialogs/Device/FLARM/ConfigWidget.cpp:113
#, no-c-format
msgid "Tow plane"
msgstr "Bogserplan"

#: src/Dialogs/Device/FLARM/ConfigWidget.cpp:114
#, no-c-format
msgid "Helicopter"
msgstr "Helikopter"

#: src/Dialogs/Device/FLARM/ConfigWidget.cpp:115
#, no-c-format
msgid "Parachute"
msgstr "Fallskärm"

#: src/Dialogs/Device/FLARM/ConfigWidget.cpp:116
#, no-c-format
msgid "Drop plane"
msgstr "Släpp farkost"

#: src/Dialogs/Device/FLARM/ConfigWidget.cpp:117
#, no-c-format
msgid "Hang glider"
msgstr "Hängglidare"

#: src/Dialogs/Device/FLARM/ConfigWidget.cpp:118
#: src/Dialogs/Settings/Panels/TrackingConfigPanel.cpp:169
#, no-c-format
msgid "Paraglider"
msgstr "Glidskärm"

#: src/Dialogs/Device/FLARM/ConfigWidget.cpp:119
#: src/Dialogs/Settings/Panels/TrackingConfigPanel.cpp:170
#, no-c-format
msgid "Powered aircraft"
msgstr "Motorplan"

#: src/Dialogs/Device/FLARM/ConfigWidget.cpp:120
#, no-c-format
msgid "Jet aircraft"
msgstr "Jetplan"

#: src/Dialogs/Device/FLARM/ConfigWidget.cpp:121
#, no-c-format
msgid "Flying saucer"
msgstr "Flygande tefat"

#: src/Dialogs/Device/FLARM/ConfigWidget.cpp:122
#, no-c-format
msgid "Balloon"
msgstr "Ballong"

#: src/Dialogs/Device/FLARM/ConfigWidget.cpp:123
#, no-c-format
msgid "Airship"
msgstr "Luftskepp"

#: src/Dialogs/Device/FLARM/ConfigWidget.cpp:124
#, no-c-format
msgid "Unmanned aerial vehicle"
msgstr "Obemannad flygfarkost"

#: src/Dialogs/Device/FLARM/ConfigWidget.cpp:125
#, no-c-format
msgid "Static object"
msgstr "Orörligt objekt"

#: src/Dialogs/Device/FLARM/ConfigWidget.cpp:129
#: src/Dialogs/Airspace/dlgAirspaceDetails.cpp:68
#: src/Dialogs/Airspace/AirspaceList.cpp:404
#: src/Dialogs/Plane/PlaneDetailsDialog.cpp:95
#: src/Dialogs/Waypoint/dlgWaypointEdit.cpp:86
#: src/Dialogs/Waypoint/WaypointList.cpp:392
msgid "Type"
msgstr "Typ"

#: src/Dialogs/Device/FLARM/ConfigWidget.cpp:130
#: src/Dialogs/Device/Vega/LoggerParameters.hpp:19
#, no-c-format
msgid "Logger interval"
msgstr "Loggintervall"

#: src/Dialogs/Device/FLARM/ConfigWidget.cpp:132
msgid "No tracking mode"
msgstr "Spårning avstängd"

#: src/Dialogs/MapItemListDialog.cpp:145
#: src/Dialogs/Task/AlternatesListDialog.cpp:102
msgid "Goto"
msgstr "Gå Till"

#: src/Dialogs/MapItemListDialog.cpp:149
#: src/Dialogs/Airspace/dlgAirspaceDetails.cpp:111
msgid "Ack Day"
msgstr "Bekr. Dag"

#: src/Dialogs/MapItemListDialog.cpp:153 src/Dialogs/dlgAnalysis.cpp:455
#: src/Dialogs/dlgAnalysis.cpp:499 src/Dialogs/dlgAnalysis.cpp:508
#: src/Dialogs/dlgAnalysis.cpp:517
msgid "Settings"
msgstr "Inställningar"

#: src/Dialogs/MapItemListDialog.cpp:236
#: src/MapWindow/GlueMapWindowItems.cpp:108
msgid "Map elements at this location"
msgstr "Kartelement vid denna plats"

#: src/Dialogs/MapItemListSettingsDialog.cpp:15
msgid "Map Item List Settings"
msgstr "Inställningar lista kartdetaljer"

#: src/Dialogs/MapItemListSettingsPanel.cpp:21
msgid "Show Location row"
msgstr "Visa lokaliseringsrad"

#: src/Dialogs/MapItemListSettingsPanel.cpp:22
msgid ""
"If enabled a row at the top will be added showing you the distance and "
"bearing to the location and the elevation."
msgstr ""
"Om aktiverad, visar en rad högst upp med distans och bäring till platsen och "
"dess höjd."

#: src/Dialogs/MapItemListSettingsPanel.cpp:26
msgid "Show Arrival Altitude"
msgstr "Visa ankomsthöjd"

#: src/Dialogs/MapItemListSettingsPanel.cpp:27
msgid ""
"If enabled a row at the top will be added showing you the arrival altitude "
"at the location."
msgstr "Om aktiverad, visar en rad högst upp med ankomsthöjd vid platsen."

#: src/Dialogs/ColorListDialog.cpp:54
msgid "Select Color"
msgstr "Välj färg"

#: src/Dialogs/Airspace/dlgAirspace.cpp:91
#: src/Dialogs/Airspace/dlgAirspace.cpp:92 Data/Input/default.xci:918
msgid "Display"
msgstr "Visa"

#: src/Dialogs/Airspace/dlgAirspace.cpp:95
#: src/Dialogs/Airspace/dlgAirspace.cpp:96
msgid "Warn"
msgstr "Varna"

#: src/Dialogs/Airspace/dlgAirspace.cpp:143
#: src/Dialogs/Settings/dlgConfiguration.cpp:84 src/Dialogs/dlgAnalysis.cpp:551
#: src/Dialogs/Settings/Panels/RouteConfigPanel.cpp:87
#: Data/Input/default.xci:554 Data/Input/default.xci:1272
#, no-c-format
msgid "Airspace"
msgstr "Luftrum"

#: src/Dialogs/Airspace/dlgAirspacePatterns.cpp:44
msgid "Select Pattern"
msgstr "Välj Mönster"

#: src/Dialogs/Airspace/dlgAirspaceDetails.cpp:54
#: src/Dialogs/Airspace/dlgAirspaceWarnings.cpp:69
msgid "Radio"
msgstr "Radio"

#: src/Dialogs/Airspace/dlgAirspaceDetails.cpp:56
#: src/Dialogs/Waypoint/WaypointCommandsWidget.cpp:242
#: src/Dialogs/Task/AlternatesListDialog.cpp:109
msgid "Set Active Frequency"
msgstr "Ange aktiv frekvens"

#: src/Dialogs/Airspace/dlgAirspaceDetails.cpp:61
#: src/Dialogs/Waypoint/WaypointCommandsWidget.cpp:247
#: src/Dialogs/Task/AlternatesListDialog.cpp:115
msgid "Set Standby Frequency"
msgstr "Ange vänte-frekvens"

#: src/Dialogs/Airspace/dlgAirspaceDetails.cpp:67
#, fuzzy
msgid "Class"
msgstr "Glas"

#: src/Dialogs/Airspace/dlgAirspaceDetails.cpp:71
msgid "Top"
msgstr "Högst upp"

#: src/Dialogs/Airspace/dlgAirspaceDetails.cpp:74
msgid "Base"
msgstr "Grund"

#: src/Dialogs/Airspace/dlgAirspaceDetails.cpp:105
msgid "Airspace Details"
msgstr "Luftrumsdetaljer"

#: src/Dialogs/Airspace/AirspaceList.cpp:284
#: src/Dialogs/Waypoint/WaypointList.cpp:432
msgid "No Match!"
msgstr "Ingen träff!"

#: src/Dialogs/Airspace/AirspaceList.cpp:307
msgid "Heading"
msgstr "Riktning"

#: src/Dialogs/Airspace/AirspaceList.cpp:401
#: src/Dialogs/Settings/dlgConfigInfoboxes.cpp:216
#: src/Dialogs/Plane/PlanePolarDialog.cpp:106
#: src/Dialogs/Waypoint/dlgWaypointEdit.cpp:75
#: src/Dialogs/Waypoint/WaypointList.cpp:389
msgid "Name"
msgstr "Namn"

#: src/Dialogs/Airspace/AirspaceList.cpp:418
msgid "Select Airspace"
msgstr "Välj Luftrum"

#: src/Dialogs/Airspace/AirspaceCRendererSettingsDialog.cpp:15
msgid "Airspace Renderer Settings"
msgstr "Inställningar rendering luftrum"

#. Add controls
#: src/Dialogs/Airspace/AirspaceCRendererSettingsPanel.cpp:35
msgid "Change Border Color"
msgstr "Ändra gränsfärg"

#: src/Dialogs/Airspace/AirspaceCRendererSettingsPanel.cpp:39
msgid "Change Fill Color"
msgstr "Ändra fyllnadsfärg"

#: src/Dialogs/Airspace/AirspaceCRendererSettingsPanel.cpp:48
msgid "Change Fill Brush"
msgstr "Ändra penselfyllnad"

#: src/Dialogs/Airspace/AirspaceCRendererSettingsPanel.cpp:65
msgid "Border Width"
msgstr "Gränsbredd"

#: src/Dialogs/Airspace/AirspaceCRendererSettingsPanel.cpp:66
msgid ""
"The width of the border drawn around each airspace. Set this value to zero "
"to hide the border."
msgstr ""
"Bredden på gränsen som ritas runt varje luftrum. Sätt detta till noll för "
"att gömma gränsritningen."

#: src/Dialogs/Airspace/AirspaceCRendererSettingsPanel.cpp:71
#, no-c-format
msgid "Filled"
msgstr "Fylld"

#: src/Dialogs/Airspace/AirspaceCRendererSettingsPanel.cpp:72
#, no-c-format
msgid "Only padding"
msgstr "Endast gränsifyllnad"

#: src/Dialogs/Airspace/AirspaceCRendererSettingsPanel.cpp:73
#, no-c-format
msgid "Not filled"
msgstr "Inte fylld"

#: src/Dialogs/Airspace/AirspaceCRendererSettingsPanel.cpp:77
msgid "Fill Mode"
msgstr "Ifyllnadsläge"

#: src/Dialogs/Airspace/AirspaceCRendererSettingsPanel.cpp:78
msgid "Defines how the airspace is filled with the configured color."
msgstr "Definierar hur luftrum fylls i med konfigurerad färg."

#: src/Dialogs/Airspace/dlgAirspaceWarnings.cpp:66
#: src/Monitor/AirspaceWarningMonitor.cpp:54
msgid "ACK"
msgstr "Bekr."

#: src/Dialogs/Airspace/dlgAirspaceWarnings.cpp:67
#: src/Monitor/AirspaceWarningMonitor.cpp:63
msgid "ACK Day"
msgstr "Bekr. Dag"

#. the warnings were emptied between the opening of the dialog and
#. this refresh, so only need to display "No Warnings" for top
#. item, otherwise exit immediately
#: src/Dialogs/Airspace/dlgAirspaceWarnings.cpp:282
msgid "No Warnings"
msgstr "Inga varingar"

#: src/Dialogs/Airspace/dlgAirspaceWarnings.cpp:468
msgid "Airspace Warnings"
msgstr "Luftrumsvarning"

<<<<<<< HEAD
#: src/Dialogs/Settings/WindSettingsPanel.cpp:40
#, fuzzy
=======
#: src/Dialogs/Settings/WindSettingsPanel.cpp:60
>>>>>>> 22f7d235
msgid "Circling wind"
msgstr "Vind kurvläge"

#: src/Dialogs/Settings/WindSettingsPanel.cpp:41
msgid "Estimate the wind vector while circling.  Requires only a GPS."
msgstr "Skatta vindriktning vid kurvning. Kräver GPS endast."

<<<<<<< HEAD
#: src/Dialogs/Settings/WindSettingsPanel.cpp:44
#, fuzzy
=======
#: src/Dialogs/Settings/WindSettingsPanel.cpp:64
>>>>>>> 22f7d235
msgid "ZigZag wind"
msgstr "Sicksack vind"

#: src/Dialogs/Settings/WindSettingsPanel.cpp:45
msgid "Estimate the wind vector during glides.  Requires an airspeed sensor."
msgstr "Skatta vind under glid. Kräver vindmätare."

#: src/Dialogs/Settings/WindSettingsPanel.cpp:48
msgid "External wind"
msgstr "Extern vind"

#: src/Dialogs/Settings/WindSettingsPanel.cpp:49
msgid "Should XCSoar accept wind estimates from other instruments?"
msgstr "Skall XCSoar acceptera vindestimat från andra instrument?"

#: src/Dialogs/Settings/WindSettingsPanel.cpp:53
#: src/Dialogs/Settings/Panels/SymbolsConfigPanel.cpp:150
msgid "Trail drift"
msgstr "Spåravdrift"

#: src/Dialogs/Settings/WindSettingsPanel.cpp:54
#: src/Dialogs/Settings/Panels/SymbolsConfigPanel.cpp:151
msgid ""
"Determines whether the snail trail is drifted with the wind when displayed "
"in circling mode. Switched Off, the snail trail stays uncompensated for wind "
"drift."
msgstr ""
"Bestämmer om snigelspår driftar med vinden vid visning i kurvläge. Om "
"avstängd tas ingen hänsyn till vindavdrift."

#: src/Dialogs/Settings/WindSettingsPanel.cpp:64
msgid "Source"
msgstr "Källa"

#: src/Dialogs/Settings/WindSettingsPanel.cpp:67
msgid "Manual adjustment of wind speed."
msgstr "Manuell justering av vindhastighet."

#: src/Dialogs/Settings/WindSettingsPanel.cpp:79
msgid "Manual adjustment of wind direction."
msgstr "Manuell justering av vindriktning."

#: src/Dialogs/Settings/WindSettingsPanel.cpp:184
msgid "ZigZag"
msgstr "SickSack"

#: src/Dialogs/Settings/WindSettingsPanel.cpp:188
msgid "External"
msgstr "Extern"

#: src/Dialogs/Settings/WindSettingsDialog.cpp:16
msgid "Wind Settings"
msgstr "Vindinställnigar"

#: src/Dialogs/Settings/dlgBasicSettings.cpp:120
#: src/Dialogs/Settings/dlgBasicSettings.cpp:352
msgid "Dump"
msgstr "Töm barlast"

#: src/Dialogs/Settings/dlgBasicSettings.cpp:265
msgid "Crew"
msgstr "Besättning"

#: src/Dialogs/Settings/dlgBasicSettings.cpp:266
msgid ""
"All masses loaded to the glider beyond the empty weight including pilot and "
"copilot, but not water ballast."
msgstr ""
"Alla vikter på farkosten utöver tomvikt (inklusive pilot och co-pilot) men "
"utan vattenballast."

#: src/Dialogs/Settings/dlgBasicSettings.cpp:273
msgid "Ballast"
msgstr "Tankar"

<<<<<<< HEAD
#: src/Dialogs/Settings/dlgBasicSettings.cpp:274
#, fuzzy
=======
#: src/Dialogs/Settings/dlgBasicSettings.cpp:294
>>>>>>> 22f7d235
msgid ""
"Ballast of the glider. Press \"Dump/Stop\" to toggle count-down of the "
"ballast volume according to the dump rate specified in the configuration "
"settings."
msgstr ""
"Farkostens ballast. Tryck \"Töm/Stop\" för att växla nedräkning av "
"ballastvolym enligt konfigurerad tömningshastighet."

#: src/Dialogs/Settings/dlgBasicSettings.cpp:286
msgid "Bugs"
msgstr "Insekter"

#: src/Dialogs/Settings/dlgBasicSettings.cpp:287
#, no-c-format
msgid ""
"How clean the glider is. Set to 0% for clean, larger numbers as the wings "
"pick up bugs or gets wet.  50% indicates the glider's sink rate is doubled."
msgstr ""
"Hur rent segelflyget är. Sätt 0% för helt ren, högre tal allt eftersom "
"vingen täcks med insekter eller blir blöt. 50% betyder att sjunkhastigheten "
"fördubblats."

#: src/Dialogs/Settings/dlgBasicSettings.cpp:295
#: src/InfoBoxes/Panel/AltitudeSetup.cpp:54
msgid "QNH"
msgstr "QNH"

#: src/Dialogs/Settings/dlgBasicSettings.cpp:296
#: src/InfoBoxes/Panel/AltitudeSetup.cpp:55
msgid ""
"Area pressure for barometric altimeter calibration.  This is set "
"automatically if Vega connected."
msgstr ""
"Områdestryck för kalibrering av barometrisk höjdmätare.  Sätts automatiskt "
"om Vega är ansluten."

#: src/Dialogs/Settings/dlgBasicSettings.cpp:311
msgid "Max. temp."
msgstr "Max. temp."

#: src/Dialogs/Settings/dlgBasicSettings.cpp:312
msgid ""
"Set to forecast ground temperature.  Used by convection estimator "
"(temperature trace page of Analysis dialog)"
msgstr ""
"Använd prognostiserad marktemperatur. Används vid nederbördsuppskattning "
"(sida för temperaturspår i Analys dialogen)"

#: src/Dialogs/Settings/dlgBasicSettings.cpp:345 Data/Input/default.xci:1137
msgid "Flight Setup"
msgstr "Flyginställning"

#: src/Dialogs/Settings/dlgConfiguration.cpp:75
#: src/Dialogs/Settings/dlgConfiguration.cpp:142
#, no-c-format
msgid "Site Files"
msgstr "Platsbundna filer"

#: src/Dialogs/Settings/dlgConfiguration.cpp:80
#, no-c-format
msgid "Orientation"
msgstr "Orientering"

#: src/Dialogs/Settings/dlgConfiguration.cpp:81
#, no-c-format
msgid "Elements"
msgstr "Element"

#: src/Dialogs/Settings/dlgConfiguration.cpp:83
#: src/Dialogs/Settings/Panels/RouteConfigPanel.cpp:85
#: src/InfoBoxes/Panel/AltitudeInfo.cpp:68 Data/Input/default.xci:540
#: Data/Input/default.xci:1113
#, no-c-format
msgid "Terrain"
msgstr "Terräng"

#: src/Dialogs/Settings/dlgConfiguration.cpp:89
#, no-c-format
msgid "Safety Factors"
msgstr "Säkerhetsparametrar"

#: src/Dialogs/Settings/dlgConfiguration.cpp:90
#: src/Dialogs/Settings/dlgConfiguration.cpp:144
#, no-c-format
msgid "Glide Computer"
msgstr "Segelflygdator"

#: src/Dialogs/Settings/dlgConfiguration.cpp:91
#: src/Dialogs/Settings/Panels/TerrainDisplayConfigPanel.cpp:217
#: src/Weather/NOAAFormatter.cpp:78 src/Weather/NOAAFormatter.cpp:85
#: src/InfoBoxes/Content/Factory.cpp:323 src/InfoBoxes/Content/Factory.cpp:332
#: src/InfoBoxes/Content/Factory.cpp:920 Data/Input/default.xci:604
#, no-c-format
msgid "Wind"
msgstr "Vind"

#: src/Dialogs/Settings/dlgConfiguration.cpp:92
#, no-c-format
msgid "Route"
msgstr "Färdväg"

#: src/Dialogs/Settings/dlgConfiguration.cpp:93
#, no-c-format
msgid "Scoring"
msgstr "Poängsättning"

#: src/Dialogs/Settings/dlgConfiguration.cpp:98
#, no-c-format
msgid "FLARM, Other"
msgstr "FLARM, övrigt"

#: src/Dialogs/Settings/dlgConfiguration.cpp:101
#, no-c-format
msgid "Audio Vario"
msgstr "Ljudvario"

#: src/Dialogs/Settings/dlgConfiguration.cpp:107
#, no-c-format
msgid "Task Rules"
msgstr "Regler"

#: src/Dialogs/Settings/dlgConfiguration.cpp:108
#, no-c-format
msgid "Turnpoint Types"
msgstr "Vändpunktstyper"

#: src/Dialogs/Settings/dlgConfiguration.cpp:113
#, no-c-format
msgid "Language, Input"
msgstr "Språk, inmatning"

#: src/Dialogs/Settings/dlgConfiguration.cpp:114
#, no-c-format
msgid "Screen Layout"
msgstr "Skärmupplägg"

#: src/Dialogs/Settings/dlgConfiguration.cpp:115
#, no-c-format
msgid "Pages"
msgstr "Sidor"

#: src/Dialogs/Settings/dlgConfiguration.cpp:116
#, no-c-format
msgid "InfoBox Sets"
msgstr "Info-rutor uppsättning"

#: src/Dialogs/Settings/dlgConfiguration.cpp:121
#: src/Dialogs/StatusPanels/SystemStatusPanel.cpp:120
#: Data/Input/default.xci:664 Data/Input/default.xci:1169
#, no-c-format
msgid "Logger"
msgstr "Logger"

#: src/Dialogs/Settings/dlgConfiguration.cpp:128
#, no-c-format
msgid "Tracking"
msgstr "Spårning"

#: src/Dialogs/Settings/dlgConfiguration.cpp:132
#: src/Dialogs/Weather/WeatherDialog.cpp:26
#: src/Dialogs/Weather/MapOverlayWidget.cpp:321
#: src/Weather/NOAAFormatter.cpp:180 Data/Input/default.xci:800
#: Data/Input/default.xci:1207
#, no-c-format
msgid "Weather"
msgstr "Väder"

#: src/Dialogs/Settings/dlgConfiguration.cpp:136
#, no-c-format
msgid "Audio"
msgstr "Ljud"

#: src/Dialogs/Settings/dlgConfiguration.cpp:143
#, no-c-format
msgid "Map Display"
msgstr "Kartvisning"

#: src/Dialogs/Settings/dlgConfiguration.cpp:145
#, no-c-format
msgid "Gauges"
msgstr "Visare"

#: src/Dialogs/Settings/dlgConfiguration.cpp:146
#, no-c-format
msgid "Task Defaults"
msgstr "Förval bana"

#: src/Dialogs/Settings/dlgConfiguration.cpp:147
#, no-c-format
msgid "Look"
msgstr "Utseende"

#: src/Dialogs/Settings/dlgConfiguration.cpp:206
#: src/Dialogs/Settings/dlgConfiguration.cpp:219
msgid "Expert"
msgstr "Expert"

#: src/Dialogs/Settings/dlgConfiguration.cpp:309
#: src/Dialogs/Settings/dlgConfiguration.cpp:318
msgid "Configuration"
msgstr "Konfiguration"

#: src/Dialogs/Settings/dlgConfiguration.cpp:353
msgid "Changes to configuration saved.  Restart XCSoar to apply changes."
msgstr ""
"Ändrad konfiguration sparad.  Starta om XCSoar för att verkställa "
"ändringarna."

#: src/Dialogs/Settings/dlgConfigInfoboxes.cpp:227
#: src/InfoBoxes/InfoBoxManager.cpp:201
msgid "InfoBox"
msgstr "Info-ruta"

#: src/Dialogs/Settings/dlgConfigInfoboxes.cpp:240
msgid "Content"
msgstr "Innehåll"

#: src/Dialogs/Settings/dlgConfigInfoboxes.cpp:250
#: src/Dialogs/ProfileListDialog.cpp:154
#: src/Dialogs/Plane/PlaneListDialog.cpp:133
msgid "Copy"
msgstr "Kopiera"

#: src/Dialogs/Settings/dlgConfigInfoboxes.cpp:252
msgid "Paste"
msgstr "Infoga"

#: src/Dialogs/Settings/dlgConfigInfoboxes.cpp:317
msgid "Overwrite?"
msgstr "Skriv över?"

#: src/Dialogs/Settings/dlgConfigInfoboxes.cpp:317
msgid "InfoBox paste"
msgstr "Info-ruta klistra in"

#: src/Dialogs/Settings/dlgConfigInfoboxes.cpp:386
#: src/Dialogs/Plane/PlanePolarDialog.cpp:88
msgid "Invalid"
msgstr "Ogiltig"

#: src/Dialogs/Traffic/TrafficList.cpp:325
#: src/Dialogs/Traffic/FlarmTrafficDetails.cpp:301
msgid "Competition ID"
msgstr "Tävlings ID"

#: src/Dialogs/Traffic/TrafficList.cpp:344
#: src/Dialogs/Settings/Panels/PagesConfigPanel.cpp:174
#: src/Dialogs/Settings/Panels/PagesConfigPanel.cpp:347
#, no-c-format
msgid "Map"
msgstr "Karta"

#: src/Dialogs/Traffic/TrafficList.cpp:736
msgid "Traffic"
msgstr "Trafik"

#: src/Dialogs/Traffic/FlarmTrafficDetails.cpp:105
msgid "Team"
msgstr "Lag"

#: src/Dialogs/Traffic/FlarmTrafficDetails.cpp:112
msgid "Callsign"
msgstr "Anropssignal"

#: src/Dialogs/Traffic/FlarmTrafficDetails.cpp:113
msgid "Change callsign"
msgstr "Ändra anropssignal"

#: src/Dialogs/Traffic/FlarmTrafficDetails.cpp:119
#: src/Dialogs/Settings/Panels/WeGlideConfigPanel.cpp:78
msgid "Pilot"
msgstr "Pilot"

#: src/Dialogs/Traffic/FlarmTrafficDetails.cpp:120
#: src/Dialogs/Waypoint/dlgWaypointEdit.cpp:51
#, no-c-format
msgid "Airport"
msgstr "Flygplats"

#: src/Dialogs/Traffic/FlarmTrafficDetails.cpp:121
#: src/Dialogs/Waypoint/WaypointInfoWidget.cpp:94
msgid "Radio frequency"
msgstr "Radiofrekvens"

#: src/Dialogs/Traffic/FlarmTrafficDetails.cpp:210
#: src/Dialogs/Traffic/FlarmTrafficDetails.cpp:324
msgid "FLARM Traffic Details"
msgstr "FLARM trafik detaljer"

#. Ask for confirmation
#: src/Dialogs/Traffic/FlarmTrafficDetails.cpp:283
msgid "Do you want to set this FLARM contact as your new teammate?"
msgstr "Vill du ställa in denna FLARM-kontakt som din nya lagkamrat?"

#: src/Dialogs/Traffic/FlarmTrafficDetails.cpp:284
msgid "New Teammate"
msgstr "Ny lagmedlem"

#: src/Dialogs/Traffic/TeamCodeDialog.cpp:64
msgid "Set code"
msgstr "Ställ kod"

#: src/Dialogs/Traffic/TeamCodeDialog.cpp:65
msgid "Set WP"
msgstr "Sätt WP"

#: src/Dialogs/Traffic/TeamCodeDialog.cpp:66
msgid "Flarm Lock"
msgstr "FLARM lås"

#: src/Dialogs/Traffic/TeamCodeDialog.cpp:73
msgid "Own code"
msgstr "Egen kod"

#: src/Dialogs/Traffic/TeamCodeDialog.cpp:74
msgid "Mate code"
msgstr "Team-kod"

#: src/Dialogs/Traffic/TeamCodeDialog.cpp:76
#: src/Dialogs/StatusPanels/FlightStatusPanel.cpp:74
#: src/InfoBoxes/Content/Factory.cpp:143
#, no-c-format
msgid "Bearing"
msgstr "Bäring"

#: src/Dialogs/Traffic/TeamCodeDialog.cpp:77
msgid "Rel. bearing"
msgstr "Rel.Bäring"

#: src/Dialogs/Traffic/TeamCodeDialog.cpp:78
msgid "Flarm lock"
msgstr "FLARM lås"

#: src/Dialogs/Traffic/TeamCodeDialog.cpp:186
msgid "Unknown Competition Number"
msgstr "Okänt Tävlings Nummer"

#: src/Dialogs/Traffic/TeamCodeDialog.cpp:187
msgid "Not Found"
msgstr "Hittades ej"

#: src/Dialogs/Traffic/TeamCodeDialog.cpp:191
msgid "Set new teammate"
msgstr "Ställ ny lagkamrat"

#: src/Dialogs/Traffic/TeamCodeDialog.cpp:204
#: src/InfoBoxes/Content/Factory.cpp:569 src/InfoBoxes/Content/Team.cpp:30
#: Data/Input/default.xci:850
#, no-c-format
msgid "Team Code"
msgstr "Team-kod"

#: src/Dialogs/dlgAnalysis.cpp:226 src/Dialogs/dlgAnalysis.cpp:464
#: src/Dialogs/dlgAnalysis.cpp:527 src/Dialogs/dlgAnalysis.cpp:536
msgid "Task Calc"
msgstr "Beräkna Bana"

#: src/Dialogs/dlgAnalysis.cpp:450 src/Dialogs/dlgAnalysis.cpp:459
#: src/Dialogs/dlgAnalysis.cpp:468 src/Dialogs/dlgAnalysis.cpp:477
#: src/Dialogs/dlgAnalysis.cpp:485 src/Dialogs/dlgAnalysis.cpp:493
#: src/Dialogs/dlgAnalysis.cpp:503 src/Dialogs/dlgAnalysis.cpp:512
#: src/Dialogs/dlgAnalysis.cpp:521 src/Dialogs/dlgAnalysis.cpp:531
#: src/Dialogs/dlgAnalysis.cpp:540 src/Dialogs/dlgAnalysis.cpp:550
#: src/Dialogs/dlgAnalysis.cpp:699 src/InfoBoxes/Content/Contest.cpp:34
#: src/InfoBoxes/Content/Trace.cpp:163 Data/Input/default.xci:824
#: Data/Input/default.xci:1231
#, no-c-format
msgid "Analysis"
msgstr "Analys"

#: src/Dialogs/dlgAnalysis.cpp:451
msgid "Barograph"
msgstr "Barograf"

#: src/Dialogs/dlgAnalysis.cpp:460
msgid "Climb"
msgstr "Stig"

#: src/Dialogs/dlgAnalysis.cpp:469
msgid "Thermal Band"
msgstr "Termik höjd"

#: src/Dialogs/dlgAnalysis.cpp:478
msgid "Vario Histogram"
msgstr "Variometerhistogram"

#: src/Dialogs/dlgAnalysis.cpp:486
msgid "Wind at Altitude"
msgstr "Vind på höjd"

#: src/Dialogs/dlgAnalysis.cpp:489
msgid "Set Wind"
msgstr "Ange vind"

#: src/Dialogs/dlgAnalysis.cpp:494
msgid "Glide Polar"
msgstr "Glid polar"

#: src/Dialogs/dlgAnalysis.cpp:504
msgid "MacCready Speeds"
msgstr "MacCready-hastigheter"

#: src/Dialogs/dlgAnalysis.cpp:513
msgid "Temperature Trace"
msgstr "Temp kurva"

#: src/Dialogs/dlgAnalysis.cpp:522
msgid "Task Speed"
msgstr "Banhastighet"

#: src/Dialogs/dlgAnalysis.cpp:554
#: src/Dialogs/Settings/Panels/AirspaceConfigPanel.cpp:177
msgid "Warnings"
msgstr "Varningar"

#: src/Dialogs/dlgChecklist.cpp:36 src/Dialogs/dlgChecklist.cpp:100
#: Data/Input/default.xci:816 Data/Input/default.xci:1223
msgid "Checklist"
msgstr "Checklista"

#: src/Dialogs/dlgChecklist.cpp:93
msgid "No checklist loaded"
msgstr "Ingen checklista laddad"

#: src/Dialogs/dlgChecklist.cpp:94
msgid "Create xcsoar-checklist.txt"
msgstr "Skapa xcsoar-checklista.txt"

#: src/Dialogs/ProfileListDialog.cpp:152
#: src/Dialogs/Plane/PlaneListDialog.cpp:131
#: src/Dialogs/Waypoint/Manager.cpp:91
msgid "New"
msgstr "Ny"

#: src/Dialogs/ProfileListDialog.cpp:153 src/Dialogs/ProfileListDialog.cpp:302
#: src/Dialogs/StartupDialog.cpp:151 src/Dialogs/ProfilePasswordDialog.cpp:68
#: src/Dialogs/Settings/Panels/TrackingConfigPanel.cpp:231
msgid "Password"
msgstr "Lösenord"

#: src/Dialogs/ProfileListDialog.cpp:155 src/Dialogs/ProfileListDialog.cpp:274
#: src/Dialogs/Plane/PlaneListDialog.cpp:134
#: src/Dialogs/Plane/PlaneListDialog.cpp:332
#: src/Dialogs/Waypoint/Manager.cpp:107
#: src/Dialogs/Settings/Panels/PagesConfigPanel.cpp:102
#: src/Dialogs/Task/Manager/TaskListPanel.cpp:79
msgid "Delete"
msgstr "Ta bort"

#: src/Dialogs/ProfileListDialog.cpp:171 src/Dialogs/ProfileListDialog.cpp:238
msgid "Profile name"
msgstr "Profilnamn"

#: src/Dialogs/ProfileListDialog.cpp:180 src/Dialogs/ProfileListDialog.cpp:248
msgid "File exists already."
msgstr "Fil existerar redan."

#: src/Dialogs/ProfileListDialog.cpp:200 src/Dialogs/ProfileListDialog.cpp:229
msgid "Failed to load file."
msgstr "Kunde inte läsa in filen."

#: src/Dialogs/ProfileListDialog.cpp:272
#, c-format
msgid "Delete \"%s\"?"
msgstr "Radera \"%s\"?"

#: src/Dialogs/ProfileListDialog.cpp:315 Data/Input/default.xci:622
msgid "Profiles"
msgstr "Profiler"

#: src/Dialogs/ProfileListDialog.cpp:329
msgid "Select profile"
msgstr "Välj profil"

#: src/Dialogs/Plane/PlaneListDialog.cpp:135
msgid "Activate"
msgstr "Aktivera"

#: src/Dialogs/Plane/PlaneListDialog.cpp:156
msgid "Active"
msgstr "Aktivt"

#: src/Dialogs/Plane/PlaneListDialog.cpp:200
#, c-format
msgid "Activating plane \"%s\" failed."
msgstr "Aktivering av farkost \"%s\" misslyckades."

#: src/Dialogs/Plane/PlaneListDialog.cpp:222
#: src/Dialogs/Plane/PlaneListDialog.cpp:267
msgid "Please enter the registration of the plane!"
msgstr "Skriv in farkostens registrering!"

#: src/Dialogs/Plane/PlaneListDialog.cpp:234
#: src/Dialogs/Plane/PlaneListDialog.cpp:281
#, c-format
msgid "Plane \"%s\" already exists. Overwrite it?"
msgstr "Farkost \"%s\" finns redan. Skriv över?"

#: src/Dialogs/Plane/PlaneListDialog.cpp:237
#: src/Dialogs/Plane/PlaneListDialog.cpp:284
msgid "Overwrite"
msgstr "Skriv över"

#: src/Dialogs/Plane/PlaneListDialog.cpp:330
#, c-format
msgid "Delete plane \"%s\"?"
msgstr "Radera farkost \"%s\"?"

#: src/Dialogs/Plane/PlaneListDialog.cpp:345
#, c-format
msgid "Activate plane \"%s\"?"
msgstr "Aktivera farkost \"%s\"?"

#: src/Dialogs/Plane/PlaneListDialog.cpp:358
msgid "Planes"
msgstr "Farkoster"

#: src/Dialogs/Plane/PlaneDetailsDialog.cpp:64
#: src/Dialogs/Plane/PlaneDetailsDialog.cpp:181
msgid "Plane Details"
msgstr "Farkostsdetaljer"

#: src/Dialogs/Plane/PlaneDetailsDialog.cpp:71
#: src/Dialogs/Plane/PlaneDetailsDialog.cpp:94
msgid "Polar"
msgstr "Polar"

#: src/Dialogs/Plane/PlaneDetailsDialog.cpp:96
msgid "Handicap"
msgstr "Handikapp"

#: src/Dialogs/Plane/PlaneDetailsDialog.cpp:100
msgid "Wing Area"
msgstr "Vingarea"

<<<<<<< HEAD
#: src/Dialogs/Plane/PlaneDetailsDialog.cpp:104
#, fuzzy
=======
#: src/Dialogs/Plane/PlaneDetailsDialog.cpp:124
>>>>>>> 22f7d235
msgid "Empty Mass"
msgstr "Tomvikt"

<<<<<<< HEAD
#: src/Dialogs/Plane/PlaneDetailsDialog.cpp:104
#, fuzzy
=======
#: src/Dialogs/Plane/PlaneDetailsDialog.cpp:124
>>>>>>> 22f7d235
msgid "Net mass of the rigged plane."
msgstr "Nettovikt för riggad farkost."

#: src/Dialogs/Plane/PlaneDetailsDialog.cpp:108
msgid "Max. Ballast"
msgstr "Max. Ballast"

#: src/Dialogs/Plane/PlaneDetailsDialog.cpp:112
msgid "Dump Time"
msgstr "Tömningstid"

#: src/Dialogs/Plane/PlaneDetailsDialog.cpp:116
msgid "Max. Cruise Speed"
msgstr "Max. marschhastighet"

#: src/Dialogs/Plane/PlaneDetailsDialog.cpp:123
msgid "WeGlide Type"
msgstr "WeGlide typ"

#: src/Dialogs/Plane/PlanePolarDialog.cpp:43
msgid "List"
msgstr "Lista"

#: src/Dialogs/Plane/PlanePolarDialog.cpp:44
#: src/Dialogs/Waypoint/Manager.cpp:95
msgid "Import"
msgstr "Importera"

#: src/Dialogs/Plane/PlanePolarDialog.cpp:114
msgid "Reference Mass"
msgstr "Referensvikt"

<<<<<<< HEAD
#: src/Dialogs/Plane/PlanePolarDialog.cpp:114
#, fuzzy
=======
#: src/Dialogs/Plane/PlanePolarDialog.cpp:134
>>>>>>> 22f7d235
msgid "Reference mass of the polar."
msgstr "Referensvikt för polaren."

#. let the user select
#: src/Dialogs/Plane/PlanePolarDialog.cpp:153
msgid "Load Polar"
msgstr "Välj polar"

#. let the user select
#: src/Dialogs/Plane/PlanePolarDialog.cpp:183
msgid "Load Polar From File"
msgstr "Ladda polar från fil"

#: src/Dialogs/Plane/PlanePolarDialog.cpp:222
msgid "Plane Polar"
msgstr "Polarkurva"

#: src/Dialogs/Plane/PolarShapeEditWidget.cpp:110
msgid "Polar V"
msgstr "Polar V"

#: src/Dialogs/Plane/PolarShapeEditWidget.cpp:111
msgid "Polar W"
msgstr "Polar W"

#: src/Dialogs/dlgInfoBoxAccess.cpp:75 src/Dialogs/dlgInfoBoxAccess.cpp:91
msgid "Switch InfoBox"
msgstr "Byt Info-ruta"

#: src/Dialogs/ReplayDialog.cpp:47 src/Dialogs/Weather/RASPDialog.cpp:109
msgid "File"
msgstr "Fil"

#: src/Dialogs/ReplayDialog.cpp:48
msgid ""
"Name of file to replay.  Can be an IGC file (.igc), a raw NMEA log file (."
"nmea), or if blank, runs the demo."
msgstr ""
"Filnamn att spela upp. Kan vara en IGC fil (.igc), en rå NMEA logfil (."
"nmea), eller om blankt, kör en demo."

#: src/Dialogs/ReplayDialog.cpp:54
msgid "Rate"
msgstr "Grad"

#: src/Dialogs/ReplayDialog.cpp:55
msgid ""
"Time acceleration of replay. Set to 0 for pause, 1 for normal real-time "
"replay."
msgstr "Accelererad uppspelning. Ange 0 för paus, 1 för uppspelning i realtid."

#: src/Dialogs/ReplayDialog.cpp:77 src/Dialogs/ReplayDialog.cpp:93
#: Data/Input/default.xci:646
msgid "Replay"
msgstr "Spela upp"

#: src/Dialogs/SimulatorPromptWindow.cpp:38 src/Dialogs/StartupDialog.cpp:73
#: Data/Input/default.xci:955
msgid "Quit"
msgstr "Avsluta"

#: src/Dialogs/SimulatorPromptWindow.cpp:90
msgid "What do you want to do?"
msgstr "Vad vill du göra?"

#: src/Dialogs/StartupDialog.cpp:138
msgid "Profile"
msgstr "Profil"

#: src/Dialogs/StartupDialog.cpp:141
msgid "Continue"
msgstr "Fortsätt"

#: src/Dialogs/ProfilePasswordDialog.cpp:43
msgid "Enter your password"
msgstr "Ange lösenord"

#: src/Dialogs/ProfilePasswordDialog.cpp:68
msgid "Wrong password."
msgstr "Fel lösenord."

#: src/Dialogs/ProfilePasswordDialog.cpp:83
msgid "Enter a new password"
msgstr "Ange lösenord"

#: src/Dialogs/dlgStatus.cpp:27 src/Dialogs/dlgStatus.cpp:38
#: src/Dialogs/Weather/WeatherDialog.cpp:38 Data/Input/default.xci:842
#: Data/Input/default.xci:1239
msgid "Status"
msgstr "Status"

#: src/Dialogs/dlgStatus.cpp:70 Data/Input/default.xci:596
msgid "Flight"
msgstr "Flygning"

#: src/Dialogs/dlgStatus.cpp:73 Data/Input/default.xci:572
msgid "System"
msgstr "System"

#: src/Dialogs/dlgStatus.cpp:79
#: src/Dialogs/Task/Manager/TaskManagerDialog.cpp:106
msgid "Rules"
msgstr "Regler"

#: src/Dialogs/dlgStatus.cpp:82
msgid "Times"
msgstr "Tider"

#: src/Dialogs/StatusPanels/FlightStatusPanel.cpp:70
#: src/Dialogs/Waypoint/WaypointInfoWidget.cpp:119
#: src/Dialogs/Waypoint/dlgWaypointEdit.cpp:78
#: src/InfoBoxes/Panel/ATCReference.cpp:64
msgid "Location"
msgstr "Plats"

#: src/Dialogs/StatusPanels/FlightStatusPanel.cpp:72
msgid "Max. height gain"
msgstr "Max höjdvinst"

#: src/Dialogs/StatusPanels/FlightStatusPanel.cpp:73
msgid "Near"
msgstr "Nära"

#: src/Dialogs/StatusPanels/FlightStatusPanel.cpp:78
msgid "Share"
msgstr "Dela"

#: src/Dialogs/StatusPanels/SystemStatusPanel.cpp:31
#: src/Dialogs/StatusPanels/SystemStatusPanel.cpp:42
#: src/Dialogs/StatusPanels/SystemStatusPanel.cpp:75
#: src/Dialogs/StatusPanels/SystemStatusPanel.cpp:79
#: src/InfoBoxes/Content/Other.cpp:169
#, no-c-format
msgid "Disconnected"
msgstr "Frånkopplad"

#: src/Dialogs/StatusPanels/SystemStatusPanel.cpp:33
#: src/InfoBoxes/Content/Other.cpp:171
#, no-c-format
msgid "Fix invalid"
msgstr "Felaktig Position"

#: src/Dialogs/StatusPanels/SystemStatusPanel.cpp:35
#: src/InfoBoxes/Content/Other.cpp:173
#, no-c-format
msgid "2D fix"
msgstr "2D fix"

#: src/Dialogs/StatusPanels/SystemStatusPanel.cpp:37
#: src/InfoBoxes/Content/Other.cpp:175
#, no-c-format
msgid "3D fix"
msgstr "3D fix"

#: src/Dialogs/StatusPanels/SystemStatusPanel.cpp:44
#, no-c-format
msgid "Roaming"
msgstr "Roaming"

#: src/Dialogs/StatusPanels/SystemStatusPanel.cpp:116
msgid "GPS lock"
msgstr "GPS-låsning"

#: src/Dialogs/StatusPanels/SystemStatusPanel.cpp:117
msgid "Satellites in view"
msgstr "Använda satelliter"

#: src/Dialogs/StatusPanels/SystemStatusPanel.cpp:118
msgid "Variometer"
msgstr "Variometer"

#: src/Dialogs/StatusPanels/SystemStatusPanel.cpp:121
msgid "Supply voltage"
msgstr "Spänning"

#: src/Dialogs/StatusPanels/SystemStatusPanel.cpp:122
msgid "Network"
msgstr "Nätverk"

#: src/Dialogs/StatusPanels/TaskStatusPanel.cpp:120
msgid "Assigned task time"
msgstr "Tilldelad tid"

#: src/Dialogs/StatusPanels/TaskStatusPanel.cpp:121
msgid "Estimated task time"
msgstr "Estimerad bantid"

#: src/Dialogs/StatusPanels/TaskStatusPanel.cpp:122
msgid "Remaining time"
msgstr "Återstående tid"

#: src/Dialogs/StatusPanels/TaskStatusPanel.cpp:123
msgid "Task distance"
msgstr "Total sträcka"

#: src/Dialogs/StatusPanels/TaskStatusPanel.cpp:124
msgid "Remaining distance"
msgstr "Återstående distans"

#: src/Dialogs/StatusPanels/TaskStatusPanel.cpp:125
msgid "Speed estimated"
msgstr "Estimerad hastighet"

#: src/Dialogs/StatusPanels/TaskStatusPanel.cpp:126
msgid "Speed average"
msgstr "Medelhastighet"

#: src/Dialogs/StatusPanels/TaskStatusPanel.cpp:128
msgid "Set MacCready"
msgstr "Ställ MC"

#: src/Dialogs/StatusPanels/TaskStatusPanel.cpp:129
msgid ""
"Adjusts MC value used in the calculator.  Use this to determine the effect "
"on estimated task time due to changes in conditions.  This value will not "
"affect the main computer's setting if the dialog is exited with the Cancel "
"button."
msgstr ""
"Justerar MC värdet använt av kalkylatorn. Använd för att avgöra påverkan på "
"estimerad uppgiftstid till följd av förändrade förhållanden. Värdet påverkar "
"ej huvuddatorns inställning om dialogen avslutas med Avbryt-knappen."

#: src/Dialogs/StatusPanels/TaskStatusPanel.cpp:139
msgid "AAT range"
msgstr "AAT räckvidd"

#: src/Dialogs/StatusPanels/TaskStatusPanel.cpp:141
#, no-c-format
msgid ""
"For AAT tasks, this value tells you how far based on the targets of your "
"task you will fly relative to the minimum and maximum possible tasks. -100% "
"indicates the minimum AAT distance.  0% is the nominal AAT distance.  +100% "
"is maximum AAT distance."
msgstr ""
"Värdet anger, för AAT uppgifter, hur långt du kommer flyga baserat på målet "
"för din uppgift relativt minimal och maximal möjlig uppgift. -100% indikerar "
"minimal AAT distans. 0% är nominell AAT distans. +100% är maximal AAT "
"distans."

#: src/Dialogs/StatusPanels/TaskStatusPanel.cpp:144
#: src/Dialogs/Task/TargetDialog.cpp:380
msgid "Speed remaining"
msgstr "Återstående hast."

#: src/Dialogs/StatusPanels/TaskStatusPanel.cpp:147
msgid "Achieved MacCready"
msgstr "Uppnådd MCready"

#: src/Dialogs/StatusPanels/TaskStatusPanel.cpp:152
msgid "Achieved speed"
msgstr "Uppnådd hastighet"

#: src/Dialogs/StatusPanels/TaskStatusPanel.cpp:155
msgid "Cruise efficiency"
msgstr "Effektivitet glid"

#: src/Dialogs/StatusPanels/TaskStatusPanel.cpp:156
msgid ""
"Efficiency of cruise.  100 indicates perfect MacCready performance, greater "
"than 100 indicates better than MacCready performance is achieved through "
"flying in streets.  Less than 100 is appropriate if you fly considerably off-"
"track.  This value estimates your cruise efficiency according to the current "
"flight history with the set MC value.  Calculation begins after task is "
"started."
msgstr ""
"Effektivitet glidflygning. 100 indikerar perfekt MacCready prestanda, över "
"100 indikerar att bättre än MacCready prestanda nås genom flyg under "
"molngator. Mindre än 100 är lämpligt vid flyg väsentligt utanför banan. "
"Värdet skattar din glidflyktseffektivitet enligt aktuell flyghistorik givet "
"inställt MC värde. Beräkningen startar när uppgiften är startad."

#: src/Dialogs/StatusPanels/RulesStatusPanel.cpp:82
msgid "Valid start"
msgstr "Giltig Start"

#: src/Dialogs/StatusPanels/RulesStatusPanel.cpp:83
msgid "Start time"
msgstr "Starttid"

#: src/Dialogs/StatusPanels/RulesStatusPanel.cpp:84
msgid "Start alt."
msgstr "Starthöjd"

#: src/Dialogs/StatusPanels/RulesStatusPanel.cpp:85
#: src/Dialogs/Settings/Panels/TaskDefaultsConfigPanel.cpp:126
#: src/Dialogs/Task/TaskPointDialog.cpp:333
msgid "Start point"
msgstr "Startpunkt"

#: src/Dialogs/StatusPanels/RulesStatusPanel.cpp:86
msgid "Start speed"
msgstr "Starthastighet"

#: src/Dialogs/StatusPanels/RulesStatusPanel.cpp:87
msgid "Finish min. alt."
msgstr "Min målgångshöjd"

#: src/Dialogs/StatusPanels/RulesStatusPanel.cpp:88
msgid "Valid finish"
msgstr "Giltig målgång"

#: src/Dialogs/StatusPanels/TimesStatusPanel.cpp:89
#: src/Dialogs/Settings/Panels/TimeConfigPanel.cpp:75
msgid "Local time"
msgstr "Lokal tid"

#: src/Dialogs/StatusPanels/TimesStatusPanel.cpp:90
msgid "UTC time"
msgstr "UTC tid"

#: src/Dialogs/StatusPanels/TimesStatusPanel.cpp:91
msgid "UTC date"
msgstr "UTC datum"

#: src/Dialogs/StatusPanels/TimesStatusPanel.cpp:92
msgid "Flight time"
msgstr "Flygtid"

#: src/Dialogs/StatusPanels/TimesStatusPanel.cpp:93
msgid "Takeoff time"
msgstr "Starttid"

#: src/Dialogs/StatusPanels/TimesStatusPanel.cpp:94
msgid "Landing time"
msgstr "Landningstid"

#: src/Dialogs/StatusPanels/TimesStatusPanel.cpp:95
#: src/Dialogs/Waypoint/WaypointInfoWidget.cpp:137
msgid "Daylight time"
msgstr "Dagtid"

#: src/Dialogs/Waypoint/WaypointInfoWidget.cpp:35
msgid "Too much wind"
msgstr "För mycket vind"

#: src/Dialogs/Waypoint/WaypointInfoWidget.cpp:38
msgid "No solution"
msgstr "Ingen lösning"

#: src/Dialogs/Waypoint/WaypointInfoWidget.cpp:112
msgid "Runway"
msgstr "Landningsbana"

#: src/Dialogs/Waypoint/WaypointInfoWidget.cpp:115
#: src/Dialogs/Waypoint/dlgWaypointEdit.cpp:76
#: src/Dialogs/Settings/Panels/WaypointDisplayConfigPanel.cpp:81
#, no-c-format
msgid "Short Name"
msgstr "Kort namn"

#: src/Dialogs/Waypoint/WaypointInfoWidget.cpp:149
msgid "Bearing and Distance"
msgstr "Bäring och Distans"

#: src/Dialogs/Waypoint/WaypointInfoWidget.cpp:162
msgid "Alt. diff. MC 0"
msgstr "Alt. diff. MC 0"

#: src/Dialogs/Waypoint/WaypointInfoWidget.cpp:166
msgid "Alt. diff. MC safety"
msgstr "Alt. diff. MC säker"

#: src/Dialogs/Waypoint/WaypointInfoWidget.cpp:171
msgid "Alt. diff. MC current"
msgstr "Alt. diff. MC aktuell"

#: src/Dialogs/Waypoint/WaypointInfoWidget.cpp:190
#: src/Dialogs/Settings/Panels/WaypointDisplayConfigPanel.cpp:104
#, no-c-format
msgid "Required glide ratio"
msgstr "Glidtal som krävs"

#: src/Dialogs/Waypoint/WaypointCommandsWidget.cpp:40
#: src/Dialogs/Waypoint/WaypointCommandsWidget.cpp:78
#: src/Dialogs/Waypoint/WaypointCommandsWidget.cpp:118
#: src/Dialogs/Waypoint/WaypointCommandsWidget.cpp:158
msgid "No task defined."
msgstr "Bana ej definierad."

#: src/Dialogs/Waypoint/WaypointCommandsWidget.cpp:45
msgid "No active task point."
msgstr "Ingen aktiv banpunkt."

#: src/Dialogs/Waypoint/WaypointCommandsWidget.cpp:45
msgid "Replace in task"
msgstr "Ersätt i Bana"

#: src/Dialogs/Waypoint/WaypointCommandsWidget.cpp:50
#: src/Dialogs/Waypoint/WaypointCommandsWidget.cpp:84
#: src/Dialogs/Waypoint/WaypointCommandsWidget.cpp:124
#: src/Dialogs/Waypoint/WaypointCommandsWidget.cpp:168
msgid "Task would not be valid after the change."
msgstr "Ogiltig bana efter ändringen."

#: src/Dialogs/Waypoint/WaypointCommandsWidget.cpp:89
#: src/Dialogs/Waypoint/WaypointCommandsWidget.cpp:129
msgid "Created Goto Task."
msgstr "Skapat Goto uppgift."

#: src/Dialogs/Waypoint/WaypointCommandsWidget.cpp:89
#: src/Dialogs/Waypoint/WaypointCommandsWidget.cpp:94
#: src/Dialogs/Waypoint/WaypointCommandsWidget.cpp:129
#: src/Dialogs/Waypoint/WaypointCommandsWidget.cpp:134
msgid "Success"
msgstr "Lyckades"

#: src/Dialogs/Waypoint/WaypointCommandsWidget.cpp:94
#: src/Dialogs/Waypoint/WaypointCommandsWidget.cpp:134
msgid "Created 2-point task from Goto Task."
msgstr "Skapat en 2-punktsuppgift från Goto uppgift."

#: src/Dialogs/Waypoint/WaypointCommandsWidget.cpp:163
msgid "Waypoint not in task."
msgstr "Vägpunkt ej i bana."

#: src/Dialogs/Waypoint/WaypointCommandsWidget.cpp:163
msgid "Remove from task"
msgstr "Radera från bana"

#: src/Dialogs/Waypoint/WaypointCommandsWidget.cpp:209
msgid "Replace in Task"
msgstr "Ersätt i Bana"

#: src/Dialogs/Waypoint/WaypointCommandsWidget.cpp:214
msgid "Insert in Task"
msgstr "Infoga i Bana"

#: src/Dialogs/Waypoint/WaypointCommandsWidget.cpp:219
msgid "Append to Task"
msgstr "Lägg till i Bana"

#: src/Dialogs/Waypoint/WaypointCommandsWidget.cpp:225
msgid "Remove from Task"
msgstr "Ta bort från Bana"

#: src/Dialogs/Waypoint/WaypointCommandsWidget.cpp:231
msgid "Set as New Home"
msgstr "Ange som HEM"

#: src/Dialogs/Waypoint/WaypointCommandsWidget.cpp:237
msgid "Pan to Waypoint"
msgstr "Panorera till Vägpunkt"

#: src/Dialogs/Waypoint/dlgWaypointDetails.cpp:403 Data/Input/default.xci:1056
msgid "GoTo"
msgstr "Gå Till"

#: src/Dialogs/Waypoint/dlgWaypointDetails.cpp:614
#: src/Dialogs/Task/TaskPointDialog.cpp:508
#: src/InfoBoxes/Panel/ATCReference.cpp:63
msgid "Waypoint"
msgstr "Vägpunkt"

#: src/Dialogs/Waypoint/Manager.cpp:264
msgid "Delete waypoint?"
msgstr "Ta bort vägpunkt?"

#: src/Dialogs/Waypoint/Manager.cpp:284
msgid "Waypoints Editor"
msgstr "Vägpunkter"

#: src/Dialogs/Waypoint/Manager.cpp:293
msgid "Save changes to waypoint file?"
msgstr "Spara ändringar i vägpunktsfil?"

#: src/Dialogs/Waypoint/Manager.cpp:293
msgid "Waypoints edited"
msgstr "Vägpunkter editerade"

#: src/Dialogs/Waypoint/dlgWaypointEdit.cpp:50
#, no-c-format
msgid "Turnpoint"
msgstr "Vändpunkt"

#: src/Dialogs/Waypoint/dlgWaypointEdit.cpp:52
#, no-c-format
msgid "Landable"
msgstr "Landningsbar"

#: src/Dialogs/Waypoint/dlgWaypointEdit.cpp:53
#, no-c-format
msgid "Mountain Pass"
msgstr "Bergpass"

#: src/Dialogs/Waypoint/dlgWaypointEdit.cpp:54
#, no-c-format
msgid "Mountain Top"
msgstr "Bergtopp"

#: src/Dialogs/Waypoint/dlgWaypointEdit.cpp:55
#, no-c-format
msgid "Transmitter Mast"
msgstr "Sändarmast"

#: src/Dialogs/Waypoint/dlgWaypointEdit.cpp:56
#, no-c-format
msgid "Tower"
msgstr "Torn"

#: src/Dialogs/Waypoint/dlgWaypointEdit.cpp:57
#, no-c-format
msgid "Tunnel"
msgstr "Tunnel"

#: src/Dialogs/Waypoint/dlgWaypointEdit.cpp:58
#, no-c-format
msgid "Bridge"
msgstr "Bro"

#: src/Dialogs/Waypoint/dlgWaypointEdit.cpp:59
#, no-c-format
msgid "Power Plant"
msgstr "Kraftverk"

#: src/Dialogs/Waypoint/dlgWaypointEdit.cpp:60
#, no-c-format
msgid "VOR"
msgstr ""

#: src/Dialogs/Waypoint/dlgWaypointEdit.cpp:61
#, no-c-format
msgid "NDB"
msgstr ""

#: src/Dialogs/Waypoint/dlgWaypointEdit.cpp:62
#, no-c-format
msgid "Dam"
msgstr ""

#: src/Dialogs/Waypoint/dlgWaypointEdit.cpp:63
#, no-c-format
msgid "Castle"
msgstr ""

#: src/Dialogs/Waypoint/dlgWaypointEdit.cpp:64
#, fuzzy, no-c-format
msgid "Intersection"
msgstr "Intervall; upplysning"

#: src/Dialogs/Waypoint/dlgWaypointEdit.cpp:65
#, no-c-format
msgid "Marker"
msgstr "Markör"

#: src/Dialogs/Waypoint/dlgWaypointEdit.cpp:66
#, fuzzy, no-c-format
msgid "Control Point"
msgstr "Tävl. dist"

#: src/Dialogs/Waypoint/dlgWaypointEdit.cpp:67
#, fuzzy, no-c-format
msgid "PG Take Off"
msgstr "Start"

#: src/Dialogs/Waypoint/dlgWaypointEdit.cpp:68
#, fuzzy, no-c-format
msgid "PG Landing Zone"
msgstr "Landningstid"

#: src/Dialogs/Waypoint/dlgWaypointEdit.cpp:77
msgid "Comment"
msgstr "Kommentar"

#: src/Dialogs/Waypoint/dlgWaypointEdit.cpp:121
msgid ""
"Sorry, the waypoint editor is not yet available for the UTM coordinate "
"format."
msgstr "Tyvärr, vägpunktseditorn kan ännu inte hantera UTM koordinater."

#: src/Dialogs/Waypoint/dlgWaypointEdit.cpp:122
#: src/Dialogs/Waypoint/dlgWaypointEdit.cpp:129 Data/Input/default.xci:630
msgid "Waypoint Editor"
msgstr ""
"Vägpunkts-\n"
"editor"

#: src/Dialogs/Waypoint/WaypointList.cpp:433
msgid "Choose a filter or click here"
msgstr "Välj filter eller tryck här"

#: src/Dialogs/Waypoint/WaypointList.cpp:490
msgid "Select Waypoint"
msgstr "Välj vägpunkt"

#: src/Dialogs/Settings/Panels/AirspaceConfigPanel.cpp:38
#, no-c-format
msgid "All on"
msgstr "Allt På"

#: src/Dialogs/Settings/Panels/AirspaceConfigPanel.cpp:39
#, no-c-format
msgid "All airspaces are displayed."
msgstr "Alla luftrum visas."

#: src/Dialogs/Settings/Panels/AirspaceConfigPanel.cpp:40
#, no-c-format
msgid "Clip"
msgstr "Tak"

#: src/Dialogs/Settings/Panels/AirspaceConfigPanel.cpp:41
#, no-c-format
msgid "Display airspaces below the clip altitude."
msgstr "Visa luftrum under clip-höjd."

#: src/Dialogs/Settings/Panels/AirspaceConfigPanel.cpp:43
#, no-c-format
msgid "Display airspaces within a margin of the glider."
msgstr "Visa luftrum inom en marginal från farkosten."

#: src/Dialogs/Settings/Panels/AirspaceConfigPanel.cpp:44
#, no-c-format
msgid "All below"
msgstr "Allt Under"

#: src/Dialogs/Settings/Panels/AirspaceConfigPanel.cpp:45
#, no-c-format
msgid "Display airspaces below the glider or within a margin."
msgstr "Visa luftrum under farkosten eller inom en marginal."

#: src/Dialogs/Settings/Panels/AirspaceConfigPanel.cpp:50
#: src/Dialogs/Settings/Panels/InterfaceConfigPanel.cpp:153
#: src/Dialogs/Settings/Panels/LayoutConfigPanel.cpp:54
#, no-c-format
msgid "Default"
msgstr "Ursprunglig"

#: src/Dialogs/Settings/Panels/AirspaceConfigPanel.cpp:51
#, no-c-format
msgid ""
"This selects the best performing option for your hardware. In fact it "
"favours 'fill padding' except for PPC 2000 system."
msgstr ""
"Väljer bästa val för prestanda för din hårdvara. 'Fill padding' föredras med "
"undantag för PPC 2000 system."

#: src/Dialogs/Settings/Panels/AirspaceConfigPanel.cpp:53
#, no-c-format
msgid "Fill all"
msgstr "Fyll allt"

#: src/Dialogs/Settings/Panels/AirspaceConfigPanel.cpp:54
#, no-c-format
msgid "Transparently fills the airspace colour over the whole area."
msgstr "Fyller hela ytan med luftrumsfärgen med transparens."

#: src/Dialogs/Settings/Panels/AirspaceConfigPanel.cpp:55
#, no-c-format
msgid "Fill padding"
msgstr "Fyll marginal"

#: src/Dialogs/Settings/Panels/AirspaceConfigPanel.cpp:56
#, no-c-format
msgid ""
"Draws a solid outline with a half transparent border around the airspace."
msgstr "Ritar ett halvtransparent solid linje runt luftrummet."

#: src/Dialogs/Settings/Panels/AirspaceConfigPanel.cpp:57
#, no-c-format
msgid "No fill"
msgstr "Ingen fyllning"

#: src/Dialogs/Settings/Panels/AirspaceConfigPanel.cpp:58
#, no-c-format
msgid "Don't fill the airspace area."
msgstr "Fyll inte luftrummets yta."

#: src/Dialogs/Settings/Panels/AirspaceConfigPanel.cpp:64
#: src/Dialogs/Settings/Panels/WaypointDisplayConfigPanel.cpp:139
#, no-c-format
msgid "No labels will be displayed."
msgstr "Inga etiketter kommer visas."

#: src/Dialogs/Settings/Panels/AirspaceConfigPanel.cpp:66
#: src/Dialogs/Settings/Panels/WaypointDisplayConfigPanel.cpp:128
#, no-c-format
msgid "All labels will be displayed."
msgstr "Alla etiketter kommer visas."

#: src/Dialogs/Settings/Panels/AirspaceConfigPanel.cpp:113
msgid "Colours"
msgstr "Färger"

#: src/Dialogs/Settings/Panels/AirspaceConfigPanel.cpp:117
msgid "Filter"
msgstr "Filter"

#: src/Dialogs/Settings/Panels/AirspaceConfigPanel.cpp:158
msgid "Airspace display"
msgstr "Visa luftrum"

#: src/Dialogs/Settings/Panels/AirspaceConfigPanel.cpp:159
msgid ""
"Controls filtering of airspace for display and warnings.  The airspace "
"filter button also allows filtering of display and warnings independently "
"for each airspace class."
msgstr ""
"Filtrerar vilka luftrum och varningar som visas. Tillåter även individuella "
"urval för visning och varningar för varje luftrumsklass."

#: src/Dialogs/Settings/Panels/AirspaceConfigPanel.cpp:162
#: src/Dialogs/Settings/Panels/WaypointDisplayConfigPanel.cpp:143
msgid "Label visibility"
msgstr "Etikettvisning"

#: src/Dialogs/Settings/Panels/AirspaceConfigPanel.cpp:163
#: src/Dialogs/Settings/Panels/WaypointDisplayConfigPanel.cpp:144
msgid "Determines what labels are displayed."
msgstr "Bestämmer vilka etiketter som visas."

#: src/Dialogs/Settings/Panels/AirspaceConfigPanel.cpp:167
msgid "Clip altitude"
msgstr "Luftrumstak"

#: src/Dialogs/Settings/Panels/AirspaceConfigPanel.cpp:168
msgid ""
"For clip airspace mode, this is the altitude below which airspace is "
"displayed."
msgstr "Höjd under vilken luftrum visas i luftrumsläge klippt."

#: src/Dialogs/Settings/Panels/AirspaceConfigPanel.cpp:172
msgid "Margin"
msgstr "Marginal"

#: src/Dialogs/Settings/Panels/AirspaceConfigPanel.cpp:173
msgid ""
"For auto and all below airspace mode, this is the altitude above/below which "
"airspace is included."
msgstr ""
"Höjd under/över vilken luftrum visas i luftrumsläge auto och allt under."

#: src/Dialogs/Settings/Panels/AirspaceConfigPanel.cpp:177
msgid "Enable/disable all airspace warnings."
msgstr "Aktivera/avaktivera alla luftrumsvarningar."

#: src/Dialogs/Settings/Panels/AirspaceConfigPanel.cpp:180
msgid "Warnings dialog"
msgstr "Varningsdialog"

#: src/Dialogs/Settings/Panels/AirspaceConfigPanel.cpp:181
msgid "Enable/disable displaying airspaces warnings dialog."
msgstr "Aktivera/avaktivera visning av dialog för luftrumsvarningar."

#: src/Dialogs/Settings/Panels/AirspaceConfigPanel.cpp:185
msgid "Warning time"
msgstr "Varningstid*"

#: src/Dialogs/Settings/Panels/AirspaceConfigPanel.cpp:186
msgid ""
"This is the time before an airspace incursion is estimated at which the "
"system will warn the pilot."
msgstr ""
"Tid innan en förväntad luftrumsöverträdelse när systemet varnar piloten."

#: src/Dialogs/Settings/Panels/AirspaceConfigPanel.cpp:191
msgid "Repetitive sound"
msgstr "Repetitivt ljud"

#: src/Dialogs/Settings/Panels/AirspaceConfigPanel.cpp:192
msgid ""
"Enable/disable repetitive warning sound when airspaces warnings dialog is "
"displayed."
msgstr ""
"Aktivera/inaktivera repetitiv ljudvarning när dialog för luftrumsvarning "
"visas."

#: src/Dialogs/Settings/Panels/AirspaceConfigPanel.cpp:196
msgid "Acknowledge time"
msgstr "Bekr. Tid*"

#: src/Dialogs/Settings/Panels/AirspaceConfigPanel.cpp:197
msgid ""
"This is the time period in which an acknowledged airspace warning will not "
"be repeated."
msgstr ""
"Tidsperiod varunder en bekräftad luftrumsvarning ej kommer att repeteras."

#: src/Dialogs/Settings/Panels/AirspaceConfigPanel.cpp:202
msgid "Use black outline"
msgstr "Svart kontur*"

#: src/Dialogs/Settings/Panels/AirspaceConfigPanel.cpp:203
msgid ""
"Draw a black outline around each airspace rather than the airspace color."
msgstr "Rita en svart gräns runt varje luftrum istället för luftrummets färg."

#: src/Dialogs/Settings/Panels/AirspaceConfigPanel.cpp:207
msgid "Airspace fill mode"
msgstr "Luftrum fylläge"

#: src/Dialogs/Settings/Panels/AirspaceConfigPanel.cpp:208
msgid "Specifies the mode for filling the airspace area."
msgstr "Anger ifyllningsläge för luftrumsområde."

#: src/Dialogs/Settings/Panels/AirspaceConfigPanel.cpp:213
msgid "Airspace transparency"
msgstr "Luftrummets transparens"

#: src/Dialogs/Settings/Panels/AirspaceConfigPanel.cpp:213
msgid "If enabled, then airspaces are filled transparently."
msgstr "Om aktiverad, så fylls luftrummen transparent."

#: src/Dialogs/Settings/Panels/GaugesConfigPanel.cpp:26
#, no-c-format
msgid "Disable final glide bar."
msgstr "Inaktivera stapel för finalglid."

#: src/Dialogs/Settings/Panels/GaugesConfigPanel.cpp:28
#, no-c-format
msgid "Always show final glide bar."
msgstr "Visa alltid stapel för finalglid."

#: src/Dialogs/Settings/Panels/GaugesConfigPanel.cpp:30
#, no-c-format
msgid "Show final glide bar if approaching final glide range."
msgstr "Visa stapel för finalglid när finalglid är möjligt."

#: src/Dialogs/Settings/Panels/GaugesConfigPanel.cpp:37
#, no-c-format
msgid "Disable thermal assistant."
msgstr "Inaktivera blåsassistent."

#: src/Dialogs/Settings/Panels/GaugesConfigPanel.cpp:39
#, no-c-format
msgid "Bottom left"
msgstr "Nere vänster"

#: src/Dialogs/Settings/Panels/GaugesConfigPanel.cpp:40
#, no-c-format
msgid "Show thermal assistant in bottom left."
msgstr "Visa blåsassistent nere vänster."

#: src/Dialogs/Settings/Panels/GaugesConfigPanel.cpp:42
#, no-c-format
msgid "Bottom left (avoid infoboxes)"
msgstr "Nere vänster (undvik Info-rutor)"

#: src/Dialogs/Settings/Panels/GaugesConfigPanel.cpp:43
#, no-c-format
msgid ""
"Show thermal assistant in bottom left, above/to right of infoboxes (if "
"there)."
msgstr "Visa blåsassistent nere vänster, över/högre om eventuella info-rutor."

#: src/Dialogs/Settings/Panels/GaugesConfigPanel.cpp:45
#, no-c-format
msgid "Bottom right"
msgstr "Nere höger"

#: src/Dialogs/Settings/Panels/GaugesConfigPanel.cpp:46
#, no-c-format
msgid "Show thermal assistant in bottom right."
msgstr "Visa blåsassistenten nere höger."

#: src/Dialogs/Settings/Panels/GaugesConfigPanel.cpp:48
#, no-c-format
msgid "Bottom right (avoid infoboxes)"
msgstr "Nere höger (undvik Info-rutor)"

#: src/Dialogs/Settings/Panels/GaugesConfigPanel.cpp:49
#, no-c-format
msgid ""
"Show thermal assistant in bottom right above/to left of infoboxes (if there)."
msgstr ""
"Visa blåsassistenten nere höger över/till vänster om eventuella Info-rutor."

#: src/Dialogs/Settings/Panels/GaugesConfigPanel.cpp:87
msgid ""
"This enables the display of the FLARM radar gauge. The track bearing of the "
"target relative to the track bearing of the aircraft is displayed as an "
"arrow head, and a triangle pointing up or down shows the relative altitude "
"of the target relative to you. In all modes, the color of the target "
"indicates the threat level."
msgstr ""
"Aktiverar visning av FLARM radar-visaren. Bäring mot mål relativt farkostens "
"bäring visas med en pil. En triangel som pekar upp eller ner visar målets "
"höjd relativt din egen. I alla lägen färgas målet för att indikera graden av "
"fara."

#: src/Dialogs/Settings/Panels/GaugesConfigPanel.cpp:90
msgid "Auto close FLARM"
msgstr "Stäng FLARM automatiskt"

#: src/Dialogs/Settings/Panels/GaugesConfigPanel.cpp:91
msgid ""
"Setting this to \"On\" will automatically close the FLARM dialog if there is "
"no traffic. \"Off\" will keep the dialog open even without current traffic."
msgstr ""
"Aktivera för att dölja dialogruta för FLARM automatiskt när det inte är "
"någon trafik. Inaktivera för att alltid visa den, även utan trafik."

#: src/Dialogs/Settings/Panels/GaugesConfigPanel.cpp:96
msgid ""
"Enable and select the position of the thermal assistant when overlayed on "
"the main screen."
msgstr ""
"Aktivera och välj position för blåsassistenten när den ligger främst på "
"huvudskärmen."

#: src/Dialogs/Settings/Panels/GaugesConfigPanel.cpp:101
msgid "Thermal band"
msgstr "Termikband"

#: src/Dialogs/Settings/Panels/GaugesConfigPanel.cpp:102
msgid ""
"This enables the display of the thermal profile (climb band) display on the "
"map."
msgstr "Aktiverar visning av termikens profil (lyftband) på kartan."

#: src/Dialogs/Settings/Panels/GaugesConfigPanel.cpp:105
msgid "Final glide bar"
msgstr "Finalglidningsband"

#: src/Dialogs/Settings/Panels/GaugesConfigPanel.cpp:106
msgid ""
"If set to \"On\" the final glide will always be shown, if set to \"Auto\" it "
"will be shown when approaching the final glide possibility."
msgstr ""
"Om \"På\" visas finalglid alltid. Om \"Auto\" visas den automatiskt när "
"inflygning är möjlig."

#: src/Dialogs/Settings/Panels/GaugesConfigPanel.cpp:112
msgid "Final glide bar MC0"
msgstr "Stapel för MC0 finalglid"

#: src/Dialogs/Settings/Panels/GaugesConfigPanel.cpp:113
msgid ""
"If set to ON the final glide bar will show a second arrow indicating the "
"required height to reach the final waypoint at MC zero."
msgstr ""
"Om \"På\" kommer stapel för finalglid visa en andra pil för indikering av "
"höjd som krävs, vid MC 0, för att nå sista vägpunkten."

#: src/Dialogs/Settings/Panels/GaugesConfigPanel.cpp:122
msgid "Vario bar"
msgstr "Varioband"

#: src/Dialogs/Settings/Panels/GaugesConfigPanel.cpp:123
msgid "If set to ON the vario bar will be shown"
msgstr "Om ställd PÅ visas variometerbandet"

#: src/Dialogs/Settings/Panels/VarioConfigPanel.cpp:41
msgid "Speed arrows"
msgstr "Hastighetspilar"

#: src/Dialogs/Settings/Panels/VarioConfigPanel.cpp:42
msgid ""
"Whether to show speed command arrows on the vario gauge.  When shown, in "
"cruise mode, arrows point up to command slow down; arrows point down to "
"command speed up."
msgstr ""
"Om pilar för hastighetskommando skall visas på variometer. När pil visas, i "
"glidläge; om pilen pekar uppåt, minska hastigheten. Pekar den nedåt öka "
"hastighen."

#: src/Dialogs/Settings/Panels/VarioConfigPanel.cpp:47
msgid "Show average"
msgstr "Visa medelvärde"

#: src/Dialogs/Settings/Panels/VarioConfigPanel.cpp:48
msgid ""
"Whether to show the average climb rate.  In cruise mode, this switches to "
"showing the average netto airmass rate."
msgstr ""
"Om medelstig skall visas. I glidläge, denna växlar visning till medel netto "
"luftmassehastighet."

#: src/Dialogs/Settings/Panels/VarioConfigPanel.cpp:53
msgid "Show MacReady"
msgstr "Visa MacCready"

#: src/Dialogs/Settings/Panels/VarioConfigPanel.cpp:53
msgid "Whether to show the MacCready setting."
msgstr "Om MacCready inställning skall visas."

#: src/Dialogs/Settings/Panels/VarioConfigPanel.cpp:56
msgid "Show bugs"
msgstr "Visa insekter"

#: src/Dialogs/Settings/Panels/VarioConfigPanel.cpp:56
msgid "Whether to show the bugs percentage."
msgstr "För att visa procent insekter."

#: src/Dialogs/Settings/Panels/VarioConfigPanel.cpp:59
msgid "Show ballast"
msgstr "Visa ballast"

#: src/Dialogs/Settings/Panels/VarioConfigPanel.cpp:59
msgid "Whether to show the ballast percentage."
msgstr "Om ballastprocent skall visas."

#: src/Dialogs/Settings/Panels/VarioConfigPanel.cpp:62
msgid "Show gross"
msgstr "Visa brutto"

#: src/Dialogs/Settings/Panels/VarioConfigPanel.cpp:62
msgid "Whether to show the gross climb rate."
msgstr "Om brutto stighastighet skall visas."

#: src/Dialogs/Settings/Panels/VarioConfigPanel.cpp:65
msgid "Averager needle"
msgstr "Medelvisningsnål"

#: src/Dialogs/Settings/Panels/VarioConfigPanel.cpp:66
msgid ""
"If true, the vario gauge will display a hollow averager needle.  During "
"cruise, this needle displays the average netto value.  During circling, this "
"needle displays the average gross value."
msgstr ""
"Om markerad visar variometern en oifylld nål för medelstig. Vid planflykt "
"visar nålen medel nettovärde. Vid kruvning visar nålen medel bruttovärde."

#: src/Dialogs/Settings/Panels/VarioConfigPanel.cpp:72
msgid "Thermal Averager needle"
msgstr "Visarnål termik-medel"

#: src/Dialogs/Settings/Panels/VarioConfigPanel.cpp:73
msgid ""
"If true, the vario gauge will display a thermal averager needle instead of "
"current climb rate needle.  During cruise, this needle displays the last "
"thermal average netto value.  During circling, this needle displays the "
"average net value."
msgstr ""
"Om markerad kommer vario visa en nål för medelstig istället för momentant "
"stig. Under glid visar nålen nettomedelvärde i senaste blåsa. Vid kurvning "
"visar nålen nettomedelvärde."

#: src/Dialogs/Settings/Panels/GlideComputerConfigPanel.cpp:47
#, no-c-format
msgid "Final glide"
msgstr "Finalglidning"

#: src/Dialogs/Settings/Panels/GlideComputerConfigPanel.cpp:48
#, no-c-format
msgid ""
"Adjusts MC for fastest arrival.  For contest sprint tasks, the MacCready is "
"adjusted in order to cover the greatest distance in the remaining time and "
"reach the finish height."
msgstr ""
"Justerar MC för snabbast ankomst. För tävlingssprint-uppgifter justeras "
"MacCready för att längsta distans under kvarvarande tid som kan nås med "
"bibehållen målgångshöjd."

#: src/Dialogs/Settings/Panels/GlideComputerConfigPanel.cpp:50
#, no-c-format
msgid "Trending average climb"
msgstr "Trend medelstig"

#: src/Dialogs/Settings/Panels/GlideComputerConfigPanel.cpp:51
#, no-c-format
msgid "Sets MC to the trending average climb rate based on all climbs."
msgstr ""
"Sätt MC till medelvärdestrenden för stighastighet baserat på alla stig."

#: src/Dialogs/Settings/Panels/GlideComputerConfigPanel.cpp:52
#: src/Dialogs/Settings/Panels/RouteConfigPanel.cpp:89
#, no-c-format
msgid "Both"
msgstr "Båda"

#: src/Dialogs/Settings/Panels/GlideComputerConfigPanel.cpp:53
#, no-c-format
msgid ""
"Uses trending average during task, then fastest arrival when in final glide "
"mode."
msgstr ""
"Använder trendande medelvärde under uppgift, därefter snabbast ankomst vid "
"finalglid."

#: src/Dialogs/Settings/Panels/GlideComputerConfigPanel.cpp:57
msgid "Auto MC mode"
msgstr "Auto Mc"

#: src/Dialogs/Settings/Panels/GlideComputerConfigPanel.cpp:58
msgid "This option defines which auto MacCready algorithm is used."
msgstr "Val definierar vilken MacCready algoritm som används."

#: src/Dialogs/Settings/Panels/GlideComputerConfigPanel.cpp:61
msgid "Block speed to fly"
msgstr "Blocka rek. fart"

#: src/Dialogs/Settings/Panels/GlideComputerConfigPanel.cpp:62
msgid ""
"If enabled, the command speed in cruise is set to the MacCready speed to fly "
"in no vertical air-mass movement. If disabled, the command speed in cruise "
"is set to the dolphin speed to fly, equivalent to the MacCready speed with "
"vertical air-mass movement."
msgstr ""
"Om markerad, sätts begärd hastighet för planflykt enligt MacCready med luft "
"utan vertikal rörelse. Annars sätts begärd hastighet för planflykt till "
"delfin-hastigheten d.v.s. enligt MacCready med luft med vertikal rörelse."

#: src/Dialogs/Settings/Panels/GlideComputerConfigPanel.cpp:69
msgid "Nav. by baro altitude"
msgstr "Navigera m. barometer"

#: src/Dialogs/Settings/Panels/GlideComputerConfigPanel.cpp:70
msgid ""
"When enabled and if connected to a barometric altimeter, barometric altitude "
"is used for all navigation functions. Otherwise GPS altitude is used."
msgstr ""
"Om aktiverad och ansluten till barometrisk höjdmätare används barometerhöjd "
"används för all navigering. Annars används GPS-höjd."

#: src/Dialogs/Settings/Panels/GlideComputerConfigPanel.cpp:75
msgid "Flap forces cruise"
msgstr "Klaffkrafter glidflyg"

#: src/Dialogs/Settings/Panels/GlideComputerConfigPanel.cpp:76
msgid ""
"When Vega variometer is connected and this option is true, the positive flap "
"setting switches the flight mode between circling and cruise."
msgstr ""
"När en Vega-variometer är ansluten och detta tillval valt kommer "
"inställningen för positiv flap att växla mellan kurv- och planflyktsläge."

#: src/Dialogs/Settings/Panels/GlideComputerConfigPanel.cpp:82
#, no-c-format
msgid "Preferred period for paragliders."
msgstr "Föredragen period för skärmar."

#: src/Dialogs/Settings/Panels/GlideComputerConfigPanel.cpp:85
#, no-c-format
msgid "Preferred period for gliders."
msgstr "Föredragen period friflygfarkoster."

#: src/Dialogs/Settings/Panels/GlideComputerConfigPanel.cpp:91
msgid "GR average period"
msgstr "GR medel period"

#: src/Dialogs/Settings/Panels/GlideComputerConfigPanel.cpp:92
msgid ""
"Here you can decide on how many seconds of flight this calculation must be "
"done. Normally for gliders a good value is 90-120 seconds, and for "
"paragliders 15 seconds."
msgstr ""
"Här kan du bestämma hur många sekunder av flyg som denna beräkning baseras "
"på. Normalt för glidflyg är 90-120 sekunder och för skärmar 15 sekunder."

#: src/Dialogs/Settings/Panels/GlideComputerConfigPanel.cpp:97
msgid "Predict wind drift"
msgstr "Förutspå vindavdrift"

#: src/Dialogs/Settings/Panels/GlideComputerConfigPanel.cpp:98
msgid ""
"Account for wind drift for the predicted circling duration. This reduces the "
"arrival height for legs with head wind."
msgstr ""
"Räkna med vindavdrift i förutspådd tid för kurvning. Detta minskar "
"ankomsthöjden för ben med motvind."

#: src/Dialogs/Settings/Panels/GlideComputerConfigPanel.cpp:102
msgid "Wave assistant"
msgstr "Vågassistent"

#: src/Dialogs/Settings/Panels/GlideComputerConfigPanel.cpp:105
msgid "Cruise/Circling period"
msgstr "Planflykt/kurvning period"

#: src/Dialogs/Settings/Panels/GlideComputerConfigPanel.cpp:106
msgid ""
"How many seconds of turning before changing from cruise to circling mode."
msgstr ""
"Antal sekunder med kurvning innan byte från läge planflykt till kurvning."

#: src/Dialogs/Settings/Panels/GlideComputerConfigPanel.cpp:111
msgid "Circling/Cruise period"
msgstr "Kurvning/planflykt period"

#: src/Dialogs/Settings/Panels/GlideComputerConfigPanel.cpp:112
msgid ""
"How many seconds of flying straight before changing from circling to cruise "
"mode."
msgstr ""
"Antal sekunder med planflykt innan byte från läge kurvning till planflykt."

#: src/Dialogs/Settings/Panels/InfoBoxesConfigPanel.cpp:68
msgid "Use final glide mode"
msgstr "Använd läget för finalglid"

#: src/Dialogs/Settings/Panels/InfoBoxesConfigPanel.cpp:69
msgid ""
"Controls whether the \"final glide\" InfoBox mode should be used on \"auto\" "
"pages."
msgstr ""
"Styr huruvida \"finalglid\"-läge för Info-ruta skall användas på \"auto\" "
"sidor."

#: src/Dialogs/Settings/Panels/InterfaceConfigPanel.cpp:71
msgid "Text size"
msgstr "Textstorlek"

#: src/Dialogs/Settings/Panels/InterfaceConfigPanel.cpp:76
msgid "Display Resolution"
msgstr "Skärmupplösning"

#: src/Dialogs/Settings/Panels/InterfaceConfigPanel.cpp:77
msgid ""
"The display resolution is used to adapt line widths, font size, landable "
"size and more."
msgstr ""
"Skärmupplösningen används för att anpassa linjebredd, font-storlek, "
"banstorlek med mera."

#: src/Dialogs/Settings/Panels/InterfaceConfigPanel.cpp:87
#: src/Dialogs/Settings/Panels/InterfaceConfigPanel.cpp:112
msgid "Automatic"
msgstr "Automatisk"

#: src/Dialogs/Settings/Panels/InterfaceConfigPanel.cpp:90
#, c-format
msgid "%d dpi"
msgstr "%d dpi"

#: src/Dialogs/Settings/Panels/InterfaceConfigPanel.cpp:98
msgid "Events"
msgstr "Händelser"

#: src/Dialogs/Settings/Panels/InterfaceConfigPanel.cpp:99
msgid ""
"The Input Events file defines the menu system and how XCSoar responds to "
"button presses and events from external devices."
msgstr ""
"\"Input Events\" filen definierar menysystem och hur XCSoar reagerar på "
"knapptryckningar och händelser från externa enheter."

#: src/Dialogs/Settings/Panels/InterfaceConfigPanel.cpp:106
msgid "Language"
msgstr "Språk"

#: src/Dialogs/Settings/Panels/InterfaceConfigPanel.cpp:107
msgid ""
"The language options selects translations for English texts to other "
"languages. Select English for a native interface or Automatic to localise "
"XCSoar according to the system settings."
msgstr ""
"Språkvalet väljer översättningar för engelska texter till andra språk. Välj "
"engelska för ursprungs-gränssnitt eller Automatiskt för att anpassning "
"enligt systeminställning."

#: src/Dialogs/Settings/Panels/InterfaceConfigPanel.cpp:145
msgid "Menu timeout"
msgstr "Meny timeout"

#: src/Dialogs/Settings/Panels/InterfaceConfigPanel.cpp:146
msgid ""
"This determines how long menus will appear on screen if the user does not "
"make any button presses or interacts with the computer."
msgstr ""
"Detta anger hur lång tid menyer visas på skärmen om användaren ej trycker på "
"knappar eller interagerar med datorn."

#: src/Dialogs/Settings/Panels/InterfaceConfigPanel.cpp:154
#, no-c-format
msgid "Keyboard"
msgstr "Tangentbord"

#: src/Dialogs/Settings/Panels/InterfaceConfigPanel.cpp:156
#, no-c-format
msgid "HighScore Style"
msgstr "HighScore utseende"

#: src/Dialogs/Settings/Panels/InterfaceConfigPanel.cpp:160
msgid "Text input style"
msgstr "Stil textinmatning"

#: src/Dialogs/Settings/Panels/InterfaceConfigPanel.cpp:161
msgid ""
"Determines how the user is prompted for text input (filename, teamcode etc.)"
msgstr ""
"Bestämmer hur textinmatning (filnamn, lag-koder etc.) visas för användaren"

#: src/Dialogs/Settings/Panels/InterfaceConfigPanel.cpp:171
#, no-c-format
msgid "OS settings"
msgstr "OS inställningar"

#: src/Dialogs/Settings/Panels/InterfaceConfigPanel.cpp:177
msgid "Haptic feedback"
msgstr "Haptisk återkoppling"

#: src/Dialogs/Settings/Panels/InterfaceConfigPanel.cpp:178
msgid "Determines if haptic feedback like vibration is used."
msgstr "Anger om haptisk återkoppling såsom vibration används."

#: src/Dialogs/Settings/Panels/LayoutConfigPanel.cpp:56
#, no-c-format
msgid "Portrait"
msgstr "Porträttläge"

#: src/Dialogs/Settings/Panels/LayoutConfigPanel.cpp:58
#, no-c-format
msgid "Landscape"
msgstr "Landskapsläge"

#: src/Dialogs/Settings/Panels/LayoutConfigPanel.cpp:60
#, no-c-format
msgid "Reverse Portrait"
msgstr "Omvänt porträtt"

#: src/Dialogs/Settings/Panels/LayoutConfigPanel.cpp:62
#, no-c-format
msgid "Reverse Landscape"
msgstr "Omvänt landskap"

#: src/Dialogs/Settings/Panels/LayoutConfigPanel.cpp:68
#, no-c-format
msgid "8 Split"
msgstr "8 delat"

#: src/Dialogs/Settings/Panels/LayoutConfigPanel.cpp:70
#, no-c-format
msgid "10 Split"
msgstr "10-delat"

#: src/Dialogs/Settings/Panels/LayoutConfigPanel.cpp:72
#, no-c-format
msgid "12 Split in 3 rows"
msgstr "12-delat på 3 rader"

#: src/Dialogs/Settings/Panels/LayoutConfigPanel.cpp:74
#, no-c-format
msgid "15 Split in 3 rows"
msgstr "15-delat på 3 rader"

<<<<<<< HEAD
#: src/Dialogs/Settings/Panels/LayoutConfigPanel.cpp:76
#, fuzzy, no-c-format
=======
#: src/Dialogs/Settings/Panels/LayoutConfigPanel.cpp:96
#, no-c-format
>>>>>>> 22f7d235
msgid "18 Split in 3 rows"
msgstr "18-delat på 3 rader"

#: src/Dialogs/Settings/Panels/LayoutConfigPanel.cpp:78
#, no-c-format
msgid "8 Bottom or Right"
msgstr "8 Nedtill el. Höger"

#: src/Dialogs/Settings/Panels/LayoutConfigPanel.cpp:80
#, no-c-format
msgid "8 Bottom + Vario (Portrait)"
msgstr "8 botten + vario (porträtt)"

#: src/Dialogs/Settings/Panels/LayoutConfigPanel.cpp:82
#, no-c-format
msgid "8 Top or Left"
msgstr "8 Överst el. Vänster"

#: src/Dialogs/Settings/Panels/LayoutConfigPanel.cpp:84
#, no-c-format
msgid "8 Top + Vario (Portrait)"
msgstr "8 top + vario (porträtt)"

#: src/Dialogs/Settings/Panels/LayoutConfigPanel.cpp:86
#, no-c-format
msgid "9 Right + Vario (Landscape)"
msgstr "9 höger + vario (landskap)"

#: src/Dialogs/Settings/Panels/LayoutConfigPanel.cpp:88
#, no-c-format
msgid "9 Left + Right + Vario (Landscape)"
msgstr "9 vänster + höger + vario (landskap)"

#: src/Dialogs/Settings/Panels/LayoutConfigPanel.cpp:90
#, no-c-format
msgid "12 Left + 3 Right Vario (Landscape)"
msgstr "12 vänster + 3 höger vario (Landskap)"

#: src/Dialogs/Settings/Panels/LayoutConfigPanel.cpp:92
#, no-c-format
msgid "5 Right (Square)"
msgstr "5 Höger (Ruta)"

#: src/Dialogs/Settings/Panels/LayoutConfigPanel.cpp:94
#, no-c-format
msgid "10 Bottom or Right"
msgstr "10 nere eller höger"

#: src/Dialogs/Settings/Panels/LayoutConfigPanel.cpp:96
#, no-c-format
msgid "12 Bottom or Right"
msgstr "12 Nedtill el. Höger"

#: src/Dialogs/Settings/Panels/LayoutConfigPanel.cpp:98
#, no-c-format
msgid "10 Top or Left"
msgstr "12 överst eller vänster"

#: src/Dialogs/Settings/Panels/LayoutConfigPanel.cpp:100
#, no-c-format
msgid "12 Top or Left"
msgstr "12 topp eller vänster"

#: src/Dialogs/Settings/Panels/LayoutConfigPanel.cpp:102
#, no-c-format
msgid "16 Right (Landscape)"
msgstr "16 höger (landskap)"

#: src/Dialogs/Settings/Panels/LayoutConfigPanel.cpp:104
#, no-c-format
msgid "24 Bottom or Right"
msgstr "24 nere eller höger"

#: src/Dialogs/Settings/Panels/LayoutConfigPanel.cpp:106
#, no-c-format
msgid "4 Top or Left"
msgstr "4 topp eller vänster"

#: src/Dialogs/Settings/Panels/LayoutConfigPanel.cpp:108
#, no-c-format
msgid "4 Bottom or Right"
msgstr "4 botten eller höger"

#: src/Dialogs/Settings/Panels/LayoutConfigPanel.cpp:114
#, no-c-format
msgid "Auto (follow infoboxes)"
msgstr "Auto (följ Info-rutor)"

#: src/Dialogs/Settings/Panels/LayoutConfigPanel.cpp:116
#, no-c-format
msgid "Top Left"
msgstr "Överst till vänster"

#: src/Dialogs/Settings/Panels/LayoutConfigPanel.cpp:118
#, no-c-format
msgid "Top Right"
msgstr "Överst till höger"

#: src/Dialogs/Settings/Panels/LayoutConfigPanel.cpp:120
#, no-c-format
msgid "Bottom Left"
msgstr "Nederst till vänster"

#: src/Dialogs/Settings/Panels/LayoutConfigPanel.cpp:122
#, no-c-format
msgid "Bottom Right"
msgstr "Nederst till höger"

#: src/Dialogs/Settings/Panels/LayoutConfigPanel.cpp:124
#, no-c-format
msgid "Centre Top"
msgstr "Centrera topp"

#: src/Dialogs/Settings/Panels/LayoutConfigPanel.cpp:126
#, no-c-format
msgid "Centre Bottom"
msgstr "Centrera botten"

#: src/Dialogs/Settings/Panels/LayoutConfigPanel.cpp:131
#, no-c-format
msgid "Text"
msgstr "Text"

#: src/Dialogs/Settings/Panels/LayoutConfigPanel.cpp:132
#, no-c-format
msgid "Show text on tabbed dialogs."
msgstr "Visa text på flik-dialoger."

#: src/Dialogs/Settings/Panels/LayoutConfigPanel.cpp:133
#, no-c-format
msgid "Icons"
msgstr "Ikoner"

#: src/Dialogs/Settings/Panels/LayoutConfigPanel.cpp:134
#, no-c-format
msgid "Show icons on tabbed dialogs."
msgstr "Visa ikoner på flik-dialoger."

#: src/Dialogs/Settings/Panels/LayoutConfigPanel.cpp:139
#, no-c-format
msgid "Center"
msgstr "Centrera"

#: src/Dialogs/Settings/Panels/LayoutConfigPanel.cpp:140
#, no-c-format
msgid "Center the status message boxes."
msgstr "Centrera statusmeddelanden."

#: src/Dialogs/Settings/Panels/LayoutConfigPanel.cpp:141
#, no-c-format
msgid "Topleft"
msgstr "Övre vänster"

#: src/Dialogs/Settings/Panels/LayoutConfigPanel.cpp:142
#, no-c-format
msgid "Show status message boxes ina the top left corner."
msgstr "Visa boxar för statusmeddelande i övre vänstra hörnet."

#: src/Dialogs/Settings/Panels/LayoutConfigPanel.cpp:148
#, no-c-format
msgid "Box"
msgstr "Ruta"

#: src/Dialogs/Settings/Panels/LayoutConfigPanel.cpp:148
#, no-c-format
msgid "Draws boxes around each InfoBox."
msgstr "Rita ram runt varje Info-ruta."

#: src/Dialogs/Settings/Panels/LayoutConfigPanel.cpp:150
#, no-c-format
msgid "Tab"
msgstr "Flik"

#: src/Dialogs/Settings/Panels/LayoutConfigPanel.cpp:150
#, no-c-format
msgid "Draws a tab at the top of the InfoBox across the title."
msgstr "Ritar en flik vid titeln överst i Info-rutan."

#: src/Dialogs/Settings/Panels/LayoutConfigPanel.cpp:152
#, no-c-format
msgid "Shaded"
msgstr "Skuggad"

#: src/Dialogs/Settings/Panels/LayoutConfigPanel.cpp:154
#, no-c-format
msgid "Glass"
msgstr "Glas"

#: src/Dialogs/Settings/Panels/LayoutConfigPanel.cpp:160
#, no-c-format
msgid "Use the system-wide setting"
msgstr ""

#: src/Dialogs/Settings/Panels/LayoutConfigPanel.cpp:162
#, no-c-format
msgid "Black text on white background"
msgstr ""

#: src/Dialogs/Settings/Panels/LayoutConfigPanel.cpp:164
#, no-c-format
msgid "White text on black background"
msgstr ""

#: src/Dialogs/Settings/Panels/LayoutConfigPanel.cpp:187
msgid "Full screen"
msgstr "Helskärm"

#: src/Dialogs/Settings/Panels/LayoutConfigPanel.cpp:187
msgid "Run XCSoar in full screen mode"
msgstr "Kör XCSoar på helskärm"

#: src/Dialogs/Settings/Panels/LayoutConfigPanel.cpp:192
msgid "Display orientation"
msgstr "Skärmorientering"

#: src/Dialogs/Settings/Panels/LayoutConfigPanel.cpp:192
msgid "Rotate the display on devices that support it."
msgstr "Rotera skärmen på enheter som stödjer det."

#: src/Dialogs/Settings/Panels/LayoutConfigPanel.cpp:197
#, fuzzy
msgid "Dark mode"
msgstr "Ankomstläge"

#: src/Dialogs/Settings/Panels/LayoutConfigPanel.cpp:201
msgid "InfoBox geometry"
msgstr "Info-ruta geometri"

#: src/Dialogs/Settings/Panels/LayoutConfigPanel.cpp:202
msgid ""
"A list of possible InfoBox layouts. Do some trials to find the best for your "
"screen size."
msgstr ""
"En lista på möjliga layouter för Info-rutor. Testa för att se vad som bäst "
"passar din skärmstorlek."

#: src/Dialogs/Settings/Panels/LayoutConfigPanel.cpp:205
msgid "FLARM display"
msgstr "FLARM display"

#: src/Dialogs/Settings/Panels/LayoutConfigPanel.cpp:205
msgid "Choose a location for the FLARM display."
msgstr "Välj en placering på FLARM displayen."

#: src/Dialogs/Settings/Panels/LayoutConfigPanel.cpp:210
msgid "Tab dialog style"
msgstr "Stil flik-dialog"

#: src/Dialogs/Settings/Panels/LayoutConfigPanel.cpp:213
msgid "Message display"
msgstr "Visning meddelande"

#: src/Dialogs/Settings/Panels/LayoutConfigPanel.cpp:219
msgid "Colored InfoBoxes"
msgstr "Färgade Info-rutor"

#: src/Dialogs/Settings/Panels/LayoutConfigPanel.cpp:220
msgid ""
"If true, certain InfoBoxes will have coloured text.  For example, the active "
"waypoint InfoBox will be blue when the glider is above final glide."
msgstr ""
"Om markerad kommer vissa Info-rutor ha färgad text. Exempelvis Info-ruta för "
"aktiv vägpunkt kommer bli blå när farkosten är högre än finalglid."

#: src/Dialogs/Settings/Panels/LayoutConfigPanel.cpp:227
msgid "InfoBox border"
msgstr "Info-ruta ram"

#: src/Dialogs/Settings/Panels/LayoutConfigPanel.cpp:232
msgid "Show Menubutton"
msgstr "Visa menyknapp"

#: src/Dialogs/Settings/Panels/LayoutConfigPanel.cpp:232
msgid "Show the Menubutton"
msgstr "Visa menyknappen"

#: src/Dialogs/Settings/Panels/LayoutConfigPanel.cpp:238
msgid "Cursor zoom"
msgstr "Markör zoom"

#: src/Dialogs/Settings/Panels/LayoutConfigPanel.cpp:238
msgid "Cursor zoom factor"
msgstr "Markör zoomfaktor"

#: src/Dialogs/Settings/Panels/LayoutConfigPanel.cpp:240
msgid "Invert cursor color"
msgstr "Invertera markörfärg"

#: src/Dialogs/Settings/Panels/LayoutConfigPanel.cpp:240
msgid "Enable black cursor"
msgstr "Aktivera svart markör"

#: src/Dialogs/Settings/Panels/LoggerConfigPanel.cpp:42
#, no-c-format
msgid "Start only"
msgstr "Endast start"

#: src/Dialogs/Settings/Panels/LoggerConfigPanel.cpp:55
msgid "Pilot name"
msgstr "Pilotnamn"

#: src/Dialogs/Settings/Panels/LoggerConfigPanel.cpp:57
msgid "CoPilot name"
msgstr "Copilot namn"

#: src/Dialogs/Settings/Panels/LoggerConfigPanel.cpp:59
msgid "Crew weight default"
msgstr "Besättning vikt std.värde"

#: src/Dialogs/Settings/Panels/LoggerConfigPanel.cpp:60
msgid ""
"Default for all weight loaded to the glider beyond the empty weight and "
"besides the water ballast."
msgstr "Std.värde för all lastvikt utöver tomvikt förutom vattenballast."

#: src/Dialogs/Settings/Panels/LoggerConfigPanel.cpp:66
msgid "Time step cruise"
msgstr "Tidssteg glidflyg"

#: src/Dialogs/Settings/Panels/LoggerConfigPanel.cpp:67
msgid "This is the time interval between logged points when not circling."
msgstr "Loggintervall vid planflykt (ej kurvning)."

#: src/Dialogs/Settings/Panels/LoggerConfigPanel.cpp:71
msgid "Time step circling"
msgstr "Tidssteg kurvläge"

#: src/Dialogs/Settings/Panels/LoggerConfigPanel.cpp:72
msgid "This is the time interval between logged points when circling."
msgstr "Tidsintervall för loggpunkter vid kurvning."

#: src/Dialogs/Settings/Panels/LoggerConfigPanel.cpp:76
msgid "Auto. logger"
msgstr "Auto.logger"

#: src/Dialogs/Settings/Panels/LoggerConfigPanel.cpp:77
msgid ""
"Enables the automatic starting and stopping of logger on takeoff and landing "
"respectively. Disable when flying paragliders."
msgstr ""
"Aktiverar automatisk start och stopp av logger på start och landning. "
"Inaktivera vid skärmflygning."

#: src/Dialogs/Settings/Panels/LoggerConfigPanel.cpp:82
msgid "NMEA logger"
msgstr "NMEA logger"

#: src/Dialogs/Settings/Panels/LoggerConfigPanel.cpp:83
msgid ""
"Enable the NMEA logger on startup? If this option is disabled, the NMEA "
"logger can still be started manually."
msgstr ""
"Aktivera NMEA logger vid uppstart? Om inaktiverad, kan NMEA loggern startas "
"manuellt."

#: src/Dialogs/Settings/Panels/LoggerConfigPanel.cpp:88
msgid "Log book"
msgstr "Loggbok"

#: src/Dialogs/Settings/Panels/LoggerConfigPanel.cpp:88
msgid "Logs each start and landing."
msgstr "Loggar varje start och landning."

#: src/Dialogs/Settings/Panels/LoggerConfigPanel.cpp:92
msgid "Logger ID"
msgstr "Logg ID"

#: src/Dialogs/Settings/Panels/MapDisplayConfigPanel.cpp:25
#, no-c-format
msgid ""
"The moving map display will be rotated so the glider's track is oriented up."
msgstr "Den rörliga kartan roteras så att farkostens spår orienteras uppåt."

#: src/Dialogs/Settings/Panels/MapDisplayConfigPanel.cpp:26
#, no-c-format
msgid "Heading up"
msgstr "Färdriktning uppåt"

#: src/Dialogs/Settings/Panels/MapDisplayConfigPanel.cpp:27
#, no-c-format
msgid ""
"The moving map display will be rotated so the glider's heading is oriented "
"up."
msgstr ""
"Den rörliga kartan roteras så att farkostens färdriktning förblir uppåt."

#: src/Dialogs/Settings/Panels/MapDisplayConfigPanel.cpp:29
#, no-c-format
msgid ""
"The moving map display will always be orientated north to south and the "
"glider icon will be rotated to show its course."
msgstr ""
"Den rörliga kartan orienteras med nord uppåt och farkostens ikon roteras för "
"att visa dessa färdriktning."

#: src/Dialogs/Settings/Panels/MapDisplayConfigPanel.cpp:30
#, no-c-format
msgid "Target up"
msgstr "Mål uppåt"

#: src/Dialogs/Settings/Panels/MapDisplayConfigPanel.cpp:31
#, no-c-format
msgid ""
"The moving map display will be rotated so the navigation target is oriented "
"up."
msgstr "Den rörliga kartan roteras så att navigationsmålet är uppåt."

#: src/Dialogs/Settings/Panels/MapDisplayConfigPanel.cpp:32
#, no-c-format
msgid "Wind up"
msgstr "Vinden uppåt"

#: src/Dialogs/Settings/Panels/MapDisplayConfigPanel.cpp:33
#, no-c-format
msgid ""
"The moving map display will be rotated so the wind is always oriented up to "
"down. (can be useful for wave flying)"
msgstr ""
"Den rörliga kartan roteras så att vindriktningen är uppifrån och ned. (Kan "
"vara användbart vid våg-flygning)"

#: src/Dialogs/Settings/Panels/MapDisplayConfigPanel.cpp:38
#, no-c-format
msgid "Disable adjustments."
msgstr "Inaktivera justeringar."

#: src/Dialogs/Settings/Panels/MapDisplayConfigPanel.cpp:39
#: src/InfoBoxes/Content/Factory.cpp:306 src/InfoBoxes/Content/Factory.cpp:307
#, no-c-format
msgid "Track"
msgstr "Bäring"

#: src/Dialogs/Settings/Panels/MapDisplayConfigPanel.cpp:40
#, no-c-format
msgid "Use a recent average of the ground track as basis."
msgstr "Använd senaste medel för markspåret som grund."

#: src/Dialogs/Settings/Panels/MapDisplayConfigPanel.cpp:41
#: src/Dialogs/Task/TargetDialog.cpp:719
#, no-c-format
msgid "Target"
msgstr "Mål"

#: src/Dialogs/Settings/Panels/MapDisplayConfigPanel.cpp:42
#, no-c-format
msgid "Use the current target waypoint as basis."
msgstr "Använd nuvarande målvägpunkt som bas."

#: src/Dialogs/Settings/Panels/MapDisplayConfigPanel.cpp:92
msgid "Cruise orientation"
msgstr "Orientering glidflyg"

#: src/Dialogs/Settings/Panels/MapDisplayConfigPanel.cpp:93
msgid "Determines how the screen is rotated with the glider"
msgstr "Anger hur skärmen roterar med farkosten"

#: src/Dialogs/Settings/Panels/MapDisplayConfigPanel.cpp:98
msgid "Circling orientation"
msgstr "Orientering kurvläge"

#: src/Dialogs/Settings/Panels/MapDisplayConfigPanel.cpp:99
msgid "Determines how the screen is rotated with the glider while circling"
msgstr "Anger hur skärmen roterar med farkosten vid kurvning"

#: src/Dialogs/Settings/Panels/MapDisplayConfigPanel.cpp:104
msgid "Circling zoom"
msgstr "Zoom i kurvläge"

#: src/Dialogs/Settings/Panels/MapDisplayConfigPanel.cpp:105
msgid ""
"If enabled, then the map will zoom in automatically when entering circling "
"mode and zoom out automatically when leaving circling mode."
msgstr ""
"Om aktiverad, zoomar automatiskt in kartan vid kurvläge och zoomar ut vid "
"utgång därifrån."

#: src/Dialogs/Settings/Panels/MapDisplayConfigPanel.cpp:108
msgid "Map shift reference"
msgstr "Växla kartreferens"

#: src/Dialogs/Settings/Panels/MapDisplayConfigPanel.cpp:109
msgid "Determines what is used to shift the glider from the map center"
msgstr "Anger vad som används för att flytta farkosten från kartcentrum"

#: src/Dialogs/Settings/Panels/MapDisplayConfigPanel.cpp:115
msgid "Glider position offset"
msgstr "Farkost position offset"

#: src/Dialogs/Settings/Panels/MapDisplayConfigPanel.cpp:116
msgid ""
"Defines the location of the glider drawn on the screen in percent from the "
"screen edge."
msgstr ""
"Definierar farkostens positionen på skärmen i procent från skärmkanten."

#: src/Dialogs/Settings/Panels/MapDisplayConfigPanel.cpp:121
msgid "Max. auto zoom distance"
msgstr "Max. auto. zoom distans"

#: src/Dialogs/Settings/Panels/MapDisplayConfigPanel.cpp:122
msgid "The upper limit for auto zoom distance."
msgstr "Övre gräns för auto. zoom-distans."

#: src/Dialogs/Settings/Panels/MapDisplayConfigPanel.cpp:127
msgid "Distinct page zoom"
msgstr "Stegvis sid-zoom"

#: src/Dialogs/Settings/Panels/MapDisplayConfigPanel.cpp:128
msgid "Maintain one map zoom level on each page."
msgstr "Behåll en zoom-nivå för varje sida."

#: src/Dialogs/Settings/Panels/PagesConfigPanel.cpp:180
msgid "Main area"
msgstr "Huvudyta"

#: src/Dialogs/Settings/Panels/PagesConfigPanel.cpp:181
msgid "Specifies what should be displayed in the main area."
msgstr "Anger vad som visas på huvudytan."

#: src/Dialogs/Settings/Panels/PagesConfigPanel.cpp:186
#, no-c-format
msgid "Displays either the Circling, Cruise or Final glide infoxboxes"
msgstr "Visa en av Info-rutorna för kurvning, planflykt eller finalglid"

#: src/Dialogs/Settings/Panels/PagesConfigPanel.cpp:187
#, no-c-format
msgid "Show fullscreen (no InfoBoxes)"
msgstr "Vissa fullskärm (inga Info-rutor)"

#: src/Dialogs/Settings/Panels/PagesConfigPanel.cpp:191
#: src/Dialogs/Settings/Panels/PagesConfigPanel.cpp:367
msgid "InfoBoxes"
msgstr "Info-rutor"

#: src/Dialogs/Settings/Panels/PagesConfigPanel.cpp:192
msgid "Specifies which InfoBoxes should be displayed on this page."
msgstr "Anger vilka Info-rutor som ska visas på sidan."

#: src/Dialogs/Settings/Panels/PagesConfigPanel.cpp:196
#, no-c-format
msgid ""
"For cruise mode.  Displayed when 'Auto' is selected and ship is below final "
"glide altitude"
msgstr ""
"Visas, i glidflygsläget, vid val 'Auto' och när farkosten är under "
"finalglidshöjd"

#: src/Dialogs/Settings/Panels/PagesConfigPanel.cpp:197
#, no-c-format
msgid ""
"For circling mode.  Displayed when 'Auto' is selected and ship is circling"
msgstr "Visas, i kurvläge, vid val 'Auto' och när farkosten kurvar"

#: src/Dialogs/Settings/Panels/PagesConfigPanel.cpp:198
#, no-c-format
msgid ""
"For final glide mode.  Displayed when 'Auto' is selected and ship is above "
"final glide altitude"
msgstr ""
"Visas, i finalglidläget, vid val 'Auto' och om farkosten är över "
"finalglidshöjd"

#: src/Dialogs/Settings/Panels/PagesConfigPanel.cpp:200
#, no-c-format
msgid "A custom InfoBox set"
msgstr "Anpassad uppsättning Info-rutor"

#: src/Dialogs/Settings/Panels/PagesConfigPanel.cpp:218
#, no-c-format
msgid "Nothing"
msgstr "Inget"

#: src/Dialogs/Settings/Panels/PagesConfigPanel.cpp:219
#: src/Dialogs/Settings/Panels/PagesConfigPanel.cpp:383
#, no-c-format
msgid "Cross section"
msgstr "Snittyta"

#: src/Dialogs/Settings/Panels/PagesConfigPanel.cpp:222
msgid "Bottom area"
msgstr "Bottenyta"

#: src/Dialogs/Settings/Panels/PagesConfigPanel.cpp:223
msgid "Specifies what should be displayed below the main area."
msgstr "Anger vad som ska visas under huvudytan."

#: src/Dialogs/Settings/Panels/RouteConfigPanel.cpp:84
#, no-c-format
msgid "Neither airspace nor terrain is used for route planning."
msgstr "Varken luftrum eller terräng används för ruttplanering."

#: src/Dialogs/Settings/Panels/RouteConfigPanel.cpp:86
#, no-c-format
msgid "Routes will avoid terrain."
msgstr "Rutter undviker terräng."

#: src/Dialogs/Settings/Panels/RouteConfigPanel.cpp:88
#, no-c-format
msgid "Routes will avoid airspace."
msgstr "Rutter undviker luftrum."

#: src/Dialogs/Settings/Panels/RouteConfigPanel.cpp:90
#, no-c-format
msgid "Routes will avoid airspace and terrain."
msgstr "Rutter undviker luftrum och terräng."

#: src/Dialogs/Settings/Panels/RouteConfigPanel.cpp:94
msgid "Route mode"
msgstr "Ruttläge"

#: src/Dialogs/Settings/Panels/RouteConfigPanel.cpp:97
msgid "Route climb"
msgstr "Rutt stig"

#: src/Dialogs/Settings/Panels/RouteConfigPanel.cpp:98
msgid ""
"When enabled and MC is positive, route planning allows climbs between the "
"aircraft location and destination."
msgstr ""
"När aktiverad och positivt MC tillåter ruttplaneringen stig mellan "
"farkostens nuvarande läge och dess destination."

#: src/Dialogs/Settings/Panels/RouteConfigPanel.cpp:103
msgid "Route ceiling"
msgstr "Rutt tak"

#: src/Dialogs/Settings/Panels/RouteConfigPanel.cpp:104
msgid ""
"When enabled, route planning climbs are limited to ceiling defined by "
"greater of current aircraft altitude plus 500 m and the thermal ceiling.  If "
"disabled, climbs are unlimited."
msgstr ""
"När aktiverad begränsas termikhöjd utmed planerad rutt till det högsta av "
"nuvarande höjd plus 500m och termikens tak (beräknat?). Om inaktiverad är "
"stigen obegränsade."

#: src/Dialogs/Settings/Panels/RouteConfigPanel.cpp:112
#, no-c-format
msgid "Reach calculations disabled."
msgstr "Ankomstberäkning inaktiverad."

#: src/Dialogs/Settings/Panels/RouteConfigPanel.cpp:113
#, no-c-format
msgid "Straight"
msgstr "Rakt"

#: src/Dialogs/Settings/Panels/RouteConfigPanel.cpp:114
#, no-c-format
msgid "The reach is from straight line paths from the glider."
msgstr "Ankomst via raka linjer från farkosten."

#: src/Dialogs/Settings/Panels/RouteConfigPanel.cpp:115
#, no-c-format
msgid "Turning"
msgstr "Runda"

#: src/Dialogs/Settings/Panels/RouteConfigPanel.cpp:116
#, no-c-format
msgid "The reach is calculated allowing turns around terrain obstacles."
msgstr "Ankomstberäkning beaktar rundning av terränghinder."

#. Spacer
#: src/Dialogs/Settings/Panels/RouteConfigPanel.cpp:122
msgid "Reach mode"
msgstr "Ankomstläge"

#: src/Dialogs/Settings/Panels/RouteConfigPanel.cpp:123
msgid ""
"How calculations are performed of the reach of the glider with respect to "
"terrain."
msgstr "Hur beräkningar av farkostens räckvidd utförs med hänsyn till terräng."

#: src/Dialogs/Settings/Panels/RouteConfigPanel.cpp:129
#, no-c-format
msgid "Uses task glide polar."
msgstr "Använder polarkurva för uppgift."

#: src/Dialogs/Settings/Panels/RouteConfigPanel.cpp:130
#: src/Dialogs/Settings/Panels/SafetyFactorsConfigPanel.cpp:86
#, no-c-format
msgid "Safety MC"
msgstr "Säk.McReady"

#: src/Dialogs/Settings/Panels/RouteConfigPanel.cpp:131
#, no-c-format
msgid "Uses safety MacCready value"
msgstr "Använder MacCready-säkerhetsvärde"

#: src/Dialogs/Settings/Panels/RouteConfigPanel.cpp:135
msgid "Reach polar"
msgstr "Räckviddspolar"

#: src/Dialogs/Settings/Panels/RouteConfigPanel.cpp:136
msgid ""
"This determines the glide performance used in reach, landable arrival, abort "
"and alternate calculations."
msgstr ""
"Anger vilken glidprestanda som används i beräkningar för räckvidd, landning, "
"avbrott och alternativa landningar."

#: src/Dialogs/Settings/Panels/RouteConfigPanel.cpp:142
#, no-c-format
msgid "Disables the reach display."
msgstr "Inaktiverar visning av räckvidd."

#: src/Dialogs/Settings/Panels/RouteConfigPanel.cpp:143
#, no-c-format
msgid "Terrain line"
msgstr "Terränglinje"

#: src/Dialogs/Settings/Panels/RouteConfigPanel.cpp:144
#, no-c-format
msgid "Draws a dashed line at the terrain glide reach."
msgstr "Ritar en streckad linje vid räckvidd för terrängglid."

#: src/Dialogs/Settings/Panels/RouteConfigPanel.cpp:145
#, no-c-format
msgid "Terrain shade"
msgstr "Terrängskugga"

#: src/Dialogs/Settings/Panels/RouteConfigPanel.cpp:146
#, no-c-format
msgid "Shades terrain outside glide reach."
msgstr "Skuggar terräng utanför glidräckvidd."

#: src/Dialogs/Settings/Panels/RouteConfigPanel.cpp:147
#, no-c-format
msgid "Working line"
msgstr "Fungerande GR-linje"

#: src/Dialogs/Settings/Panels/RouteConfigPanel.cpp:148
#, no-c-format
msgid "Draws a dashed line at the working glide reach."
msgstr "Ritar en sträcka linje vid glidets räckvidd."

#: src/Dialogs/Settings/Panels/RouteConfigPanel.cpp:149
#, no-c-format
msgid "Working line, terrain line"
msgstr "Fungerande GR-linje, terräng"

#: src/Dialogs/Settings/Panels/RouteConfigPanel.cpp:150
#, no-c-format
msgid "Draws a dashed line at the working and terrain glide reaches."
msgstr "Ritar en sträcka linje vid glidets och terrängglidets räckvidd."

#: src/Dialogs/Settings/Panels/RouteConfigPanel.cpp:151
#, no-c-format
msgid "Working line, terrain shade"
msgstr "Fungerande linje, terrängskugga"

#: src/Dialogs/Settings/Panels/RouteConfigPanel.cpp:152
#, no-c-format
msgid "Draws a dashed line at working, and shade terrain, glide reaches."
msgstr ""
"Ritar en sträckad linje vid räckvidd för fungerande och skuggad terräng."

#: src/Dialogs/Settings/Panels/RouteConfigPanel.cpp:156
msgid "Reach display"
msgstr "Visning räckvidd"

#: src/Dialogs/Settings/Panels/SafetyFactorsConfigPanel.cpp:46
#: src/Dialogs/Settings/Panels/WaypointDisplayConfigPanel.cpp:112
msgid "Arrival height"
msgstr "Ankomsthöjd"

#: src/Dialogs/Settings/Panels/SafetyFactorsConfigPanel.cpp:47
msgid ""
"The height above terrain that the glider should arrive at for a safe landing."
msgstr "Ankomsthöjd över terräng för säker landning."

#: src/Dialogs/Settings/Panels/SafetyFactorsConfigPanel.cpp:52
msgid "Terrain height"
msgstr "Terränghöjd"

#: src/Dialogs/Settings/Panels/SafetyFactorsConfigPanel.cpp:53
msgid "The height above terrain that the glider must clear during final glide."
msgstr "Önskad höjd över terräng under finalglid."

#: src/Dialogs/Settings/Panels/SafetyFactorsConfigPanel.cpp:59
#: src/Dialogs/Settings/Panels/SymbolsConfigPanel.cpp:101
#, no-c-format
msgid "Simple"
msgstr "Enkel"

#: src/Dialogs/Settings/Panels/SafetyFactorsConfigPanel.cpp:60
#, no-c-format
msgid ""
"The alternates will only be sorted by waypoint type (airport/outlanding "
"field) and arrival height."
msgstr ""
"Landningar sorteras endast enligt vägpunktstyp (flygplats/utelandningsfält) "
"och ankomsthöjd."

#: src/Dialogs/Settings/Panels/SafetyFactorsConfigPanel.cpp:62
#, no-c-format
msgid "The sorting will also take the current task direction into account."
msgstr "Sortering tar även riktning på aktuell uppgift i beaktande."

#: src/Dialogs/Settings/Panels/SafetyFactorsConfigPanel.cpp:63
#, no-c-format
msgid "Home"
msgstr "Hemåt"

#: src/Dialogs/Settings/Panels/SafetyFactorsConfigPanel.cpp:64
#, no-c-format
msgid ""
"The sorting will try to find landing options in the current direction to the "
"configured home waypoint."
msgstr ""
"Sortering försöker finna landningar i riktning mot inställd hemmavägpunkt."

#: src/Dialogs/Settings/Panels/SafetyFactorsConfigPanel.cpp:68
msgid "Alternates mode"
msgstr "Alternativläge"

#: src/Dialogs/Settings/Panels/SafetyFactorsConfigPanel.cpp:69
msgid ""
"Determines sorting of alternates in the alternates dialog and in abort mode."
msgstr "Styr sortering av alternativ i alternativdialogen och i avbrytläge."

#: src/Dialogs/Settings/Panels/SafetyFactorsConfigPanel.cpp:72
msgid "Polar degradation"
msgstr "Polardegradering"

#: src/Dialogs/Settings/Panels/SafetyFactorsConfigPanel.cpp:73
#, no-c-format
msgid ""
"A permanent polar degradation. 0% means no degradation, 50% indicates the "
"glider's sink rate is doubled."
msgstr ""
"Permanent polardegradering. 0% innebär ingen degradering, 50% indikerar "
"dubblerad sjunkhastighet för farkostens."

#: src/Dialogs/Settings/Panels/SafetyFactorsConfigPanel.cpp:81
msgid "Auto bugs"
msgstr "Insektsautomatik"

#: src/Dialogs/Settings/Panels/SafetyFactorsConfigPanel.cpp:82
#, no-c-format
msgid ""
"If enabled, adds 1% to the bugs setting after each full hour while flying."
msgstr "Om aktiverad, adderar 1% på insektsjustering efter varje flugen timme."

#: src/Dialogs/Settings/Panels/SafetyFactorsConfigPanel.cpp:87
msgid ""
"The MacCready setting used, when safety MC is enabled for reach "
"calculations, in task abort mode and for determining arrival altitude at "
"airfields."
msgstr ""
"Inställning för MacCready som används för, när säker MC är aktiverad för "
"räckviddsberäkning, att bestämma ankomsthöjd vid läge för avbruten uppgift."

#: src/Dialogs/Settings/Panels/SafetyFactorsConfigPanel.cpp:95
msgid "STF risk factor"
msgstr "STF risk faktor"

#: src/Dialogs/Settings/Panels/SafetyFactorsConfigPanel.cpp:96
msgid ""
"The STF risk factor reduces the MacCready setting used to calculate speed to "
"fly as the glider gets low, in order to compensate for risk. Set to 0.0 for "
"no compensation, 1.0 scales MC linearly with current height (with reference "
"to height of the maximum climb). If considered, 0.3 is recommended."
msgstr ""
"STF riskfaktorn reducerar MacCready-inställningen för beräkning av "
"flyghastighet när farkosten är lågt för att kompensera risken. Använd 0.0 "
"ger ingen kompensation, 1.0 skalar MC linjärt med aktuell höjd (med höjden "
"vid bästa blåsa som referens). 0.3 rekommenderas om funktionen används."

#: src/Dialogs/Settings/Panels/SiteConfigPanel.cpp:49
msgid "Map database"
msgstr "Kartdatabas"

#: src/Dialogs/Settings/Panels/SiteConfigPanel.cpp:50
msgid ""
"The name of the file (.xcm) containing terrain, topography, and optionally "
"waypoints, their details and airspaces."
msgstr ""
"Namnet på filen (.xcm) innehållande terräng, topografi, alternativa "
"vägpunkter, detaljer kring dessa och luftrum."

#: src/Dialogs/Settings/Panels/SiteConfigPanel.cpp:55
msgid ""
"Primary waypoints file.  Supported file types are Cambridge/WinPilot files (."
"dat), Zander files (.wpz) or SeeYou files (.cup)."
msgstr ""
"Primär vägpunktsfil. Supporterade filtyper är Cambridge/WinPilot filer (."
"dat), Zander files (.wpz) eller SeeYou files (.cup)."

#: src/Dialogs/Settings/Panels/SiteConfigPanel.cpp:60
msgid "More waypoints"
msgstr "Fler vägpunkter"

#: src/Dialogs/Settings/Panels/SiteConfigPanel.cpp:61
msgid ""
"Secondary waypoints file.  This may be used to add waypoints for a "
"competition."
msgstr ""
"Sekundär vägpunktsfil. Kan användas för att lägga till vägpunkter under en "
"tävling."

#: src/Dialogs/Settings/Panels/SiteConfigPanel.cpp:66
msgid "Watched waypoints"
msgstr "Bevakade vägpunkter"

#: src/Dialogs/Settings/Panels/SiteConfigPanel.cpp:67
msgid ""
"Waypoint file containing special waypoints for which additional computations "
"like calculation of arrival height in map display always takes place. Useful "
"for waypoints like known reliable thermal sources (e.g. powerplants) or "
"mountain passes."
msgstr ""
"Vägpunktsfil innehållande speciella vägpunkter där ytterligare beräkningar "
"sker, som att beräkning av ankomsthöjd på kartan alltid sker. Användbar för "
"vägpunkter som är säkra termiska källor, t.ex. kraftverk eller bergspass."

#: src/Dialogs/Settings/Panels/SiteConfigPanel.cpp:74
#: Data/Input/default.xci:893
msgid "Airspaces"
msgstr "Luftrum"

#: src/Dialogs/Settings/Panels/SiteConfigPanel.cpp:74
msgid "The file name of the primary airspace file."
msgstr "Filnamn på primär luftrumsfil."

#: src/Dialogs/Settings/Panels/SiteConfigPanel.cpp:78
msgid "More airspaces"
msgstr "Fler luftrum"

#: src/Dialogs/Settings/Panels/SiteConfigPanel.cpp:78
msgid "The file name of the secondary airspace file."
msgstr "Filnamn på sekundär luftrumsfil."

#: src/Dialogs/Settings/Panels/SiteConfigPanel.cpp:83
msgid "Waypoint details"
msgstr "Vägpunktsdetaljer"

#: src/Dialogs/Settings/Panels/SiteConfigPanel.cpp:84
msgid ""
"The file may contain extracts from enroute supplements or other contributed "
"information about individual waypoints and airfields."
msgstr ""
"Denna fil kan innehålla utdrag med kompletterande eller annan bidragen "
"information kring individuella vägpunkter och flygfält."

#: src/Dialogs/Settings/Panels/SiteConfigPanel.cpp:90
msgid "FLARM Device Database"
msgstr "FLARM enhetsdatabas"

#: src/Dialogs/Settings/Panels/SiteConfigPanel.cpp:91
msgid ""
"The name of the file containing information about registered FLARM devices."
msgstr "Namnet på filen med information om registrerade FLARM enheter."

#: src/Dialogs/Settings/Panels/SymbolsConfigPanel.cpp:65
#, no-c-format
msgid "Disable display of ground track line."
msgstr "Inaktivera visning av markspår."

#: src/Dialogs/Settings/Panels/SymbolsConfigPanel.cpp:66
#, no-c-format
msgid "Always display ground track line."
msgstr "Visa alltid markspår."

#: src/Dialogs/Settings/Panels/SymbolsConfigPanel.cpp:67
#, no-c-format
msgid ""
"Display ground track line if there is a significant difference to plane "
"heading."
msgstr "Visa markspår om det skiljer avsevärt från farkostens riktning."

#: src/Dialogs/Settings/Panels/SymbolsConfigPanel.cpp:80
#, no-c-format
msgid "Vario #1"
msgstr "Vario #1"

#: src/Dialogs/Settings/Panels/SymbolsConfigPanel.cpp:80
#, no-c-format
msgid ""
"Within lift areas lines get displayed green and thicker, while sinking lines "
"are shown brown and thin. Zero lift is presented as a grey line."
msgstr ""
"I lyftområden visas linje grön och tjock, emedan sjunk visas med bruna och "
"tunnar linjer. Nollyft visas med grå linje."

#: src/Dialogs/Settings/Panels/SymbolsConfigPanel.cpp:83
#, no-c-format
msgid "Vario #1 (with dots)"
msgstr "Vario #1 (med prickar)"

#: src/Dialogs/Settings/Panels/SymbolsConfigPanel.cpp:83
#: src/Dialogs/Settings/Panels/SymbolsConfigPanel.cpp:88
#, no-c-format
msgid ""
"The same colour scheme as the previous, but with dotted lines while sinking."
msgstr "Samma färgschema som tidigare, men med prickade linjer vid sjunk."

#: src/Dialogs/Settings/Panels/SymbolsConfigPanel.cpp:85
#, no-c-format
msgid "Vario #2"
msgstr "Vario #2"

#: src/Dialogs/Settings/Panels/SymbolsConfigPanel.cpp:85
#, no-c-format
msgid ""
"The climb colour for this scheme is orange to red, sinking is displayed as "
"light blue to dark blue. Zero lift is presented as a yellow line."
msgstr ""
"Stig visas med en orange till röd skala, sjunk på en ljus- till mörkblå "
"skala. Nollyft visas med en gul linje."

#: src/Dialogs/Settings/Panels/SymbolsConfigPanel.cpp:88
#, no-c-format
msgid "Vario #2 (with dots)"
msgstr "Vario #2 (med prickar)"

#: src/Dialogs/Settings/Panels/SymbolsConfigPanel.cpp:91
#, no-c-format
msgid "Vario-scaled dots and lines"
msgstr "Vario-skalade prickar och linjer"

#: src/Dialogs/Settings/Panels/SymbolsConfigPanel.cpp:92
#, no-c-format
msgid ""
"Vario-scaled dots with lines. Orange to red = climb. Light blue to dark blue "
"= sink. Zero lift is presented as a yellow line."
msgstr ""
"Vario - skalade prickar med linjer. Orange till röd = stig. Ljusblå till "
"mörkblå = sjunk. Nollyft visas med en gul linje."

#: src/Dialogs/Settings/Panels/SymbolsConfigPanel.cpp:95
#, fuzzy, no-c-format
msgid "Vario E-ink"
msgstr "Tysta vario"

#: src/Dialogs/Settings/Panels/SymbolsConfigPanel.cpp:95
#, no-c-format
msgid ""
"E-ink friendly color scheme, lighter and thicker dots means lift while "
"darker and thinner means sink."
msgstr ""

#: src/Dialogs/Settings/Panels/SymbolsConfigPanel.cpp:96
#, no-c-format
msgid "The colour scheme corresponds to the height."
msgstr "Detta färgschema motsvarar höjden."

#: src/Dialogs/Settings/Panels/SymbolsConfigPanel.cpp:102
#, no-c-format
msgid "Simplified line graphics, black with white contours."
msgstr "Förenklad linjegrafik, svart med vit kontur."

#: src/Dialogs/Settings/Panels/SymbolsConfigPanel.cpp:103
#, no-c-format
msgid "Simple (large)"
msgstr "Enkel (stor)"

#: src/Dialogs/Settings/Panels/SymbolsConfigPanel.cpp:104
#, no-c-format
msgid "Enlarged simple graphics."
msgstr "Förstorad enkel grafik."

#: src/Dialogs/Settings/Panels/SymbolsConfigPanel.cpp:105
#, no-c-format
msgid "Detailed"
msgstr "Detaljerad"

#: src/Dialogs/Settings/Panels/SymbolsConfigPanel.cpp:106
#, no-c-format
msgid "Detailed rendered aircraft graphics."
msgstr "Detaljerad renderad grafik för flygfarkost."

#: src/Dialogs/Settings/Panels/SymbolsConfigPanel.cpp:107
#, no-c-format
msgid "HangGlider"
msgstr "Hängflygvinge"

#: src/Dialogs/Settings/Panels/SymbolsConfigPanel.cpp:108
#, no-c-format
msgid "Simplified hang glider as line graphics, white with black contours."
msgstr "Förenklad hängflygvinge som linjegrafik, vit med svart kontur."

#: src/Dialogs/Settings/Panels/SymbolsConfigPanel.cpp:109
#, no-c-format
msgid "ParaGlider"
msgstr "Glidskärm"

#: src/Dialogs/Settings/Panels/SymbolsConfigPanel.cpp:110
#, no-c-format
msgid "Simplified para glider as line graphics, white with black contours."
msgstr "Förenklad glidskärm med linjegrafik, vit med svart kontur."

#: src/Dialogs/Settings/Panels/SymbolsConfigPanel.cpp:115
#, no-c-format
msgid "No wind arrow is drawn."
msgstr "Ingen vindpil ritas."

#: src/Dialogs/Settings/Panels/SymbolsConfigPanel.cpp:116
#, no-c-format
msgid "Arrow head"
msgstr "Pil"

#: src/Dialogs/Settings/Panels/SymbolsConfigPanel.cpp:116
#, no-c-format
msgid "Draws an arrow head only."
msgstr "Ritar endast ett pilhuvud."

#: src/Dialogs/Settings/Panels/SymbolsConfigPanel.cpp:117
#, no-c-format
msgid "Full arrow"
msgstr "Full pil"

#: src/Dialogs/Settings/Panels/SymbolsConfigPanel.cpp:117
#, no-c-format
msgid "Draws an arrow head with a dashed arrow line."
msgstr "Ritar pilhuvud med en sträckad linje som svans."

#: src/Dialogs/Settings/Panels/SymbolsConfigPanel.cpp:122
#, no-c-format
msgid "No SkyLines traffic is drawn."
msgstr "Ingen SkyLines trafik är ritad."

#: src/Dialogs/Settings/Panels/SymbolsConfigPanel.cpp:123
#, no-c-format
msgid "Symbol"
msgstr "Symbol"

#: src/Dialogs/Settings/Panels/SymbolsConfigPanel.cpp:123
#, no-c-format
msgid "Draws the SkyLines symbol only."
msgstr "Rita endast SkyLines-symbol."

#: src/Dialogs/Settings/Panels/SymbolsConfigPanel.cpp:124
#, no-c-format
msgid "Symbol and Name"
msgstr "Symbol och namn"

#: src/Dialogs/Settings/Panels/SymbolsConfigPanel.cpp:124
#, no-c-format
msgid "Draws the SkyLines symbol with name."
msgstr "Ritar SkyLines-symbol med namn."

#: src/Dialogs/Settings/Panels/SymbolsConfigPanel.cpp:134
msgid "Ground track"
msgstr "Markspår"

#: src/Dialogs/Settings/Panels/SymbolsConfigPanel.cpp:135
msgid "Display the ground track as a grey line on the map."
msgstr "Visa markspår med en grå linje på kartan."

#: src/Dialogs/Settings/Panels/SymbolsConfigPanel.cpp:138
msgid "FLARM traffic"
msgstr "FLARM trafik"

#: src/Dialogs/Settings/Panels/SymbolsConfigPanel.cpp:138
msgid "This enables the display of FLARM traffic on the map window."
msgstr "Aktiverar visning av FLARM trafik på kartan."

#: src/Dialogs/Settings/Panels/SymbolsConfigPanel.cpp:141
#, fuzzy
msgid "Fade traffic"
msgstr "FLARM trafik"

#: src/Dialogs/Settings/Panels/SymbolsConfigPanel.cpp:141
msgid "Keep showing traffic for a while after it has disappeared."
msgstr ""

#: src/Dialogs/Settings/Panels/SymbolsConfigPanel.cpp:144
msgid "Trail length"
msgstr "Spårlängd"

#: src/Dialogs/Settings/Panels/SymbolsConfigPanel.cpp:145
msgid ""
"Determines whether and how long a snail trail is drawn behind the glider."
msgstr "Ställer om och hur långt snigelspår som visas efter farkosten."

#: src/Dialogs/Settings/Panels/SymbolsConfigPanel.cpp:157
msgid "Trail type"
msgstr "Spårtyp"

#: src/Dialogs/Settings/Panels/SymbolsConfigPanel.cpp:158
msgid "Sets the type of the snail trail display."
msgstr "Anger typ av snigelspår."

#: src/Dialogs/Settings/Panels/SymbolsConfigPanel.cpp:161
msgid "Trail scaled"
msgstr "Skalat spår"

#: src/Dialogs/Settings/Panels/SymbolsConfigPanel.cpp:162
msgid ""
"If set to ON the snail trail width is scaled according to the vario signal."
msgstr "Om På skalas snigelspårets bredd enligt variometervärdet."

#: src/Dialogs/Settings/Panels/SymbolsConfigPanel.cpp:166
msgid "Detour cost markers"
msgstr "Kostnadsmarkörer för omväg"

#: src/Dialogs/Settings/Panels/SymbolsConfigPanel.cpp:167
msgid ""
"If the aircraft heading deviates from the current waypoint, markers are "
"displayed at points ahead of the aircraft. The value of each marker is the "
"extra distance required to reach that point as a percentage of straight-line "
"distance to the waypoint."
msgstr ""
"Om farkostens riktning avviker från aktuell vägpunkt visas markörer vid "
"punkter framför farkosten. Markörernas värden visar extra distans dit i "
"procent av den raka vägen till ursprunglig vägpunkt."

#: src/Dialogs/Settings/Panels/SymbolsConfigPanel.cpp:173
msgid "Aircraft symbol"
msgstr "Farkostsymbol"

#: src/Dialogs/Settings/Panels/SymbolsConfigPanel.cpp:177
#: src/InfoBoxes/Content/Factory.cpp:919
#, no-c-format
msgid "Wind arrow"
msgstr "Vindpil"

#: src/Dialogs/Settings/Panels/SymbolsConfigPanel.cpp:177
msgid "Determines the way the wind arrow is drawn on the map."
msgstr "Styr hur vindpilen ritas på kartan."

#: src/Dialogs/Settings/Panels/SymbolsConfigPanel.cpp:181
msgid "SkyLines traffic mode"
msgstr "SkyLines trafikläge"

#: src/Dialogs/Settings/Panels/SymbolsConfigPanel.cpp:182
msgid ""
"Show the SkyLines traffic symbols/names on the map, downloaded from the "
"SkyLines server."
msgstr ""
"Visar SkyLines trafiksymboler/namn på kartan nedladdade från SkyLines server."

#: src/Dialogs/Settings/Panels/TaskRulesConfigPanel.cpp:48
#: src/Dialogs/Task/Manager/TaskPropertiesPanel.cpp:229
msgid "Start max. speed"
msgstr "Max StartHast"

#: src/Dialogs/Settings/Panels/TaskRulesConfigPanel.cpp:48
#: src/Dialogs/Task/Manager/TaskPropertiesPanel.cpp:230
msgid "Maximum speed allowed in start observation zone. Set to 0 for no limit."
msgstr ""
"Max tillåten hastighet i observationszon för start. Ange 0 för ingen gräns."

#: src/Dialogs/Settings/Panels/TaskRulesConfigPanel.cpp:53
msgid "Start max. speed margin"
msgstr "Start marginal maxhastighet"

#: src/Dialogs/Settings/Panels/TaskRulesConfigPanel.cpp:54
msgid ""
"Maximum speed above maximum start speed to tolerate.  Set to 0 for no "
"tolerance."
msgstr ""
"Max hastighet över max starthastighet att tolereras. Sätt till 0 för ingen "
"tolerans."

#: src/Dialogs/Settings/Panels/TaskRulesConfigPanel.cpp:62
#: src/Dialogs/Task/Manager/TaskPropertiesPanel.cpp:234
msgid "Start max. height"
msgstr "Maxhöjd start"

#: src/Dialogs/Settings/Panels/TaskRulesConfigPanel.cpp:63
#: src/Dialogs/Task/Manager/TaskPropertiesPanel.cpp:235
msgid ""
"Maximum height based on start height reference (AGL or MSL) while starting "
"the task.  Set to 0 for no limit."
msgstr ""
"Max höjd baserad på referens för starthöjd (AGL eller MSL) under tiden "
"uppgiften startar. Sätt 0 för ingen gräns."

#: src/Dialogs/Settings/Panels/TaskRulesConfigPanel.cpp:69
msgid "Start max. height margin"
msgstr "Start max höjdmarginal"

#: src/Dialogs/Settings/Panels/TaskRulesConfigPanel.cpp:70
msgid ""
"Maximum height above maximum start height to tolerate.  Set to 0 for no "
"tolerance."
msgstr "Max höjd över max starthöjd som tolereras. Sätt 0 för ingen tolerans."

#: src/Dialogs/Settings/Panels/TaskRulesConfigPanel.cpp:77
#: src/Dialogs/Task/Manager/TaskPropertiesPanel.cpp:241
#, no-c-format
msgid "Reference is the height above the task point."
msgstr "Referensen är höjd över uppgiftspunkten."

#: src/Dialogs/Settings/Panels/TaskRulesConfigPanel.cpp:79
#: src/Dialogs/Task/Manager/TaskPropertiesPanel.cpp:243
#, no-c-format
msgid "Reference is altitude above mean sea level."
msgstr "Referensen är höjd över medelhavsnivå."

#: src/Dialogs/Settings/Panels/TaskRulesConfigPanel.cpp:83
#: src/Dialogs/Task/Manager/TaskPropertiesPanel.cpp:247
msgid "Start height ref."
msgstr "Starthöjd referens"

#: src/Dialogs/Settings/Panels/TaskRulesConfigPanel.cpp:84
#: src/Dialogs/Task/Manager/TaskPropertiesPanel.cpp:248
msgid "Reference used for start max height rule."
msgstr "Referens för max starthöjd enligt regler."

#: src/Dialogs/Settings/Panels/TaskRulesConfigPanel.cpp:92
#: src/Dialogs/Task/Manager/TaskPropertiesPanel.cpp:251
msgid "Finish min. height"
msgstr "Min målgångshöjd"

#: src/Dialogs/Settings/Panels/TaskRulesConfigPanel.cpp:93
#: src/Dialogs/Task/Manager/TaskPropertiesPanel.cpp:252
msgid ""
"Minimum height based on finish height reference (AGL or MSL) while finishing "
"the task.  Set to 0 for no limit."
msgstr ""
"Minsta höjd baserat på referens för sluthöjd (AGL eller MSL) medan uppgiften "
"slutförs. Sätt 0 för ingen gräns."

#: src/Dialogs/Settings/Panels/TaskRulesConfigPanel.cpp:99
#: src/Dialogs/Task/Manager/TaskPropertiesPanel.cpp:256
msgid "Finish height ref."
msgstr "Målgångshöjd referens"

#: src/Dialogs/Settings/Panels/TaskRulesConfigPanel.cpp:100
#: src/Dialogs/Task/Manager/TaskPropertiesPanel.cpp:257
msgid "Reference used for finish min height rule."
msgstr "Referens för lägsta sluthöjd enligt regler."

#: src/Dialogs/Settings/Panels/TaskRulesConfigPanel.cpp:108
#: src/Dialogs/Task/Manager/TaskPropertiesPanel.cpp:260
msgid "PEV start wait time"
msgstr "PEV start väntetid"

#: src/Dialogs/Settings/Panels/TaskRulesConfigPanel.cpp:109
#: src/Dialogs/Task/Manager/TaskPropertiesPanel.cpp:261
msgid ""
"Wait time in minutes after Pilot Event and before start gate opens. 0 means "
"start opens immediately."
msgstr ""
"Väntetid i minuter efter Pilot Event tills start öppnar. 0 innebär omedelbar "
"start."

#: src/Dialogs/Settings/Panels/TaskRulesConfigPanel.cpp:115
#: src/Dialogs/Task/Manager/TaskPropertiesPanel.cpp:264
msgid "PEV start window"
msgstr "PEV startfönster"

#: src/Dialogs/Settings/Panels/TaskRulesConfigPanel.cpp:116
#: src/Dialogs/Task/Manager/TaskPropertiesPanel.cpp:265
msgid ""
"Number of minutes start remains open after Pilot Event and PEV wait time.0 "
"means start will never close after it opens."
msgstr ""
"Antal minuter starten förblir öppen efter Pilot Event and PEV väntetid. 0 "
"innebär att starten aldrig stängs."

#: src/Dialogs/Settings/Panels/TaskDefaultsConfigPanel.cpp:61
#: src/Dialogs/Task/Widgets/LineSectorZoneEditWidget.cpp:22
#: src/Dialogs/Task/dlgTaskHelpers.cpp:171
#, no-c-format
msgid "Gate width"
msgstr "Grind bredd"

#: src/Dialogs/Settings/Panels/TaskDefaultsConfigPanel.cpp:62
#: src/Dialogs/Task/Widgets/CylinderZoneEditWidget.cpp:23
#: src/Dialogs/Task/Widgets/SectorZoneEditWidget.cpp:27
#: src/Dialogs/Task/Widgets/KeyholeZoneEditWidget.cpp:23
#: src/Dialogs/Task/dlgTaskHelpers.cpp:165
#: src/Dialogs/Task/dlgTaskHelpers.cpp:177
#: src/Dialogs/Task/dlgTaskHelpers.cpp:187
#, no-c-format
msgid "Radius"
msgstr "Radie"

#: src/Dialogs/Settings/Panels/TaskDefaultsConfigPanel.cpp:127
msgid "Default start type for new tasks you create."
msgstr "Standard starttyp för nya uppgifter du skapar."

#: src/Dialogs/Settings/Panels/TaskDefaultsConfigPanel.cpp:132
msgid "Default radius or gate width of the start zone for new tasks."
msgstr "Standardradie eller grindbredd för startområdet för nya uppgifter."

#: src/Dialogs/Settings/Panels/TaskDefaultsConfigPanel.cpp:138
#: src/Dialogs/Task/TaskPointDialog.cpp:348
msgid "Finish point"
msgstr "Målpunkt"

#: src/Dialogs/Settings/Panels/TaskDefaultsConfigPanel.cpp:139
msgid "Default finish type for new tasks you create."
msgstr "Standard måltyp för nya uppgifter som du skapar."

#: src/Dialogs/Settings/Panels/TaskDefaultsConfigPanel.cpp:144
msgid "Default radius or gate width of the finish zone in new tasks."
msgstr "Standardradie eller grindbredd för målområdet för nya uppgifter."

#: src/Dialogs/Settings/Panels/TaskDefaultsConfigPanel.cpp:150
msgid "Turn point"
msgstr "Vändpunkt"

#: src/Dialogs/Settings/Panels/TaskDefaultsConfigPanel.cpp:150
msgid "Default turn point type for new tasks you create."
msgstr "Standard vägpunktstyp för nya uppgifter som du skapar."

#: src/Dialogs/Settings/Panels/TaskDefaultsConfigPanel.cpp:154
msgid "Default radius of turnpoint cylinders and sectors in new tasks."
msgstr ""
"Standardradie på cylindrar för vägpunkter och sektorer i nya uppgifter."

#: src/Dialogs/Settings/Panels/TaskDefaultsConfigPanel.cpp:160
msgid "Default task type for new tasks you create."
msgstr "Standard uppgiftstyp för nya uppgifter du skapar."

#: src/Dialogs/Settings/Panels/TaskDefaultsConfigPanel.cpp:177
#: src/Dialogs/Task/Manager/TaskPropertiesPanel.cpp:213
msgid "AAT min. time"
msgstr "AAT min tid"

#: src/Dialogs/Settings/Panels/TaskDefaultsConfigPanel.cpp:177
msgid "Default AAT min. time for new AAT tasks."
msgstr "Standard AAT minsta tid för nya AAT uppgifter."

#: src/Dialogs/Settings/Panels/TaskDefaultsConfigPanel.cpp:181
msgid "Optimisation margin"
msgstr "Optimeringsmarginal"

#: src/Dialogs/Settings/Panels/TaskDefaultsConfigPanel.cpp:182
msgid ""
"Safety margin for AAT task optimisation.  Optimisation seeks to complete the "
"task at the minimum time plus this margin time."
msgstr ""
"Säkerhetsmarginal för optimering av AAT uppgift. Optimering söker minsta tid "
"för att slutföra uppgift plus tidsmarginal."

#: src/Dialogs/Settings/Panels/ScoringConfigPanel.cpp:73
#, no-c-format
msgid "Disable contest calculations"
msgstr "Inaktivera beräkningar för tävling"

#: src/Dialogs/Settings/Panels/ScoringConfigPanel.cpp:75
#, no-c-format
msgid ""
"Conforms to FAI triangle rules. Three turns and common start and finish. No "
"leg less than 28% of total except for tasks longer than 500km: No leg less "
"than 25% or larger than 45%."
msgstr ""
"Uppfyller FAI regler för triangel. Tre svängar med samma start och mål. "
"Inget ben kortare än 28% av totalen förutom vid uppgifter längre än 500 km: "
"Inget ben kortare än 25% eller längre än 45%."

#: src/Dialogs/Settings/Panels/ScoringConfigPanel.cpp:78
#, no-c-format
msgid ""
"Up to seven points including start and finish, finish height must not be "
"lower than start height less 1000 meters."
msgstr ""
"Upp till sju punkter inklusive start och mål. Målhöjd får ej vara lägre än "
"starthöjd mindre än 1000 meter."

#: src/Dialogs/Settings/Panels/ScoringConfigPanel.cpp:81
#, no-c-format
msgid "The most recent contest with Sprint task rules."
msgstr "Den senaste tävlingen med regler för sprint-uppgift."

#: src/Dialogs/Settings/Panels/ScoringConfigPanel.cpp:83
#, no-c-format
msgid ""
"A combination of Classic and FAI rules. 30% of the FAI score are added to "
"the Classic score."
msgstr ""
"En kombination av Classic och FAI regler. 30% av FAI poängen adderas till "
"Classic poäng."

#: src/Dialogs/Settings/Panels/ScoringConfigPanel.cpp:88
#, no-c-format
msgid ""
"PG online contest with different track values: Free flight - 1 km = 1.0 "
"point; flat trianlge - 1 km = 1.2 p; FAI triangle - 1 km = 1.4 p."
msgstr ""
"Online tävling för skärmflyg med olika värden: Friflyg - 1 km = 1.0 poäng; "
"triangel - 1km = 1.2 p; FAI triangel - 1 km = 1.4 p."

#: src/Dialogs/Settings/Panels/ScoringConfigPanel.cpp:91
#, no-c-format
msgid ""
"European PG online contest of the DHV organization. Pretty much the same as "
"the XContest rules, but with different track values: 1 km = 1.5 points, 1.75 "
"p and 2.0 p for FAI triangles respectively."
msgstr ""
"Europeisk online skärmflygtävling av organisationen DHV. Snarlika regler som "
"för XContest men med olika banvärden: 1 km = 1,5 poäng, 1.75 p och 2,0 p för "
"FAI trianglar respektive."

#: src/Dialogs/Settings/Panels/ScoringConfigPanel.cpp:94
#, no-c-format
msgid ""
"Austrian online glider contest. Tracks around max. six waypoints are scored. "
"The bounding box part with 1 km = 1.0 point and the additional zick-zack "
"part with 1 km = 0.5 p."
msgstr ""
"Australiensisk online tävling. Bana runt högst sex brytpunkter poängsätts. "
"Del med begränsningsområde med 1 km = 1,0 poäng och den extra sick-sack "
"delen med 1km = 0,5 p."

#: src/Dialogs/Settings/Panels/ScoringConfigPanel.cpp:97
#, no-c-format
msgid "The FFVV NetCoupe \"libre\" competiton."
msgstr "FFVV NetCoupe \"öppna\" tävling."

#: src/Dialogs/Settings/Panels/ScoringConfigPanel.cpp:99
#, no-c-format
msgid ""
"WeGlide combines multiple scoring systems in the WeGlide Free contest. The "
"free score is a combination of the free distance score and the area bonus. "
"For the area bonus, the scoring program determines the largest FAI triangle "
"and the largest Out & Return distance that can be fitted into the flight "
"route."
msgstr ""
"WeGlide kombinerar flera poängsystem under den öppna WeGlide tävlingen. "
"Poängen är en kombination av poäng för fri distans och områdesbonus. För "
"områdesbonus bestäms poängen av den längsta FAI triangeln och den längsta "
"out-and-return distansen som rymts i flygrutten."

#: src/Dialogs/Settings/Panels/ScoringConfigPanel.cpp:103
#, no-c-format
msgid ""
"A start point, one turn point and a finish point are chosen from the flight "
"path such that the distance between the start point and the turn point is "
"maximized"
msgstr ""
"En startpunkt, en vändpunkt och en slutpunkt väljs utefter flygvägen så att "
"distansen mellan startpunkten och vändpunkten maximeras."

#: src/Dialogs/Settings/Panels/ScoringConfigPanel.cpp:106
#, no-c-format
msgid ""
"LVZC Charron.online, 5 legs under 200km 6 legs above. Minimum leg distance "
"is 20km, 5 points per km."
msgstr ""
"LVZC Charron.online, 5 ben under 200km 6 ben över. Minimum distans per ben "
"är 20km, 5 poäng per km."

#: src/Dialogs/Settings/Panels/ScoringConfigPanel.cpp:109
msgid "Contest"
msgstr "Tävling"

#: src/Dialogs/Settings/Panels/ScoringConfigPanel.cpp:110
msgid "Select the rules used for calculating optimal points for a contest."
msgstr "Välj regler för att beräkning av optimal poäng för en tävling."

#: src/Dialogs/Settings/Panels/ScoringConfigPanel.cpp:113
msgid "Predict Contest"
msgstr "Förutspå tävling"

#: src/Dialogs/Settings/Panels/ScoringConfigPanel.cpp:114
msgid ""
"If enabled, then the next task point is included in the score calculation, "
"assuming that you will reach it."
msgstr ""
"Om aktiverad inkluderas nästa punkt i uppgiften i poängberäkningen under "
"antagandet att du når dit."

#: src/Dialogs/Settings/Panels/ScoringConfigPanel.cpp:121
msgid "FAI triangle areas"
msgstr "FAI triangelareor"

#: src/Dialogs/Settings/Panels/ScoringConfigPanel.cpp:122
msgid "Show FAI triangle areas on the map."
msgstr "Visa FAI triangelareor på karta."

#: src/Dialogs/Settings/Panels/ScoringConfigPanel.cpp:126
msgid "FAI triangle threshold"
msgstr "FAI triangel tröskelgräns"

#: src/Dialogs/Settings/Panels/ScoringConfigPanel.cpp:127
msgid "Specifies which threshold is used for \"large\" FAI triangles."
msgstr "Anger vilket tröskelvärde som används för \"stora\" FAI trianglar."

#: src/Dialogs/Settings/Panels/TerrainDisplayConfigPanel.cpp:180
msgid "Terrain display"
msgstr "Terräng"

#: src/Dialogs/Settings/Panels/TerrainDisplayConfigPanel.cpp:181
msgid "Draw a digital elevation terrain on the map."
msgstr "Rita en digital upphöjd terräng på kartan."

#: src/Dialogs/Settings/Panels/TerrainDisplayConfigPanel.cpp:185
msgid "Topography display"
msgstr "Topografisk visning"

#: src/Dialogs/Settings/Panels/TerrainDisplayConfigPanel.cpp:186
msgid "Draw topographical features (roads, rivers, lakes etc.) on the map."
msgstr "Rita topografiska ting (vägar, älvar, sjöar etc.) på kartan."

#: src/Dialogs/Settings/Panels/TerrainDisplayConfigPanel.cpp:190
#, no-c-format
msgid "Low lands"
msgstr "Låglänt"

#: src/Dialogs/Settings/Panels/TerrainDisplayConfigPanel.cpp:191
#, no-c-format
msgid "Mountainous"
msgstr "Bergigt"

#: src/Dialogs/Settings/Panels/TerrainDisplayConfigPanel.cpp:192
#, no-c-format
msgid "Imhof 7"
msgstr "Imhof 7"

#: src/Dialogs/Settings/Panels/TerrainDisplayConfigPanel.cpp:193
#, no-c-format
msgid "Imhof 4"
msgstr "Imhof 4"

#: src/Dialogs/Settings/Panels/TerrainDisplayConfigPanel.cpp:194
#, no-c-format
msgid "Imhof 12"
msgstr "Imhof 12"

#: src/Dialogs/Settings/Panels/TerrainDisplayConfigPanel.cpp:195
#, no-c-format
msgid "Imhof Atlas"
msgstr "Imhof Atlas"

#: src/Dialogs/Settings/Panels/TerrainDisplayConfigPanel.cpp:196
#, no-c-format
msgid "ICAO"
msgstr "ICAO"

#: src/Dialogs/Settings/Panels/TerrainDisplayConfigPanel.cpp:197
#, no-c-format
msgid "Vibrant"
msgstr "Livfull"

#: src/Dialogs/Settings/Panels/TerrainDisplayConfigPanel.cpp:198
#, no-c-format
msgid "Grey"
msgstr "Grå"

#: src/Dialogs/Settings/Panels/TerrainDisplayConfigPanel.cpp:199
#, no-c-format
msgid "White"
msgstr "Vit"

#: src/Dialogs/Settings/Panels/TerrainDisplayConfigPanel.cpp:200
#, no-c-format
msgid "Sandstone"
msgstr "Sandsten"

#: src/Dialogs/Settings/Panels/TerrainDisplayConfigPanel.cpp:201
#, no-c-format
msgid "Pastel"
msgstr "Pastell"

#: src/Dialogs/Settings/Panels/TerrainDisplayConfigPanel.cpp:202
#, no-c-format
msgid "Italian Avioportolano VFR Chart"
msgstr "Italiensk Avioportolano VFR karta"

#: src/Dialogs/Settings/Panels/TerrainDisplayConfigPanel.cpp:203
#, no-c-format
msgid "German DFS VFR Chart"
msgstr "Tysk DFS VFR karta"

#: src/Dialogs/Settings/Panels/TerrainDisplayConfigPanel.cpp:204
#, no-c-format
msgid "French SIA VFR Chart"
msgstr "Fransk SIA VFR karta"

#: src/Dialogs/Settings/Panels/TerrainDisplayConfigPanel.cpp:208
msgid "Terrain colors"
msgstr "Terräng färg"

#: src/Dialogs/Settings/Panels/TerrainDisplayConfigPanel.cpp:209
msgid "Defines the color ramp used in terrain rendering."
msgstr "Definierar färgrampen för att teckna terräng."

#: src/Dialogs/Settings/Panels/TerrainDisplayConfigPanel.cpp:215
#, no-c-format
msgid "Fixed"
msgstr "Fixerad"

#: src/Dialogs/Settings/Panels/TerrainDisplayConfigPanel.cpp:216
#, no-c-format
msgid "Sun"
msgstr "Sol"

#: src/Dialogs/Settings/Panels/TerrainDisplayConfigPanel.cpp:221
msgid "Slope shading"
msgstr "Skuggning backe"

#: src/Dialogs/Settings/Panels/TerrainDisplayConfigPanel.cpp:222
msgid ""
"The terrain can be shaded among slopes to indicate either wind direction, "
"sun position or a fixed shading from North-West."
msgstr ""
"Terrängen kan be skuggad för att indikera antingen vindriktning, solläge "
"eller en fast skuggning från nordväst."

#: src/Dialogs/Settings/Panels/TerrainDisplayConfigPanel.cpp:227
msgid "Terrain contrast"
msgstr "Terräng kontrast"

#: src/Dialogs/Settings/Panels/TerrainDisplayConfigPanel.cpp:228
msgid ""
"Defines the amount of Phong shading in the terrain rendering.  Use large "
"values to emphasise terrain slope, smaller values if flying in steep "
"mountains."
msgstr ""
"Definierar mängden Phong-skuggning vid teckning av terräng. Använd höga "
"värden för att framhäva backar eller lägre värden i brant alpin miljö."

#: src/Dialogs/Settings/Panels/TerrainDisplayConfigPanel.cpp:234
msgid "Terrain brightness"
msgstr "Terräng ljusstyrka"

#: src/Dialogs/Settings/Panels/TerrainDisplayConfigPanel.cpp:235
msgid ""
"Defines the brightness (whiteness) of the terrain rendering.  This controls "
"the average illumination of the terrain."
msgstr ""
"Definerar ljusstrykan (vitheten) vid teckning av terräng. Detta kontrollerar "
"medelljuset för terrängen."

#: src/Dialogs/Settings/Panels/TerrainDisplayConfigPanel.cpp:249
msgid "Contours"
msgstr "Konturer"

#: src/Dialogs/Settings/Panels/TerrainDisplayConfigPanel.cpp:250
msgid "If enabled, draws contour lines on the terrain."
msgstr "Om aktiv, ritar konturlinjer över terrängen."

#: src/Dialogs/Settings/Panels/UnitsConfigPanel.cpp:109
msgid "Preset"
msgstr "Förval"

#: src/Dialogs/Settings/Panels/UnitsConfigPanel.cpp:109
msgid "Load a set of units."
msgstr "Ladda en uppsättning av enheter."

#: src/Dialogs/Settings/Panels/UnitsConfigPanel.cpp:112
msgid "Custom"
msgstr "Anpassad"

#: src/Dialogs/Settings/Panels/UnitsConfigPanel.cpp:112
msgid "My individual set of units."
msgstr "Mina egen uppsättning enheter."

#: src/Dialogs/Settings/Panels/UnitsConfigPanel.cpp:125
#: src/Dialogs/Settings/Panels/UnitsConfigPanel.cpp:151
#: src/Dialogs/Settings/Panels/UnitsConfigPanel.cpp:183
#, no-c-format
msgid "knots"
msgstr "knop"

#: src/Dialogs/Settings/Panels/UnitsConfigPanel.cpp:130
msgid "Aircraft/Wind speed"
msgstr "Farkost/Vindstyrka"

#: src/Dialogs/Settings/Panels/UnitsConfigPanel.cpp:131
msgid ""
"Units used for airspeed and ground speed.  A separate unit is available for "
"task speeds."
msgstr ""
"Enhet för luft- och markhastighet. En separat enhet finns för "
"uppgiftshastigheter."

#: src/Dialogs/Settings/Panels/UnitsConfigPanel.cpp:144
msgid ""
"Units used for horizontal distances e.g. range to waypoint, distance to go."
msgstr ""
"Enheter för horisontella distanser, t.ex. avstånd till vägpunkt eller "
"distans kvar."

#: src/Dialogs/Settings/Panels/UnitsConfigPanel.cpp:156
msgid "Lift"
msgstr "Stig"

#: src/Dialogs/Settings/Panels/UnitsConfigPanel.cpp:156
msgid "Units used for vertical speeds (variometer)."
msgstr "Enhet för vertikal hastighet (variometer)."

#: src/Dialogs/Settings/Panels/UnitsConfigPanel.cpp:162
#, no-c-format
msgid "feet"
msgstr "fot"

#: src/Dialogs/Settings/Panels/UnitsConfigPanel.cpp:163
#, no-c-format
msgid "meters"
msgstr "meter"

#: src/Dialogs/Settings/Panels/UnitsConfigPanel.cpp:166
msgid "Units used for altitude and heights."
msgstr "Enhet för altitud och höjd."

#: src/Dialogs/Settings/Panels/UnitsConfigPanel.cpp:176
msgid "Units used for temperature."
msgstr "Enhet för temperatur."

#: src/Dialogs/Settings/Panels/UnitsConfigPanel.cpp:188
msgid "Task speed"
msgstr "Banhastighet"

#: src/Dialogs/Settings/Panels/UnitsConfigPanel.cpp:188
msgid "Units used for task speeds."
msgstr "Enhet för banhastighet."

#: src/Dialogs/Settings/Panels/UnitsConfigPanel.cpp:199
msgid "Units used for pressures."
msgstr "Enhet för tryck."

#: src/Dialogs/Settings/Panels/UnitsConfigPanel.cpp:209
msgid "Units used for mass."
msgstr "Enhet för massa."

#: src/Dialogs/Settings/Panels/UnitsConfigPanel.cpp:219
msgid "Units used for wing loading."
msgstr "Enhet för vingbelastning."

#: src/Dialogs/Settings/Panels/UnitsConfigPanel.cpp:235
msgid "Lat./Lon."
msgstr "Lat./Lon."

#: src/Dialogs/Settings/Panels/UnitsConfigPanel.cpp:235
msgid "Units used for latitude and longitude."
msgstr "Enhet för latitud och longitud."

#: src/Dialogs/Settings/Panels/UnitsConfigPanel.cpp:245
#, fuzzy
msgid "Rotation"
msgstr "Plats"

#: src/Dialogs/Settings/Panels/UnitsConfigPanel.cpp:245
#, fuzzy
msgid "Unit used for rotation."
msgstr "Enhet för vingbelastning."

#: src/Dialogs/Settings/Panels/TimeConfigPanel.cpp:65
#: src/Dialogs/Device/Vega/LoggerParameters.hpp:12
#, no-c-format
msgid "UTC offset"
msgstr "UTC-korrigering"

#: src/Dialogs/Settings/Panels/TimeConfigPanel.cpp:66
msgid ""
"The UTC offset field allows the UTC local time offset to be specified.  The "
"local time is displayed below in order to make it easier to verify the "
"correct offset has been entered."
msgstr ""
"Fält för UTC-korrigering används för att ange skillnad mot lokaltid. "
"Lokaltid visas nedanför för att underlätta."

#: src/Dialogs/Settings/Panels/TimeConfigPanel.cpp:78
msgid "Use GPS time"
msgstr "Använd GPS-tid"

#: src/Dialogs/Settings/Panels/TimeConfigPanel.cpp:79
msgid ""
"If enabled sets the clock of the computer to the GPS time once a fix is set. "
"This is only necessary if your computer does not have a real-time clock with "
"battery backup or your computer frequently runs out of battery power or "
"otherwise loses time."
msgstr ""
"Om aktiverad sätts datorklockan till GPS-tid när satelliter fixerats. Detta "
"är endast nödvändigt om din dator av någon anledning saknar eller ej har en "
"fungerande realtidsklocka."

#: src/Dialogs/Settings/Panels/WaypointDisplayConfigPanel.cpp:67
#, no-c-format
msgid "Full name"
msgstr "Fullständigt namn"

#: src/Dialogs/Settings/Panels/WaypointDisplayConfigPanel.cpp:68
#, no-c-format
msgid "The full name of each waypoint is displayed."
msgstr "Hela namnet för varje vägpunkt visas."

#: src/Dialogs/Settings/Panels/WaypointDisplayConfigPanel.cpp:70
#, no-c-format
msgid "First word of name"
msgstr "Första ord i namnet"

#: src/Dialogs/Settings/Panels/WaypointDisplayConfigPanel.cpp:71
#, no-c-format
msgid "The first word of the waypoint name is displayed."
msgstr "Första ordet i vägpunktens namn visas."

#: src/Dialogs/Settings/Panels/WaypointDisplayConfigPanel.cpp:73
#, no-c-format
msgid "First 3 letters"
msgstr "Första 3 bokstäverna"

#: src/Dialogs/Settings/Panels/WaypointDisplayConfigPanel.cpp:74
#, no-c-format
msgid "The first 3 letters of the waypoint name are displayed."
msgstr "De 3 första bokstäverna i vägpunktens namn visas."

#: src/Dialogs/Settings/Panels/WaypointDisplayConfigPanel.cpp:76
#, no-c-format
msgid "First 5 letters"
msgstr "Första 5 bokstäverna"

#: src/Dialogs/Settings/Panels/WaypointDisplayConfigPanel.cpp:77
#, no-c-format
msgid "The first 5 letters of the waypoint name are displayed."
msgstr "De 5 första bokstäverna i vägpunktens namn visas."

#: src/Dialogs/Settings/Panels/WaypointDisplayConfigPanel.cpp:79
#, no-c-format
msgid "No waypoint name is displayed."
msgstr "Inget vägpunktsnamn visas."

#: src/Dialogs/Settings/Panels/WaypointDisplayConfigPanel.cpp:82
#, no-c-format
msgid ""
"The short name of each waypoint is displayed. If unavailable, the first five "
"letters of the full name are displayed."
msgstr ""
"Vägpunkten kortnamn visas. Saknas det visas de 5 första bokstäverna i namnet."

#: src/Dialogs/Settings/Panels/WaypointDisplayConfigPanel.cpp:85
msgid "Label format"
msgstr "Etikett format"

#: src/Dialogs/Settings/Panels/WaypointDisplayConfigPanel.cpp:85
msgid "Determines how labels are displayed with each waypoint"
msgstr "Bestämmer hur etiketter visas vid varje vägpunkt"

#: src/Dialogs/Settings/Panels/WaypointDisplayConfigPanel.cpp:91
#, no-c-format
msgid "No arrival height is displayed."
msgstr "Ingen ankomsthöjd visas."

#: src/Dialogs/Settings/Panels/WaypointDisplayConfigPanel.cpp:93
#, no-c-format
msgid "Straight glide"
msgstr "Rak linje"

#: src/Dialogs/Settings/Panels/WaypointDisplayConfigPanel.cpp:94
#, no-c-format
msgid "Straight glide arrival height (no terrain is considered)."
msgstr "Ankomsthöjd rak linje (oaktat terräng)."

#: src/Dialogs/Settings/Panels/WaypointDisplayConfigPanel.cpp:96
#, no-c-format
msgid "Terrain avoidance glide"
msgstr "Glid förbi terräng"

#: src/Dialogs/Settings/Panels/WaypointDisplayConfigPanel.cpp:97
#, no-c-format
msgid ""
"Arrival height considering terrain avoidance. Requires \"Reach mode: "
"Turning\" in \"Glide Computer > Route\" settings."
msgstr ""
"Ankomsthöjd med hänsyn till terräng. Kräver \"Ankomstläge: Runda\" under "
"inställningar \"Flygdator > Rutt\"."

#: src/Dialogs/Settings/Panels/WaypointDisplayConfigPanel.cpp:100
#, no-c-format
msgid "Straight & terrain glide"
msgstr "Rakt- & terrängglid"

#: src/Dialogs/Settings/Panels/WaypointDisplayConfigPanel.cpp:101
#, no-c-format
msgid ""
"Both arrival heights are displayed. Requires \"Reach mode: Turning\" in "
"\"Glide Computer > Route\" settings."
msgstr ""
"Båda ankomsthöjder visas. Kräver \"Ankomstläge: Runda\" under inställningar "
"för \"Flygdator > Rutt\"."

#: src/Dialogs/Settings/Panels/WaypointDisplayConfigPanel.cpp:106
#, no-c-format
msgid "Required GR & terrain glide"
msgstr "Nödvändig GR & terrängglid"

#: src/Dialogs/Settings/Panels/WaypointDisplayConfigPanel.cpp:107
#, no-c-format
msgid ""
"Both Required glide ratio and terrain avoidance height are displayed. "
"Requires \"Reach mode: Turning\" in \"Glide Computer > Route\" settings."
msgstr ""
"Både nödvändigt glidtal och höjd för fri terräng visas. Kräver "
"\"Ankomstläge: Runda\" under inställningar för \"Flygdator > Rutt\"."

#: src/Dialogs/Settings/Panels/WaypointDisplayConfigPanel.cpp:112
msgid "Determines how arrival height is displayed in waypoint labels"
msgstr "Avgör hur ankomsthöjd visas i vägpunktsetiketter"

#: src/Dialogs/Settings/Panels/WaypointDisplayConfigPanel.cpp:117
#, no-c-format
msgid "Rounded rectangle"
msgstr "Avrundad rektangel"

#: src/Dialogs/Settings/Panels/WaypointDisplayConfigPanel.cpp:118
#, no-c-format
msgid "Outlined"
msgstr "Omringad"

#: src/Dialogs/Settings/Panels/WaypointDisplayConfigPanel.cpp:122
msgid "Label style"
msgstr "Etikett stil"

#: src/Dialogs/Settings/Panels/WaypointDisplayConfigPanel.cpp:130
#, no-c-format
msgid "Task waypoints & airfields"
msgstr "Banans vägpunkter & flygfält"

#: src/Dialogs/Settings/Panels/WaypointDisplayConfigPanel.cpp:131
#, no-c-format
msgid "All waypoints part of a task and all airfields will be displayed."
msgstr ""
"Alla vägpunkter som är del av banan, och alla flygplatser kommer att visas."

#: src/Dialogs/Settings/Panels/WaypointDisplayConfigPanel.cpp:133
#, no-c-format
msgid "Task waypoints & landables"
msgstr "Banans vägpunkter & landningar"

#: src/Dialogs/Settings/Panels/WaypointDisplayConfigPanel.cpp:134
#, no-c-format
msgid "All waypoints part of a task and all landables will be displayed."
msgstr "Alla vägpunkter i uppgiften och alla landningar kommer visas."

#: src/Dialogs/Settings/Panels/WaypointDisplayConfigPanel.cpp:136
#, no-c-format
msgid "Task waypoints"
msgstr "Vägpunkter bana"

#: src/Dialogs/Settings/Panels/WaypointDisplayConfigPanel.cpp:137
#, no-c-format
msgid "All waypoints part of a task will be displayed."
msgstr "Alla vägpunkter som ingår i en bana visas."

#: src/Dialogs/Settings/Panels/WaypointDisplayConfigPanel.cpp:150
#, no-c-format
msgid "Purple circle"
msgstr "Lila cirkel"

#: src/Dialogs/Settings/Panels/WaypointDisplayConfigPanel.cpp:151
#, no-c-format
msgid ""
"Airports and outlanding fields are displayed as purple circles. If the "
"waypoint is reachable a bigger green circle is added behind the purple one. "
"If the waypoint is blocked by a mountain the green circle will be red "
"instead."
msgstr ""
"Flygplatser och utelandningar visas med lila cirkel. Om landningen är nåbar "
"visas en grön ring runt cirkeln. Om färdvägen till landningen blockeras av "
"berg visas istället en röd ring runt cirkeln."

#: src/Dialogs/Settings/Panels/WaypointDisplayConfigPanel.cpp:155
#, no-c-format
msgid "B/W"
msgstr "S/V"

#: src/Dialogs/Settings/Panels/WaypointDisplayConfigPanel.cpp:156
#, no-c-format
msgid ""
"Airports and outlanding fields are displayed in white/grey. If the waypoint "
"is reachable the color is changed to green. If the waypoint is blocked by a "
"mountain the color is changed to red instead."
msgstr ""
"Flygplatser och utelandningar visas i vit/grå. Om landningen är nåbar blir "
"den grön. Om färdvägen till landningen är blockerad blir den istället röd."

#: src/Dialogs/Settings/Panels/WaypointDisplayConfigPanel.cpp:160
#, no-c-format
msgid "Traffic lights"
msgstr "Trafikljus"

#: src/Dialogs/Settings/Panels/WaypointDisplayConfigPanel.cpp:161
#, no-c-format
msgid ""
"Airports and outlanding fields are displayed in the colors of a traffic "
"light. Green if reachable, Orange if blocked by mountain and red if not "
"reachable at all."
msgstr ""
"Flygfält och utelandningar visas med färger för trafikljus. Nåbar landning "
"är grön, nåbar men blockerad av berg är orange och ej nåbar är röd."

#: src/Dialogs/Settings/Panels/WaypointDisplayConfigPanel.cpp:165
msgid "Landable symbols"
msgstr "Landningssymboler"

#: src/Dialogs/Settings/Panels/WaypointDisplayConfigPanel.cpp:166
msgid ""
"Three styles are available: Purple circles (WinPilot style), a high contrast "
"(monochrome) style, or orange. The rendering differs for landable field and "
"airport. All styles mark the waypoints within reach green."
msgstr ""
"Tre stilar finns: Lila cirklar (WinPilot stil), högkontrast (monokrom) eller "
"orange. Renderingen skiljer mellan landningsfält och flygfält. Alla stilar "
"markerar vägpunkter inom räckhåll gröna."

#: src/Dialogs/Settings/Panels/WaypointDisplayConfigPanel.cpp:171
msgid "Detailed landables"
msgstr "Detaljerade landningar"

#: src/Dialogs/Settings/Panels/WaypointDisplayConfigPanel.cpp:172
msgid ""
"[Off] Display fixed icons for landables.\n"
"[On] Show landables with variable information like runway length and heading."
msgstr ""
"[Av] Visa fasta landningsikoner.\n"
"[På] Visa landningar med utökad information såsom banlängd och riktning."

#: src/Dialogs/Settings/Panels/WaypointDisplayConfigPanel.cpp:177
msgid "Landable size"
msgstr "Storlek landningsmärken"

#: src/Dialogs/Settings/Panels/WaypointDisplayConfigPanel.cpp:178
msgid "A percentage to select the size landables are displayed on the map."
msgstr "Procenttal anger storleken på landningsmärken som visas på kartan."

#: src/Dialogs/Settings/Panels/WaypointDisplayConfigPanel.cpp:182
msgid "Scale runway length"
msgstr "Skala landningsbanor"

#: src/Dialogs/Settings/Panels/WaypointDisplayConfigPanel.cpp:183
msgid ""
"[Off] Display fixed length for runways.\n"
"[On] Scale displayed runway length based on real length."
msgstr ""
"[Av] Visa fix banlängd.\n"
"[På] Visa banlängd i skala."

#: src/Dialogs/Settings/Panels/TrackingConfigPanel.cpp:171
#, no-c-format
msgid "Hot-air balloon"
msgstr "Varmluftsballong"

#: src/Dialogs/Settings/Panels/TrackingConfigPanel.cpp:172
#, no-c-format
msgid "Hangglider (Flex/FAI1)"
msgstr "Hängflygvinge (Flex/FAI1)"

#: src/Dialogs/Settings/Panels/TrackingConfigPanel.cpp:173
#, no-c-format
msgid "Hangglider (Rigid/FAI5)"
msgstr "Hängflygvinge (fast/FAI5)"

#: src/Dialogs/Settings/Panels/TrackingConfigPanel.cpp:192
#: src/Dialogs/Settings/Panels/TrackingConfigPanel.cpp:218
msgid "Tracking Interval"
msgstr "Spårintervall"

#: src/Dialogs/Settings/Panels/TrackingConfigPanel.cpp:195
msgid "Track friends"
msgstr "Spåra vänner"

#: src/Dialogs/Settings/Panels/TrackingConfigPanel.cpp:196
msgid "Download the position of your friends live from the SkyLines server."
msgstr "Hämta dina vänners positioner i realtid från SkyLines-servern."

#: src/Dialogs/Settings/Panels/TrackingConfigPanel.cpp:199
msgid "Show nearby traffic"
msgstr "Visa nära trafik"

#: src/Dialogs/Settings/Panels/TrackingConfigPanel.cpp:200
msgid ""
"Download the position of your nearby traffic live from the SkyLines server."
msgstr ""
"Hämta positioner för närliggande farkoster i realtid från SkyLines-servern."

#: src/Dialogs/Settings/Panels/TrackingConfigPanel.cpp:221
msgid "Vehicle Type"
msgstr "Farkosttyp"

#: src/Dialogs/Settings/Panels/TrackingConfigPanel.cpp:221
msgid "Type of vehicle used."
msgstr "Typ av farkost som används."

#: src/Dialogs/Settings/Panels/TrackingConfigPanel.cpp:223
msgid "Vehicle Name"
msgstr "Farkostnamn"

#: src/Dialogs/Settings/Panels/TrackingConfigPanel.cpp:226
msgid "Server"
msgstr "Server"

#: src/Dialogs/Settings/Panels/CloudConfigPanel.cpp:64
msgid ""
"Participate in the XCSoar Cloud field test?  This transmits your location, "
"thermal/wave locations and other weather data to our test server."
msgstr ""
"Delta i XCSoar Cloud fältprov? Detta skickar din position, termik/våg-"
"positioner och annan väderdata till vår test-server."

#: src/Dialogs/Settings/Panels/CloudConfigPanel.cpp:69
msgid "Obtain and show thermal locations reported by others."
msgstr "Erhåll och visa termik inrapporterad av andra."

#: src/Dialogs/Settings/Panels/WeatherConfigPanel.cpp:67
msgid ""
"Show thermal locations downloaded from Thermal Information Map (thermalmap."
"info)."
msgstr ""
"Visa termikområden nedladdade från Thermal Information Map (thermalmap.info)."

#: src/Dialogs/Settings/Panels/WeGlideConfigPanel.cpp:70
msgid "Allow download of declared tasks from Weglide in the Task Manager."
msgstr ""

#: src/Dialogs/Settings/Panels/WeGlideConfigPanel.cpp:73
msgid "Automatic Upload"
msgstr "Automatisk uppladdning"

#: src/Dialogs/Settings/Panels/WeGlideConfigPanel.cpp:74
msgid ""
"Asks whether to upload flight to Weglide, after flight is downloaded from "
"external logger."
msgstr ""

#: src/Dialogs/Settings/Panels/WeGlideConfigPanel.cpp:79
msgid "Take this from your WeGlide Profile. Or set to 0 if not used."
msgstr "Använd värde från din WeGlide profil. Eller sätt 0 om ej använd."

#: src/Dialogs/Settings/Panels/WeGlideConfigPanel.cpp:82
msgid "Pilot date of birth"
msgstr "Pilot födelsedatum"

#: src/Dialogs/Task/Widgets/CylinderZoneEditWidget.cpp:23
msgid "Radius of the OZ cylinder."
msgstr "Radie på OZ-cylindern."

#: src/Dialogs/Task/Widgets/LineSectorZoneEditWidget.cpp:22
msgid "Width of the start/finish gate."
msgstr "Bredd på start- & målgrind."

#: src/Dialogs/Task/Widgets/SectorZoneEditWidget.cpp:27
#: src/Dialogs/Task/Widgets/KeyholeZoneEditWidget.cpp:23
msgid "Radius of the OZ sector."
msgstr "Radie på OZ-sektor."

#: src/Dialogs/Task/Widgets/SectorZoneEditWidget.cpp:37
msgid "Start radial"
msgstr "Start radial"

#: src/Dialogs/Task/Widgets/SectorZoneEditWidget.cpp:37
msgid "Start radial of the OZ area"
msgstr "Start radial för OZ"

#: src/Dialogs/Task/Widgets/SectorZoneEditWidget.cpp:41
msgid "Finish radial"
msgstr "Mål radial"

#: src/Dialogs/Task/Widgets/SectorZoneEditWidget.cpp:41
msgid "Finish radial of the OZ area"
msgstr "Slutradial för OZ"

#: src/Dialogs/Task/Widgets/SectorZoneEditWidget.cpp:49
#: src/Dialogs/Task/Widgets/KeyholeZoneEditWidget.cpp:29
msgid "Inner radius"
msgstr "Innerradie"

#: src/Dialogs/Task/Widgets/SectorZoneEditWidget.cpp:49
#: src/Dialogs/Task/Widgets/KeyholeZoneEditWidget.cpp:29
msgid "Inner radius of the OZ sector."
msgstr "Innerradie på OZ-sektor."

#: src/Dialogs/Task/Widgets/KeyholeZoneEditWidget.cpp:35
msgid "Angle"
msgstr "Vinkel"

#: src/Dialogs/Task/Manager/TaskManagerDialog.cpp:101
msgid "Turn Points"
msgstr "Vägpunkter"

#: src/Dialogs/Task/Manager/TaskManagerDialog.cpp:126
#: src/Dialogs/Task/Manager/TaskManagerDialog.cpp:129
#: src/Dialogs/Task/Manager/TaskManagerDialog.cpp:205
#: src/Dialogs/Task/Manager/TaskManagerDialog.cpp:236
#: Data/Input/default.xci:381
msgid "Task Manager"
msgstr "Hantera uppgift"

#: src/Dialogs/Task/Manager/TaskManagerDialog.cpp:202
msgid "Validation Errors"
msgstr "Valideringsfel"

#: src/Dialogs/Task/Manager/TaskManagerDialog.cpp:204
msgid ""
"Task not valid. Changes will be lost.\n"
"Continue?"
msgstr ""
"Ogiltig uppgift. Ändringar kommer förloras.\n"
"Fortsätt?"

#: src/Dialogs/Task/Manager/TaskClosePanel.cpp:45
msgid "Task has been modified"
msgstr "Uppgift har modifierats"

#: src/Dialogs/Task/Manager/TaskClosePanel.cpp:45
msgid "Task unchanged"
msgstr "Uppgift oförändrad"

#: src/Dialogs/Task/Manager/TaskClosePanel.cpp:77
msgid "Revert Changes"
msgstr "Återställ ändringar"

#: src/Dialogs/Task/Manager/TaskEditPanel.cpp:109
msgid "Edit Point"
msgstr "Editera punkt"

#: src/Dialogs/Task/Manager/TaskEditPanel.cpp:111
msgid "Make Finish"
msgstr "Slutför"

#: src/Dialogs/Task/Manager/TaskEditPanel.cpp:117
msgid "Reverse"
msgstr "Reversera"

#: src/Dialogs/Task/Manager/TaskEditPanel.cpp:119
msgid "Clear All"
msgstr "Rensa allt"

#: src/Dialogs/Task/Manager/TaskEditPanel.cpp:203
msgid "Clear all points?"
msgstr "Rensa alla punkter?"

#: src/Dialogs/Task/Manager/TaskEditPanel.cpp:203
msgid "Task edit"
msgstr "Ändra uppgift"

#: src/Dialogs/Task/Manager/TaskEditPanel.cpp:226
msgid "Add Turnpoint"
msgstr "Addera vägpunkt"

#: src/Dialogs/Task/Manager/TaskPropertiesPanel.cpp:211
msgid "Task type"
msgstr "Uppgiftstyp"

#: src/Dialogs/Task/Manager/TaskPropertiesPanel.cpp:211
msgid "Sets the behaviour for the current task."
msgstr "Anger beteende för aktiv uppgift."

#: src/Dialogs/Task/Manager/TaskPropertiesPanel.cpp:213
msgid "Minimum AAT task time in minutes."
msgstr "Minsta AAT-uppgiftstid i minuter."

#: src/Dialogs/Task/Manager/TaskPropertiesPanel.cpp:216
msgid "Arm start manually"
msgstr "Sätt start automatiskt"

#: src/Dialogs/Task/Manager/TaskPropertiesPanel.cpp:217
msgid "Configure whether the start must be armed manually or automatically."
msgstr "Konfigurera huruvida start måste sättas manuellt eller automatiskt."

#: src/Dialogs/Task/Manager/TaskPropertiesPanel.cpp:220
msgid "Score start exit"
msgstr "Poäng utträde"

#: src/Dialogs/Task/Manager/TaskPropertiesPanel.cpp:224
msgid "Start open time"
msgstr "Start öppningstid"

#: src/Dialogs/Task/Manager/TaskPropertiesPanel.cpp:226
msgid "Start close time"
msgstr "Start stängningstid"

#: src/Dialogs/Task/Manager/TaskPropertiesPanel.cpp:269
msgid "FAI start / finish rules"
msgstr "FAI start- / målregler"

#: src/Dialogs/Task/Manager/TaskPropertiesPanel.cpp:270
msgid ""
"If enabled, has no max start height or max start speed and requires the "
"minimum height above ground for finish to be greater than 1000m below the "
"start height."
msgstr ""
"Om aktiverad, saknar max starthöjd/hastighet och kräver att minsta höjd över "
"mark vid mål är mer än 1000m under starthöjd."

#: src/Dialogs/Task/Manager/TaskActionsPanel.cpp:52
msgid "Task not saved"
msgstr "Uppgift ej sparad"

#: src/Dialogs/Task/Manager/TaskActionsPanel.cpp:67
msgid "Create new task?"
msgstr "Skapa ny uppgift?"

#: src/Dialogs/Task/Manager/TaskActionsPanel.cpp:67
msgid "Task New"
msgstr "Ny uppgift"

#: src/Dialogs/Task/Manager/TaskActionsPanel.cpp:144
msgid "New Task"
msgstr "Ny uppgift"

#: src/Dialogs/Task/Manager/TaskActionsPanel.cpp:145
msgid "Declare"
msgstr "Deklarera"

#: src/Dialogs/Task/Manager/TaskActionsPanel.cpp:146
msgid "Browse"
msgstr "Bläddra"

<<<<<<< HEAD
#: src/Dialogs/Task/Manager/TaskActionsPanel.cpp:150
#, fuzzy
=======
#: src/Dialogs/Task/Manager/TaskActionsPanel.cpp:168
>>>>>>> 22f7d235
msgid "Download WeGlide task"
msgstr "Ladda ner WeGlide uppgift"

#: src/Dialogs/Task/Manager/TaskListPanel.cpp:77
msgid "Load"
msgstr "Ladda"

#: src/Dialogs/Task/Manager/TaskListPanel.cpp:78
msgid "Rename"
msgstr "Byt namn"

#: src/Dialogs/Task/Manager/TaskListPanel.cpp:80
#: src/Dialogs/Task/Manager/TaskListPanel.cpp:295
#: src/Monitor/AirspaceWarningMonitor.cpp:69
msgid "More"
msgstr "Mer"

#: src/Dialogs/Task/Manager/TaskListPanel.cpp:190
msgid "Load the selected task?"
msgstr "Ladda vald uppgift?"

#: src/Dialogs/Task/Manager/TaskListPanel.cpp:198
#: src/Dialogs/Task/Manager/TaskListPanel.cpp:232
msgid "Task Browser"
msgstr "Uppgifter"

#: src/Dialogs/Task/Manager/TaskListPanel.cpp:223
msgid "Can't delete .CUP files"
msgstr "Kan ej radera .cup filer"

#: src/Dialogs/Task/Manager/TaskListPanel.cpp:231
msgid "Delete the selected task?"
msgstr "Radera vald uppgift?"

#: src/Dialogs/Task/Manager/TaskListPanel.cpp:269
msgid "Can't rename .CUP files"
msgstr "Kan ej ändra namn på .cup filer"

#: src/Dialogs/Task/Manager/TaskListPanel.cpp:269
msgid "Rename Error"
msgstr "Namnbytesfel"

#: src/Dialogs/Task/Manager/TaskListPanel.cpp:295
msgid "Less"
msgstr "Mindre"

#: src/Dialogs/Task/OptionalStartsDialog.cpp:33
#: src/Dialogs/Task/TaskPointDialog.cpp:225
#: src/InfoBoxes/Panel/ATCReference.cpp:66
msgid "Relocate"
msgstr "Omlokalisera"

#: src/Dialogs/Task/OptionalStartsDialog.cpp:37
#: src/Dialogs/Task/TaskPointDialog.cpp:222
#: src/Dialogs/Weather/NOAAList.cpp:100 src/Dialogs/Weather/NOAAList.cpp:213
#: src/Dialogs/Weather/NOAADetails.cpp:49
#: src/Dialogs/Weather/NOAADetails.cpp:100
msgid "Remove"
msgstr "Ta bort"

#: src/Dialogs/Task/OptionalStartsDialog.cpp:116
msgid "(Add Alternate Start)"
msgstr "(Addera alternativ start)"

#: src/Dialogs/Task/OptionalStartsDialog.cpp:179
msgid "Alternate Start Points"
msgstr "Alternativ startpunkt"

#: src/Dialogs/Task/TaskPointDialog.cpp:195
#: src/Dialogs/Task/TaskPointDialog.cpp:232
msgid "Change Type"
msgstr "Ändringstyp"

#: src/Dialogs/Task/TaskPointDialog.cpp:241
#: src/Dialogs/Task/TaskPointDialog.cpp:314
msgid "Enable Alternate Starts"
msgstr "Aktivera alternativa starter"

#: src/Dialogs/Task/TaskPointDialog.cpp:244
msgid "Score exit"
msgstr "Poäng utträde"

#: src/Dialogs/Task/TaskPointDialog.cpp:317
msgid "Edit Alternates"
msgstr "Ändra Alternativ"

#: src/Dialogs/Task/TaskPointDialog.cpp:338
#: src/Dialogs/Task/TaskPointDialog.cpp:409
msgid "Task point"
msgstr "Uppgiftspoäng"

#: src/Dialogs/Task/TaskPointDialog.cpp:343
msgid "Assigned area point"
msgstr "Tilldelad areapoäng"

#: src/Dialogs/Task/TaskPointDialog.cpp:409
msgid "Remove task point?"
msgstr "Radera uppgiftspoäng?"

#: src/Dialogs/Task/MutateTaskPointDialog.cpp:104
msgid "Task Point Type"
msgstr "Uppgiftspoängstyp"

#: src/Dialogs/Task/dlgTaskHelpers.cpp:44
msgid "Goal"
msgstr "Mål"

#: src/Dialogs/Task/dlgTaskHelpers.cpp:51
msgid "Out and return"
msgstr "Ut och tillbaka"

#: src/Dialogs/Task/dlgTaskHelpers.cpp:55
msgid "Two legs"
msgstr "Två ben"

#: src/Dialogs/Task/dlgTaskHelpers.cpp:60
msgid "Three legs"
msgstr "Tre ben"

#: src/Dialogs/Task/dlgTaskHelpers.cpp:66
msgid "non-FAI triangle"
msgstr "icke-FAI triangel"

#: src/Dialogs/Task/dlgTaskHelpers.cpp:70
#, c-format
msgid "%d legs"
msgstr "%d ben"

#: src/Dialogs/Task/dlgTaskHelpers.cpp:96
#, c-format
msgid "Task is empty (%s)"
msgstr "Uppgiften är tom (%s)"

#: src/Dialogs/Task/dlgTaskHelpers.cpp:108
msgid "max."
msgstr "max."

#: src/Dialogs/Task/dlgTaskHelpers.cpp:112
msgid "min."
msgstr "min."

#: src/Dialogs/Task/dlgTaskHelpers.cpp:122
msgid "dist."
msgstr "dist."

#: src/Dialogs/Task/dlgTaskHelpers.cpp:165
msgid "Sector"
msgstr "Sektor"

#: src/Dialogs/Task/dlgTaskHelpers.cpp:171
msgid "Line"
msgstr "Linje"

#: src/Dialogs/Task/dlgTaskHelpers.cpp:177
msgid "Cylinder"
msgstr "Cylinder"

#: src/Dialogs/Task/dlgTaskHelpers.cpp:183
msgid "MAT cylinder"
msgstr "MAT cylinder"

#: src/Dialogs/Task/dlgTaskHelpers.cpp:187
msgid "Keyhole"
msgstr "Nyckelhål"

#: src/Dialogs/Task/dlgTaskHelpers.cpp:193
msgid "DAeC Keyhole"
msgstr "DAeC nyckelhål"

#: src/Dialogs/Task/dlgTaskHelpers.cpp:197
msgid "BGA Fixed Course"
msgstr "BGA fast bana"

#: src/Dialogs/Task/dlgTaskHelpers.cpp:201
msgid "BGA Enhanced Option"
msgstr "BGA utökat val"

#: src/Dialogs/Task/dlgTaskHelpers.cpp:205
msgid "BGA Start Sector"
msgstr "BGA startsektor"

#: src/Dialogs/Task/dlgTaskHelpers.cpp:221
msgid "Enter a task name"
msgstr "Ange uppgiftsnamn"

#: src/Dialogs/Task/TargetDialog.cpp:358
msgid ""
"For AAT tasks, this setting can be used to adjust the target points within "
"the AAT sectors.  Larger values move the target points to produce larger "
"task distances, smaller values move the target points to produce smaller "
"task distances."
msgstr ""
"För AAT-uppgifter kan denna inställning användas för att justera poängen för "
"målpunkter inom AAT-sektorer.  Högre värde justerar målpunkter för att öka "
"uppgiftens distans. Lägre värde minskar distansen."

#: src/Dialogs/Task/TargetDialog.cpp:363 src/InfoBoxes/Content/Factory.cpp:948
#, no-c-format
msgid "Radial"
msgstr "Radial"

#: src/Dialogs/Task/TargetDialog.cpp:365
msgid ""
"For AAT tasks, this setting can be used to adjust the target points within "
"the AAT sectors.  Positive values rotate the range line clockwise, negative "
"values rotate the range line counterclockwise."
msgstr ""
"För AAT uppgifter kan denna inställning användas för att justera målpunkter "
"inom AAT sektorerna. Positiva värden roterar sträckningen medurs och "
"negativa värden moturs."

#: src/Dialogs/Task/TargetDialog.cpp:370
msgid "ETE"
msgstr "ETE"

#: src/Dialogs/Task/TargetDialog.cpp:372
msgid "Estimated time en-route to the next AAT target."
msgstr "Skattad tid till nästa AAT mål utmed rutt. (Estimated Time En-route)."

#: src/Dialogs/Task/TargetDialog.cpp:374
msgid "Delta T"
msgstr "Delta T"

#: src/Dialogs/Task/TargetDialog.cpp:376
msgid ""
"AAT Delta Time - Difference between estimated task time and AAT minimum "
"time. Colored red if negative (expected arrival too early), or blue if in "
"sector and can turn now with estimated arrival time greater than AAT time "
"plus 5 minutes."
msgstr ""
"AAT delta tid. Skillnad mellan estimerad uppgiftstid och minsta AAT tid. "
"Rödfärgad om negativ (ankomst i förtid). Blåfärgad om i sektor och sväng mot "
"ankomsttid större än AAT tid plus 5 minuter är möjlig."

#: src/Dialogs/Task/TargetDialog.cpp:378
msgid "V rem."
msgstr "V rem."

#: src/Dialogs/Task/TargetDialog.cpp:382
msgid "V ach"
msgstr "Uppnådd Hast"

#: src/Dialogs/Task/TargetDialog.cpp:384
msgid ""
"AA Speed - Assigned Area Task average speed achievable around target points "
"remaining in minimum AAT time."
msgstr ""
"AAT medelhastighet som kan uppnås om maximal återstående sträcka flygs på "
"minsta möjliga AAT tid."

#: src/Dialogs/Task/TargetDialog.cpp:389
msgid "Optimized"
msgstr "Optimerad"

#: src/Dialogs/Task/AlternatesListDialog.cpp:156
#: src/InfoBoxes/Content/Alternate.cpp:29 Data/Input/default.xci:411
#: Data/Input/default.xci:1040
#, no-c-format
msgid "Alternates"
msgstr "Alternativ"

#: src/Dialogs/Tracking/CloudEnableDialog.cpp:51
msgid ""
"The XCSoar project is currently developing a revolutionary service which "
"allows sharing thermal/wave locations and more with other pilots.\n"
"Do you wish to participate in the field test? This means that your position, "
"thermal/wave locations and other weather data will be transmitted to our "
"test server. You can disable it at any time in the \"Tracking\" settings.\n"
"Please help us improve XCSoar!"
msgstr ""
"XCSoar projektet utvecklar en revolutionär service som möjliggör delning av "
"termik/våg positioner m.m. med andra piloter.\n"
"Önskar du medverka i fältprovet? Det innebär att din position, termik/våg "
"position och annan väderdata skickas till vår testserver. Du kan inaktivera "
"detta när som helst under inställningar för \"Spårning\". \n"
"Hjälp oss gärna förbättra XCSoar!"

#: src/Dialogs/TimeEntry.cpp:48 src/Dialogs/Weather/RASPDialog.cpp:86
msgid "Now"
msgstr "Nu"

#: src/Dialogs/DateEntry.cpp:44
msgid "Reset"
msgstr "Återställ"

#: src/Dialogs/Weather/WeatherDialog.cpp:59
#: src/Dialogs/Weather/NOAADetails.cpp:64
#: src/Dialogs/Weather/NOAADetails.cpp:122
msgid "METAR and TAF"
msgstr "METAR och TAF"

#: src/Dialogs/Weather/RASPDialog.cpp:122
msgid "Field"
msgstr "Fält"

#: src/Dialogs/dlgCredits.cpp:145 Data/Input/default.xci:885
msgid "Credits"
msgstr "Tack till"

#: src/Dialogs/Settings/Panels/AudioVarioConfigPanel.cpp:51
msgid "Audio vario"
msgstr "Variometerljud"

#: src/Dialogs/Settings/Panels/AudioVarioConfigPanel.cpp:52
msgid "Emulate the sound of an electronic vario."
msgstr "Emulera ljud från en elektronisk vario."

#: src/Dialogs/Settings/Panels/AudioVarioConfigPanel.cpp:58
msgid "Enable Deadband"
msgstr "Aktivera dödband"

#: src/Dialogs/Settings/Panels/AudioVarioConfigPanel.cpp:59
msgid ""
"Mute the audio output in when the current lift is in a certain range around "
"zero"
msgstr "Tysta ljud för stig/sjunk för värden nära noll"

#: src/Dialogs/Settings/Panels/AudioVarioConfigPanel.cpp:65
msgid "Min. Frequency"
msgstr "Min. frekvens"

#: src/Dialogs/Settings/Panels/AudioVarioConfigPanel.cpp:66
msgid "The tone frequency that is played at maximum sink rate."
msgstr "Ljudfrekvens vid max sjunk."

#: src/Dialogs/Settings/Panels/AudioVarioConfigPanel.cpp:71
msgid "Zero Frequency"
msgstr "Noll-frekvens"

#: src/Dialogs/Settings/Panels/AudioVarioConfigPanel.cpp:72
msgid "The tone frequency that is played at zero climb rate."
msgstr "Ljudfrekvens vid noll-stig."

#: src/Dialogs/Settings/Panels/AudioVarioConfigPanel.cpp:77
msgid "Max. Frequency"
msgstr "Max. frekvens"

#: src/Dialogs/Settings/Panels/AudioVarioConfigPanel.cpp:78
msgid "The tone frequency that is played at maximum climb rate."
msgstr "Ljudfrekvens vid max stig."

#: src/Dialogs/Settings/Panels/AudioVarioConfigPanel.cpp:86
msgid "Deadband min. lift"
msgstr "Dödband minsta stig"

#: src/Dialogs/Settings/Panels/AudioVarioConfigPanel.cpp:87
msgid ""
"Below this lift threshold the vario will start to play sounds if the "
"'Deadband' feature is enabled."
msgstr "Gräns varunder varion kommer ljuda om \"Dödbands\"-valet är aktiverat."

#: src/Dialogs/Settings/Panels/AudioVarioConfigPanel.cpp:96
msgid "Deadband max. lift"
msgstr "Dödband max stig"

#: src/Dialogs/Settings/Panels/AudioVarioConfigPanel.cpp:97
msgid ""
"Above this lift threshold the vario will start to play sounds if the "
"'Deadband' feature is enabled."
msgstr "Gräns varöver varion kommer ljuda om \"Dödbands\"-valet är aktiverat."

#: src/Dialogs/Settings/Panels/AudioConfigPanel.cpp:40
msgid "Master Volume"
msgstr "Huvudvolym"

#: src/Dialogs/Weather/NOAAList.cpp:99 src/Dialogs/Weather/NOAADetails.cpp:48
#: src/Dialogs/Weather/MapOverlayWidget.cpp:212
msgid "Update"
msgstr "Uppdatera"

#: src/Dialogs/Weather/NOAAList.cpp:162
msgid "Airport ICAO code"
msgstr "Flygplats ICAO kod"

#: src/Dialogs/Weather/NOAAList.cpp:166
msgid "Please enter the FOUR letter code of the desired station."
msgstr "V.g. ange FYRA bokstäver för den önskade stationen."

#: src/Dialogs/Weather/NOAAList.cpp:172
msgid ""
"Please don't use special characters in the four letter code of the desired "
"station."
msgstr ""
"V.g. undvik specialtecken för 4-bokstavskoden till den önskade stationen."

#: src/Dialogs/Weather/NOAAList.cpp:210 src/Dialogs/Weather/NOAADetails.cpp:97
#, c-format
msgid "Do you want to remove station %s?"
msgstr "Vill du radera station %s?"

#: src/Dialogs/Weather/NOAADetails.cpp:136
msgid "This function is not available on your platform yet."
msgstr "Denna funktion är ej tillgänglig på din plattform ännu."

#: src/Monitor/AirspaceWarningMonitor.cpp:36
msgid "Inside airspace"
msgstr "Innanför luftrum"

#: src/Monitor/AirspaceWarningMonitor.cpp:38
msgid "Near airspace"
msgstr "Nära luftrum"

#: src/Monitor/TaskConstraintsMonitor.cpp:37
msgid "Maximum start speed exceeded"
msgstr "Maximal starthastighet överskriden"

#: src/Monitor/TaskAdvanceMonitor.cpp:21
msgid "In sector, arm advance when ready"
msgstr "Inom sektor, armera nästa vägpunkt"

#: src/Monitor/TaskAdvanceMonitor.cpp:23
msgid "Arm"
msgstr "Rigga"

#: src/Monitor/TaskAdvanceMonitor.cpp:33 src/Monitor/MatTaskMonitor.cpp:42
msgid "Dismiss"
msgstr "Avböj"

#: src/Monitor/MatTaskMonitor.cpp:30
msgid "Add this turn point?"
msgstr "Addera denna vägpunkt?"

#: src/Dialogs/Weather/MapOverlayWidget.cpp:207
msgid "Use"
msgstr "Använd"

#: src/Renderer/NOAAListRenderer.cpp:26
msgid "No METAR available"
msgstr "METAR ej tillgänglig"

#: src/Weather/NOAAFormatter.cpp:115 src/Weather/NOAAFormatter.cpp:122
msgid "Dew Point"
msgstr "Daggpunkt"

#: src/Weather/NOAAFormatter.cpp:149
msgid "Visibility"
msgstr "Visibilitet"

#: src/Weather/NOAAFormatter.cpp:154
#, c-format
msgid "more than %s"
msgstr "mer än %s"

#: src/Weather/NOAAFormatter.cpp:166
msgid "Sky Conditions"
msgstr "Väderlek"

#: src/Weather/NOAAFormatter.cpp:229
#, c-format
msgid "METAR for %s:"
msgstr "METAR för %s:"

#: src/Weather/NOAAFormatter.cpp:255
msgid "No METAR available!"
msgstr "METAR ej tillgänglig!"

#: src/Weather/NOAAFormatter.cpp:269
msgid "No TAF available!"
msgstr "TAF ej tillgänglig!"

#: src/InfoBoxes/Content/Factory.cpp:117
#, no-c-format
msgid "Altitude GPS"
msgstr "Höjd GPS"

#: src/InfoBoxes/Content/Factory.cpp:118
#: src/InfoBoxes/Panel/AltitudeInfo.cpp:63
#, no-c-format
msgid "Alt GPS"
msgstr "Alt GPS"

#: src/InfoBoxes/Content/Factory.cpp:119
#, no-c-format
msgid ""
"This is the altitude above mean sea level reported by the GPS. Touch-screen/"
"PC only: In simulation mode, this value is adjustable with the up/down arrow "
"keys and the right/left arrow keys also cause the glider to turn."
msgstr ""
"Detta höjden över medelhavsnivån(MSL) enligt GPS. (Endast Pekskärm/PC: Under "
"simulering kan detta värdet justeras med up/ner piltangenter, höger/vänster "
"svänger segelplanet)."

#: src/InfoBoxes/Content/Factory.cpp:125
#, no-c-format
msgid "Height AGL"
msgstr "Höjd över terräng"

#: src/InfoBoxes/Content/Factory.cpp:126
#: src/InfoBoxes/Panel/AltitudeInfo.cpp:67
#, no-c-format
msgid "H AGL"
msgstr "H AGL"

#: src/InfoBoxes/Content/Factory.cpp:127
#, no-c-format
msgid ""
"This is the navigation altitude minus the terrain elevation obtained from "
"the terrain file. The value is coloured red when the glider is below the "
"terrain safety clearance height."
msgstr ""
"Detta är navigationshöjden minus höjden på terrängen - från data i "
"terrängfilen. Värdet färgas rött när segelplanet är under "
"säkerhetsmarginalen mot terräng."

#: src/InfoBoxes/Content/Factory.cpp:134
#, no-c-format
msgid "Thermal climb, last 30 s"
msgstr "Stig, senaste 30 s"

#: src/InfoBoxes/Content/Factory.cpp:135
#, no-c-format
msgid "TC 30s"
msgstr "TC 30s"

#: src/InfoBoxes/Content/Factory.cpp:136
#, no-c-format
msgid ""
"A 30 second rolling average climb rate based of the reported GPS altitude, "
"or vario if available."
msgstr ""
"Stig 30 sekunder glidande medelvärde, baserat på GPS-höjd, eller variometer "
"om tillgänglig."

#: src/InfoBoxes/Content/Factory.cpp:142
#, no-c-format
msgid "Next bearing"
msgstr "Nästa bäring"

#: src/InfoBoxes/Content/Factory.cpp:144
#, no-c-format
msgid ""
"True bearing of the next waypoint.  For AAT tasks, this is the true bearing "
"to the target within the AAT sector."
msgstr ""
"Bäring till nästa vägpunkt. För AAT uppgifter är detta bäringen till målet "
"inom AAT-sektorn."

#: src/InfoBoxes/Content/Factory.cpp:151
#, no-c-format
msgid "GR instantaneous"
msgstr "GR momentan"

#: src/InfoBoxes/Content/Factory.cpp:152
#, no-c-format
msgid "GR Inst"
msgstr "GR momentan"

#: src/InfoBoxes/Content/Factory.cpp:153
#, no-c-format
msgid ""
"Instantaneous glide ratio over ground, given by the ground speed divided by "
"the vertical speed (GPS speed) over the last 20 seconds. Negative values "
"indicate climbing cruise. If the vertical speed is close to zero, the "
"displayed value is '---'."
msgstr ""
"Momentant glidtal över mark, beräknad från hastighet över marken(GS) "
"dividerat med vertikal GPS-hastighet, under de senaste 20 sekunderna. "
"Negativa värden innebär stig. Om den vertikal hastighet är nära noll visas "
"värde '---'."

#: src/InfoBoxes/Content/Factory.cpp:159
#, no-c-format
msgid "GR cruise"
msgstr "GR planflykt"

#: src/InfoBoxes/Content/Factory.cpp:160
#, no-c-format
msgid "GR Cruise"
msgstr "GR Planflykt"

#: src/InfoBoxes/Content/Factory.cpp:161
#, no-c-format
msgid ""
"The distance from the top of the last thermal, divided by the altitude lost "
"since the top of the last thermal. Negative values indicate climbing cruise "
"(height gain since leaving the last thermal). If the vertical speed is close "
"to zero, the displayed value is '---'."
msgstr ""
"Glidtal, beräknat genom att dividera flugen distans över marken med "
"höjdförlust, sedan senaste kurvning. Negativa värden visar på höjdvinst, och "
"om höjdförslusten är nära noll visas '---'."

#: src/InfoBoxes/Content/Factory.cpp:167
#, no-c-format
msgid "Speed ground"
msgstr "Hastighet över mark"

#: src/InfoBoxes/Content/Factory.cpp:168
#, no-c-format
msgid "V GND"
msgstr "V GND"

#: src/InfoBoxes/Content/Factory.cpp:169
#, no-c-format
msgid ""
"Ground speed measured by the GPS. If this InfoBox is active in simulation "
"mode, pressing the up and down arrows adjusts the speed, and left and right "
"turn the glider."
msgstr ""
"Hastighet över marken, mätt med GPS. Om denna Info-ruta är aktiv i "
"simulatorläge kan man ända höjd och riktning med piltangenterna."

#: src/InfoBoxes/Content/Factory.cpp:175
#, no-c-format
msgid "Last thermal average"
msgstr "Medelstig senaste blåsa"

#: src/InfoBoxes/Content/Factory.cpp:176
#, no-c-format
msgid "TL Avg"
msgstr "TL medelstig"

#: src/InfoBoxes/Content/Factory.cpp:177
#, no-c-format
msgid ""
"Total altitude gain/loss in the last thermal divided by the time spent "
"circling."
msgstr "Hela höjdvinsten i senaste blåsan delat med tiden i blåsan."

#: src/InfoBoxes/Content/Factory.cpp:183
#, no-c-format
msgid "Last thermal gain"
msgstr "Höjdvinst i senaste blåsan"

#: src/InfoBoxes/Content/Factory.cpp:184
#, no-c-format
msgid "TL Gain"
msgstr "TL höjdvinst"

#: src/InfoBoxes/Content/Factory.cpp:185
#, no-c-format
msgid "Total altitude gain/loss in the last thermal."
msgstr "Total höjd vinst/förlust i sensate blåsan."

#: src/InfoBoxes/Content/Factory.cpp:191
#, no-c-format
msgid "Last thermal duration"
msgstr "Tid i senaste blåsa"

#: src/InfoBoxes/Content/Factory.cpp:192
#, no-c-format
msgid "TL duration"
msgstr "TL varaktighet"

#: src/InfoBoxes/Content/Factory.cpp:193
#, no-c-format
msgid "Time spent circling in the last thermal."
msgstr "Tid i senaste blåsan."

#: src/InfoBoxes/Content/Factory.cpp:199
#, no-c-format
msgid "MacCready setting"
msgstr "MacCready-värde"

#: src/InfoBoxes/Content/Factory.cpp:200
#, no-c-format
msgid "MC"
msgstr "MC"

#: src/InfoBoxes/Content/Factory.cpp:201
#, no-c-format
msgid ""
"The current MacCready setting and the current MacCready mode (manual or "
"auto). (Touch-screen/PC only) Also used to adjust the MacCready setting if "
"the InfoBox is active, by using the up/down cursor keys."
msgstr ""
"Nuvarande MacCready inställning och nuvarande MacCready läge (manuellt eller "
"auto). (Endast Pekskärm/PC: Används även för att justera MacCready värdet "
"med upp/ner piltangenter om Info-rutan är aktiv)."

#: src/InfoBoxes/Content/Factory.cpp:207
#, no-c-format
msgid "Next distance"
msgstr "Nästa ben"

#: src/InfoBoxes/Content/Factory.cpp:208 src/InfoBoxes/Content/Task.cpp:162
#, no-c-format
msgid "WP Dist"
msgstr "WP avstånd"

#: src/InfoBoxes/Content/Factory.cpp:209
#, no-c-format
msgid ""
"The distance to the currently selected waypoint. For AAT tasks, this is the "
"distance to the target within the AAT sector."
msgstr ""
"Avstånd till aktuellt valda vägpunkt. För AAT-uppgifter visas avståndet till "
"målet inom AAT-sektorn."

#: src/InfoBoxes/Content/Factory.cpp:216
#, no-c-format
msgid "Next altitude difference"
msgstr "Nästa WP - höjdskillnad"

#: src/InfoBoxes/Content/Factory.cpp:217
#, no-c-format
msgid "WP AltD"
msgstr "WP AltD"

#: src/InfoBoxes/Content/Factory.cpp:218
#, no-c-format
msgid ""
"Arrival altitude at the next waypoint relative to the safety arrival height. "
"For AAT tasks, the target within the AAT sector is used."
msgstr ""
"Ankomsthöjd vid nästa vägpunkt relativt säker ankomsthöjd. För AAT uppgifter "
"används målet inom AAT sektorn."

#: src/InfoBoxes/Content/Factory.cpp:225
#, no-c-format
msgid "Next altitude required"
msgstr "Nästa WP - nödvändig höjd"

#: src/InfoBoxes/Content/Factory.cpp:226
#, no-c-format
msgid "WP AltR"
msgstr "WP AltR"

#: src/InfoBoxes/Content/Factory.cpp:227
#, no-c-format
msgid ""
"Additional altitude required to reach the next turn point. For AAT tasks, "
"the target within the AAT sector is used."
msgstr ""
"Ytterligare höjd som krävs för att nå nästa vägpunkt. För AAT uppgifter så "
"används målet inom AAT sektorn."

#: src/InfoBoxes/Content/Factory.cpp:234
#, no-c-format
msgid "Next waypoint"
msgstr "Nästa vägpunkt"

#: src/InfoBoxes/Content/Factory.cpp:235
#, no-c-format
msgid "Next WP"
msgstr "Nästa WP"

#: src/InfoBoxes/Content/Factory.cpp:236
#, no-c-format
msgid ""
"The name of the currently selected turn point. When this InfoBox is active, "
"using the up/down cursor keys selects the next/previous waypoint in the "
"task. (Touch-screen/PC only) Pressing the enter cursor key brings up the "
"waypoint details."
msgstr ""
"Namn på nu vald vägpunkt. När Info-rutan är aktiv väljer upp-/ner-tangent "
"nästa/föregående vägpunkt. (Pekskärm/PC endast: returtangent visar "
"vägpunktsdetaljer)."

#: src/InfoBoxes/Content/Factory.cpp:242
#, no-c-format
msgid "Final altitude difference"
msgstr "Höjdskillnad för final"

#: src/InfoBoxes/Content/Factory.cpp:243
#, no-c-format
msgid "Fin AltD"
msgstr "Fin Hjd"

#: src/InfoBoxes/Content/Factory.cpp:244
#, no-c-format
msgid ""
"Arrival altitude at the final task turn point relative to the safety arrival "
"height."
msgstr "Ankomsthöjd vid uppgiftens sista vägpunkt relativt säkerhetshöjden."

#: src/InfoBoxes/Content/Factory.cpp:250
#, no-c-format
msgid "Final altitude required"
msgstr "Höjd som krävs för att nå final"

#: src/InfoBoxes/Content/Factory.cpp:251
#, no-c-format
msgid "Fin AltR"
msgstr "Krävd Finalhöjd"

#: src/InfoBoxes/Content/Factory.cpp:252
#, no-c-format
msgid "Additional altitude required to finish the task."
msgstr "Ytterligare höjd nödvändig för att avsluta bana."

#: src/InfoBoxes/Content/Factory.cpp:258
#, no-c-format
msgid "Speed task average"
msgstr "Snittfart bana"

#: src/InfoBoxes/Content/Factory.cpp:259
#, no-c-format
msgid "V Task Avg"
msgstr "V Task Avg"

#: src/InfoBoxes/Content/Factory.cpp:260
#, no-c-format
msgid ""
"Average cross country speed while on current task, not compensated for "
"altitude."
msgstr "Medelhastighet utmed banan, ej kompenserad för höjd."

#: src/InfoBoxes/Content/Factory.cpp:266
#, no-c-format
msgid "Final distance"
msgstr "Distans till final"

#: src/InfoBoxes/Content/Factory.cpp:267
#, no-c-format
msgid "Fin Dist"
msgstr "Mål dist"

#: src/InfoBoxes/Content/Factory.cpp:268
#, no-c-format
msgid "Distance to finish around remaining turn points."
msgstr "Kvarvarande distans utmed banan till mål."

#: src/InfoBoxes/Content/Factory.cpp:282
#, no-c-format
msgid "Terrain elevation"
msgstr "Terränghöjd"

#: src/InfoBoxes/Content/Factory.cpp:283
#, no-c-format
msgid "Terr Elev"
msgstr "Terr. Höjd"

#: src/InfoBoxes/Content/Factory.cpp:284
#, no-c-format
msgid ""
"This is the elevation of the terrain above mean sea level, obtained from the "
"terrain file at the current GPS location."
msgstr ""
"Detta är markens höjd över havet, hämtat från terräng-filen vid aktuell GPS-"
"position."

#: src/InfoBoxes/Content/Factory.cpp:290
#, no-c-format
msgid "Thermal average"
msgstr "Snittstig"

#: src/InfoBoxes/Content/Factory.cpp:291
#, no-c-format
msgid "TC Avg"
msgstr "Stig"

#: src/InfoBoxes/Content/Factory.cpp:292
#, no-c-format
msgid ""
"Altitude gained/lost in the current thermal, divided by time spent "
"thermalling."
msgstr ""
"Vunnen/förlorad höjd i nuvarande blåsa, dividerat med spenderad tid i blåsan."

#: src/InfoBoxes/Content/Factory.cpp:298
#, no-c-format
msgid "Thermal gain"
msgstr "Höjdvinst"

#: src/InfoBoxes/Content/Factory.cpp:299
#, no-c-format
msgid "TC Gain"
msgstr "H vinst"

#: src/InfoBoxes/Content/Factory.cpp:300
#, no-c-format
msgid "The altitude gained/lost in the current thermal."
msgstr "Total höjdvinst, eller förlust, i aktuell blåsa."

#: src/InfoBoxes/Content/Factory.cpp:308
#, no-c-format
msgid ""
"Magnetic track reported by the GPS. (Touch-screen/PC only) If this InfoBox "
"is active in simulation mode, pressing the up and down  arrows adjusts the "
"track."
msgstr ""
"Magnetisk bäring enligt GPS. (Endast Pekskärm/PC: Om Info-rutan är aktiv, så "
"kan upp/ner piltangent användas för att justera bäringen)."

#: src/InfoBoxes/Content/Factory.cpp:316
#, no-c-format
msgid ""
"Instantaneous vertical speed, as reported by the GPS, or the intelligent "
"vario total energy vario value if connected to one."
msgstr ""
"Momentan vertikal hastighet, med data från GPS'en, eller från en intelligent "
"vario om en sådan är annsluten."

#: src/InfoBoxes/Content/Factory.cpp:322
#, no-c-format
msgid "Wind speed"
msgstr "Vindstyrka"

#: src/InfoBoxes/Content/Factory.cpp:324 src/InfoBoxes/Content/Factory.cpp:921
#, no-c-format
msgid ""
"Wind speed estimated by XCSoar. Manual adjustment is possible with the "
"connected InfoBox dialogue. Pressing the up/down cursor keys to cycle "
"through settings, adjust the values with left/right cursor keys."
msgstr ""
"Vindhastighet estimerad av XCSoar. Manuell justering möjlig med Info-rutans "
"dialog. Tryck på upp/ner markörtangenter bläddrar cykliskt igenom "
"inställningarna. Vänster/höger tangenter ändrar värdet."

#: src/InfoBoxes/Content/Factory.cpp:331
#, no-c-format
msgid "Wind bearing"
msgstr "Vindriktning"

#: src/InfoBoxes/Content/Factory.cpp:333
#, no-c-format
msgid ""
"Wind bearing estimated by XCSoar. Manual adjustment is possible with the "
"connected InfoBox dialogue. Pressing the up/down cursor keys to cycle "
"through settings, adjust the values with left/right cursor keys."
msgstr ""
"Estimerad vindriktning från XCSoar. Manuell justering möjlig via Info-rutans "
"dialog. Tryck upp/ned för att bläddra genom inställningar, justera värden "
"med vänster/höger."

#: src/InfoBoxes/Content/Factory.cpp:340
#, no-c-format
msgid "AAT time"
msgstr "AAT tid"

#: src/InfoBoxes/Content/Factory.cpp:341
#, no-c-format
msgid "AAT Time"
msgstr "AAT Tid"

#: src/InfoBoxes/Content/Factory.cpp:342
#, no-c-format
msgid ""
"Assigned Area Task time remaining. Goes red when time remaining has expired."
msgstr "Tid på banan för AAT. Värdet visas i rött när all tid förbrukats."

#: src/InfoBoxes/Content/Factory.cpp:348
#, no-c-format
msgid "AAT max. distance "
msgstr "AAT max. distans "

#: src/InfoBoxes/Content/Factory.cpp:349
#, no-c-format
msgid "AAT Dmax"
msgstr "AAT Dmax"

#: src/InfoBoxes/Content/Factory.cpp:350
#, no-c-format
msgid "Assigned Area Task maximum distance possible for remainder of task."
msgstr "AAT maximalt möjlig distans för återstoden av uppgiften."

#: src/InfoBoxes/Content/Factory.cpp:356
#, no-c-format
msgid "AAT min. distance"
msgstr "AAT min. distans"

#: src/InfoBoxes/Content/Factory.cpp:357
#, no-c-format
msgid "AAT Dmin"
msgstr "AAT Dmin"

#: src/InfoBoxes/Content/Factory.cpp:358
#, no-c-format
msgid "Assigned Area Task minimum distance possible for remainder of task."
msgstr "AAT minimum distans för återstoden av uppgiften."

#: src/InfoBoxes/Content/Factory.cpp:364
#, no-c-format
msgid "AAT speed max. distance"
msgstr "AAT hastighet max. distans"

#: src/InfoBoxes/Content/Factory.cpp:365
#, no-c-format
msgid "AAT Vmax"
msgstr "AAT Vmax"

#: src/InfoBoxes/Content/Factory.cpp:366
#, no-c-format
msgid ""
"Assigned Area Task average speed achievable if flying maximum possible "
"distance remaining in minimum AAT time."
msgstr ""
"AAT medelhastighet som kan uppnås om maximal återstående sträcka flygs på "
"minsta möjliga AAT tid."

#: src/InfoBoxes/Content/Factory.cpp:372
#, no-c-format
msgid "AAT speed min. distance"
msgstr "AAT hastighet min. distans"

#: src/InfoBoxes/Content/Factory.cpp:373
#, no-c-format
msgid "AAT Vmin"
msgstr "AAT Vmin"

#: src/InfoBoxes/Content/Factory.cpp:374
#, no-c-format
msgid ""
"Assigned Area Task average speed achievable if flying minimum possible "
"distance remaining in minimum AAT time."
msgstr ""
"AAT medelhastighet som kan uppnås om minsta möjliga återstående distans "
"flygs på minsta återstående AAT tid."

#: src/InfoBoxes/Content/Factory.cpp:380
#, no-c-format
msgid "Airspeed IAS"
msgstr "Hastighet IAS"

#: src/InfoBoxes/Content/Factory.cpp:381
#, no-c-format
msgid "V IAS"
msgstr "V IAS"

#: src/InfoBoxes/Content/Factory.cpp:382
#, no-c-format
msgid "Indicated Airspeed reported by a supported external intelligent vario."
msgstr "Indikerad hastighet rapporterad av en extern intelligent variometer."

#: src/InfoBoxes/Content/Factory.cpp:388
#, no-c-format
msgid "Barometric altitude"
msgstr "Höjd barometrisk"

#: src/InfoBoxes/Content/Factory.cpp:389
#: src/InfoBoxes/Panel/AltitudeInfo.cpp:64
#, no-c-format
msgid "Alt Baro"
msgstr "Tryckhöjd"

#: src/InfoBoxes/Content/Factory.cpp:390
#, no-c-format
msgid ""
"This is the barometric altitude obtained from a device equipped with a "
"pressure sensor."
msgstr "Detta är barometriska höjden från en enhet utrustad med trycksensor."

#: src/InfoBoxes/Content/Factory.cpp:397
#, no-c-format
msgid "Speed MacCready"
msgstr "Hastighet MacCready"

#: src/InfoBoxes/Content/Factory.cpp:398
#, no-c-format
msgid "V MC"
msgstr "V MC"

#: src/InfoBoxes/Content/Factory.cpp:399
#, no-c-format
msgid ""
"The MacCready speed-to-fly for optimal flight to the next waypoint. In "
"cruise flight mode, this speed-to-fly is calculated for maintaining "
"altitude. In final glide mode, this speed-to-fly is calculated for descent."
msgstr ""
"MacCready optimerad hastighet för flygning mot nästa vägpunkt. Vid "
"glidflygning beräknas denna hastighet för att bibehålla höjd. Vid finalglid, "
"beräknas den för nedstigning."

#: src/InfoBoxes/Content/Factory.cpp:405
#, no-c-format
msgid "Percentage climb"
msgstr "Procent stig"

#: src/InfoBoxes/Content/Factory.cpp:406
#, no-c-format
msgid "% Climb"
msgstr "% stig"

#: src/InfoBoxes/Content/Factory.cpp:407
#, no-c-format
msgid ""
"Percentage of time spent in climb mode. These statistics are reset upon "
"starting the task."
msgstr ""
"Procent av tiden som spenderats i stig. Statistiken nollställs när uppgiften "
"startas."

#: src/InfoBoxes/Content/Factory.cpp:413
#, no-c-format
msgid "Flight duration"
msgstr "Flygtid"

#: src/InfoBoxes/Content/Factory.cpp:414
#, no-c-format
msgid "Flt Duration"
msgstr "Flyg tid"

#: src/InfoBoxes/Content/Factory.cpp:415
#, no-c-format
msgid "Time elapsed since takeoff was detected."
msgstr "Tid från detekterad start."

#: src/InfoBoxes/Content/Factory.cpp:421
#, no-c-format
msgid "G load"
msgstr "G belastning"

#: src/InfoBoxes/Content/Factory.cpp:422
#, no-c-format
msgid "G"
msgstr "G"

#: src/InfoBoxes/Content/Factory.cpp:423
#, no-c-format
msgid ""
"Magnitude of G loading reported by a supported external intelligent vario. "
"This value is negative for pitch-down manoeuvres."
msgstr ""
"G belastningens magnitid rapporterad av extern intelligent variometer. "
"Värdet är negativt för dykmanöver."

#: src/InfoBoxes/Content/Factory.cpp:429
#, no-c-format
msgid "Next GR"
msgstr "GR till WP"

#: src/InfoBoxes/Content/Factory.cpp:430
#, no-c-format
msgid "WP GR"
msgstr "WP GR"

#: src/InfoBoxes/Content/Factory.cpp:431
#, no-c-format
msgid ""
"The required glide ratio over ground to reach the next waypoint, given by "
"the distance to next waypoint divided by the height required to arrive at "
"the safety arrival height."
msgstr ""
"Glidtal över marken som krävs för att nå nästa vägpunkt. Given av distansen "
"till nästa vägpunkt dividerat med höjden som krävs för att komma fram på "
"säkerhetshöjd."

#: src/InfoBoxes/Content/Factory.cpp:438
#, no-c-format
msgid "Time local"
msgstr "Tid lokal"

#: src/InfoBoxes/Content/Factory.cpp:439
#, no-c-format
msgid "Time loc"
msgstr "Tid lokal"

#: src/InfoBoxes/Content/Factory.cpp:440
#, no-c-format
msgid "GPS time expressed in local time zone."
msgstr "GPS tid uttryckt i lokal tidszon."

#: src/InfoBoxes/Content/Factory.cpp:446 src/InfoBoxes/Content/Factory.cpp:447
#, no-c-format
msgid "Time UTC"
msgstr "Tid UTC"

#: src/InfoBoxes/Content/Factory.cpp:448
#, no-c-format
msgid "GPS time expressed in UTC."
msgstr "GPS-tid uttryckt i UTC."

#: src/InfoBoxes/Content/Factory.cpp:454
#, no-c-format
msgid "Task time to go"
msgstr "Återstående tid bana"

#: src/InfoBoxes/Content/Factory.cpp:455
#, no-c-format
msgid "Fin ETE"
msgstr "Fin ETE"

#: src/InfoBoxes/Content/Factory.cpp:456
#, no-c-format
msgid ""
"Estimated time required to complete task, assuming performance of ideal "
"MacCready cruise/climb cycle."
msgstr ""
"Estimerad tid för att slutföra banan, förutsatt ideal MacCready glid/stig -"
"cykel."

#: src/InfoBoxes/Content/Factory.cpp:462
#, no-c-format
msgid "Next time to go"
msgstr "Tid nästa WP"

#: src/InfoBoxes/Content/Factory.cpp:463
#, no-c-format
msgid "WP ETE"
msgstr "WP ETE"

#: src/InfoBoxes/Content/Factory.cpp:464
#, no-c-format
msgid ""
"Estimated time required to reach next waypoint, assuming performance of "
"ideal MacCready cruise/climb cycle."
msgstr ""
"Beräknad tid som krävs för att nå nästa vägpunkt, förutsätter ideal McCready "
"glid/stig-cykel."

#: src/InfoBoxes/Content/Factory.cpp:471
#, no-c-format
msgid "Speed dolphin"
msgstr "Hastighet delfinflygning"

#: src/InfoBoxes/Content/Factory.cpp:473
#, no-c-format
msgid ""
"The instantaneous MacCready speed-to-fly, making use of netto vario "
"calculations to determine dolphin cruise speed in the glider's current "
"bearing. In cruise flight mode, this speed-to-fly is calculated for "
"maintaining altitude. In final glide mode, this speed-to-fly is calculated "
"for descent. In climb mode, this switches to the speed for minimum sink at "
"the current load factor (if an accelerometer is connected). When Block mode "
"speed to fly is selected, this InfoBox displays the MacCready speed."
msgstr ""
"Momentan MacCready hastighet-att-flyga som nyttjar beräkningar för netto-"
"vario för att bestämma delfinflyghastighet för farkostens aktuella bäring. "
"Vid planflykt beräknas hastighet-att-flyga för bibehållen höjd. I "
"finalglidsläge beräknas hastighet-att-flyga utifrån nedstigning. I stigläge "
"beräknas hastighet-att-flyga enligt minsta sjunk vid aktuell lastfaktor (om "
"accelerometer är ansluten). När \"Block mode\" hastighet-att-flyga är valt "
"visar Info-rutan MacCready-hastighet."

#: src/InfoBoxes/Content/Factory.cpp:479
#, no-c-format
msgid "Netto vario"
msgstr "Netto vario"

#: src/InfoBoxes/Content/Factory.cpp:480
#, no-c-format
msgid "Netto"
msgstr "Netto"

#: src/InfoBoxes/Content/Factory.cpp:481
#, no-c-format
msgid ""
"Instantaneous vertical speed of air-mass, equal to vario value less the "
"glider's estimated sink rate. Best used if airspeed, accelerometers and "
"vario are connected, otherwise calculations are based on GPS measurements "
"and wind estimates."
msgstr ""
"Momentant vertikal hastighet av luftmassan, lika med variometerns värde plus "
"planets uppskattade sjunkhastighet. Fungerar bäst om fartmätare, "
"accelerometer och variometer är ansluten. Annars används GPS och uppskattad "
"vind för beräkningen."

#: src/InfoBoxes/Content/Factory.cpp:487
#, no-c-format
msgid "Task arrival time"
msgstr "Ankomsttid för uppgift"

#: src/InfoBoxes/Content/Factory.cpp:488
#, no-c-format
msgid "Fin ETA"
msgstr "Fin ETA"

#: src/InfoBoxes/Content/Factory.cpp:489
#, no-c-format
msgid ""
"Estimated arrival local time at task completion, assuming performance of "
"ideal MacCready cruise/climb cycle."
msgstr ""
"Estimerad lokal tid för slutförd bana, förutsatt ideal MacCready glid/stid-"
"cykel."

#: src/InfoBoxes/Content/Factory.cpp:495
#, no-c-format
msgid "Next arrival time"
msgstr "Nästa ankomsttid"

#: src/InfoBoxes/Content/Factory.cpp:496
#, no-c-format
msgid "WP ETA"
msgstr "WP ETA"

#: src/InfoBoxes/Content/Factory.cpp:497
#, no-c-format
msgid ""
"Estimated arrival local time at next waypoint, assuming performance of ideal "
"MacCready cruise/climb cycle."
msgstr ""
"Estimerad lokal ankomsttid vid nästa vägpunkt, förutsätter ideal McCready "
"glid/stig-cykel."

#: src/InfoBoxes/Content/Factory.cpp:504
#, no-c-format
msgid "Bearing difference"
msgstr "Skillnad i bäring"

#: src/InfoBoxes/Content/Factory.cpp:505
#, no-c-format
msgid "Brng D"
msgstr "Brng D"

#: src/InfoBoxes/Content/Factory.cpp:506
#, no-c-format
msgid ""
"The difference between the glider's track bearing, to the bearing of the "
"next waypoint, or for AAT tasks, to the bearing to the target within the AAT "
"sector. GPS navigation is based on the track bearing across the ground, and "
"this track bearing may differ from the glider's heading when there is wind "
"present. Chevrons point to the direction the glider needs to alter course to "
"correct the bearing difference, that is, so that the glider's course made "
"good is pointing directly at the next waypoint. This bearing takes into "
"account the curvature of the Earth."
msgstr ""
"Skillnad mellan farkostens spår-bäring och bäring för nästa vägpunkt. Eller "
"för AAT-uppgift, skillnad till bäring mot målet inom AAT-sektorn. GPS-"
"navigering baseras på spår-bäring över mark vilken kan skilja från "
"farkostens riktning vid vind. Chevron pilar pekar i riktningen farkosten "
"behöver anta för att ändra sin kurs och korrigera sin bäringen, alltså så "
"att farkostens rätta kurs pekar mot nästa vägpunkt. Jordens kurvatur tas i "
"beaktande för denna bäring."

#: src/InfoBoxes/Content/Factory.cpp:512
#, no-c-format
msgid "Outside air temperature"
msgstr "Lufttemperatur"

#: src/InfoBoxes/Content/Factory.cpp:513
#, no-c-format
msgid "OAT"
msgstr "OAT"

#: src/InfoBoxes/Content/Factory.cpp:514
#, no-c-format
msgid ""
"Outside air temperature measured by a probe if supported by a connected "
"intelligent variometer."
msgstr ""
"Lufttemperatur från mätsensor, om stöd finns för ansluten intelligent "
"variometer."

#: src/InfoBoxes/Content/Factory.cpp:520
#, no-c-format
msgid "Relative humidity"
msgstr "Relativ luftfuktighet"

#: src/InfoBoxes/Content/Factory.cpp:521
#, no-c-format
msgid "Rel Hum"
msgstr "Rel Fukt"

#: src/InfoBoxes/Content/Factory.cpp:522
#, no-c-format
msgid ""
"Relative humidity of the air in percent as measured by a probe if supported "
"by a connected intelligent variometer."
msgstr ""
"Relativ luftfuktighet i procent från extern prob, om ansluten extern "
"variometer stödjer det."

#: src/InfoBoxes/Content/Factory.cpp:529
#, no-c-format
msgid "Max Temp"
msgstr "Max temperatur"

#: src/InfoBoxes/Content/Factory.cpp:530
#, no-c-format
msgid ""
"Forecast temperature of the ground at the home airfield, used in estimating "
"convection height and cloud base in conjunction with outside air temperature "
"and relative humidity probe. (Touch-screen/PC only) Pressing the up/down "
"cursor keys adjusts this forecast temperature."
msgstr ""
"Prognostiserad marktemperatur vid hemmafältet. Används för estimering av "
"konvektionshöjd och molnbas ihop med utetemperatur och givare för relativ "
"fuktighet. (Pekskärm/PC) Tryck på markörer för upp/ner för att justera den "
"prognostiserade temperaturen."

#: src/InfoBoxes/Content/Factory.cpp:536
#, no-c-format
msgid "AAT distance around target"
msgstr "AAT distans runt objektet"

#: src/InfoBoxes/Content/Factory.cpp:537
#, no-c-format
msgid "AAT Dtgt"
msgstr "AAT Dtgt"

#: src/InfoBoxes/Content/Factory.cpp:538
#, no-c-format
msgid "Assigned Area Task distance around target points for remainder of task."
msgstr "AAT distans runt kvarvarande vändpunkter utmed banan."

#: src/InfoBoxes/Content/Factory.cpp:544
#, no-c-format
msgid "AAT speed around target"
msgstr "AAT hastighet runt objektet"

#: src/InfoBoxes/Content/Factory.cpp:545
#, no-c-format
msgid "AAT Vtgt"
msgstr "AAT Vtgt"

#: src/InfoBoxes/Content/Factory.cpp:546
#, no-c-format
msgid ""
"Assigned Area Task average speed achievable around target points remaining "
"in minimum AAT time."
msgstr ""
"Uppnåbar medelhastighet runt areauppgiftens (AAT) målpunkter inom AAT "
"minimumtid."

#: src/InfoBoxes/Content/Factory.cpp:552
#, no-c-format
msgid "L/D vario"
msgstr "L/D vario"

#: src/InfoBoxes/Content/Factory.cpp:553
#, no-c-format
msgid "L/D Vario"
msgstr "L/D Vario"

#: src/InfoBoxes/Content/Factory.cpp:554
#, no-c-format
msgid ""
"Instantaneous lift/drag ratio, given by the indicated airspeed divided by "
"the total energy vertical speed, when connected to an intelligent "
"variometer. Negative values indicate climbing cruise. If the total energy "
"vario speed is close to zero, the displayed value is '---'."
msgstr ""
"Momentant lyft/drag-förhållande, utifrån indikerad lufthastighet dividerat "
"med vertikal hastighet total energi, vid anslutning till en intelligent "
"variometer. Negativa värden indikerar glidflygning i stig. Om "
"variometerhastighet total energi är nära noll visas värdet '--'."

#: src/InfoBoxes/Content/Factory.cpp:560
#, no-c-format
msgid "Airspeed TAS"
msgstr "Hastighet TAS"

#: src/InfoBoxes/Content/Factory.cpp:561
#, no-c-format
msgid "V TAS"
msgstr "V TAS"

#: src/InfoBoxes/Content/Factory.cpp:562
#, no-c-format
msgid "True Airspeed reported by a supported external intelligent vario."
msgstr "TAS från ansluten extern intelligent variometer."

#: src/InfoBoxes/Content/Factory.cpp:568
#, no-c-format
msgid "Team code"
msgstr "Team-kod"

#: src/InfoBoxes/Content/Factory.cpp:570
#, no-c-format
msgid ""
"The current Team code for this aircraft. Use this to report to other team "
"members. The last team aircraft code entered is displayed underneath."
msgstr ""
"Nuvarande teamkod för denna flygfarkost. Använd för att rapportera till "
"andra teammedlemmar. Den senast inmatade koden visas undertill."

#: src/InfoBoxes/Content/Factory.cpp:576
#, no-c-format
msgid "Team bearing"
msgstr "Team bäring"

#: src/InfoBoxes/Content/Factory.cpp:577
#, no-c-format
msgid "Team Brng"
msgstr "Team Brng"

#: src/InfoBoxes/Content/Factory.cpp:578
#, no-c-format
msgid "The bearing to the team aircraft location at the last team code report."
msgstr "Bäring till platsen för teamflygfarkostens senaste teamkodrapport."

#: src/InfoBoxes/Content/Factory.cpp:584
#, no-c-format
msgid "Team bearing difference"
msgstr "Skillnad i teambäring"

#: src/InfoBoxes/Content/Factory.cpp:585
#, no-c-format
msgid "Team BrngD"
msgstr "Team BrngD"

#: src/InfoBoxes/Content/Factory.cpp:586
#, no-c-format
msgid ""
"The relative bearing to the team aircraft location at the last reported team "
"code."
msgstr ""
"Relativ bäring till platsen för teamflygfarkostens senaste teamkodrapport."

#: src/InfoBoxes/Content/Factory.cpp:592
#, no-c-format
msgid "Team range"
msgstr "Teamräckvidd"

#: src/InfoBoxes/Content/Factory.cpp:593
#, no-c-format
msgid "Team Dist"
msgstr "Teamdistans"

#: src/InfoBoxes/Content/Factory.cpp:594
#, no-c-format
msgid "The range to the team aircraft location at the last reported team code."
msgstr "Avståndet till lag-farkostens position vid senast rapporterad lag-kod."

#: src/InfoBoxes/Content/Factory.cpp:600
#, no-c-format
msgid "Speed task instantaneous"
msgstr "Hastighetsuppgift momentan"

#: src/InfoBoxes/Content/Factory.cpp:601
#, no-c-format
msgid "V Task Inst"
msgstr "V-uppgift momentan"

#: src/InfoBoxes/Content/Factory.cpp:602
#, no-c-format
msgid ""
"Instantaneous cross country speed while on current task, compensated for "
"altitude. Equivalent to instantaneous Pirker cross-country speed."
msgstr ""
"Momentan banhastighet, med höjdkompensering. Motsvarar momentan Pirker "
"distans (cross-country) hastighet."

#: src/InfoBoxes/Content/Factory.cpp:608
#, no-c-format
msgid "Distance home"
msgstr "Distans hem"

#: src/InfoBoxes/Content/Factory.cpp:609
#, no-c-format
msgid "Home Dist"
msgstr "Dist Hem"

#: src/InfoBoxes/Content/Factory.cpp:610
#, no-c-format
msgid "Distance to home waypoint (if defined)."
msgstr "Distans till vägpunkten Hemma (om definierad)."

#: src/InfoBoxes/Content/Factory.cpp:616
#, no-c-format
msgid "Speed task achieved"
msgstr "Uppnådd banhastighet"

#: src/InfoBoxes/Content/Factory.cpp:617
#, no-c-format
msgid "V Task Ach"
msgstr "V uppg. uppnådd"

#: src/InfoBoxes/Content/Factory.cpp:618
#, no-c-format
msgid ""
"Achieved cross country speed while on current task, compensated for "
"altitude.  Equivalent to Pirker cross-country speed remaining."
msgstr ""
"Uppnådd banhastighet, med höjdkompensering. Samma som \" Pirker cross-"
"country speed remaining\"."

#: src/InfoBoxes/Content/Factory.cpp:624
#, no-c-format
msgid "AAT delta time"
msgstr "AAT delta tid"

#: src/InfoBoxes/Content/Factory.cpp:625
#, no-c-format
msgid "AAT dT"
msgstr "AAT dT"

#: src/InfoBoxes/Content/Factory.cpp:626
#, no-c-format
msgid ""
"Difference between estimated task time and AAT minimum time. Coloured red if "
"negative (expected arrival too early), or blue if in sector and can turn now "
"with estimated arrival time greater than AAT time plus 5 minutes."
msgstr ""
"Skillnad mellan estimerad uppgiftstid och minsta AAT-tid. Rödfärgad om "
"negativ (förväntad tidig ankomst) eller blå om i sektor och sväng möjlig med "
"estimerad ankomsttid senare än AAT-tiden plus 5 minuter."

#: src/InfoBoxes/Content/Factory.cpp:632
#, no-c-format
msgid "Thermal average over all"
msgstr "Totalt medelstig"

#: src/InfoBoxes/Content/Factory.cpp:633
#, no-c-format
msgid "T Avg"
msgstr "T medel"

#: src/InfoBoxes/Content/Factory.cpp:634
#, no-c-format
msgid "Time-average climb rate in all thermals."
msgstr "Tidsmedelvärde för stighastighet i alla blåsor."

#: src/InfoBoxes/Content/Factory.cpp:640
#, no-c-format
msgid "Task req. total height trend"
msgstr "Trend total höjd nödvändig för uppgift"

#: src/InfoBoxes/Content/Factory.cpp:641
#, no-c-format
msgid "RH Trend"
msgstr "RH Trend"

#: src/InfoBoxes/Content/Factory.cpp:642
#, no-c-format
msgid ""
"Trend (or neg. of the variation) of the total required height to complete "
"the task."
msgstr "Trend för total höjd nödvändig för att slutföra banan."

#: src/InfoBoxes/Content/Factory.cpp:648
#, no-c-format
msgid "Battery percent"
msgstr "Batteri procent"

#: src/InfoBoxes/Content/Factory.cpp:650
#, no-c-format
msgid ""
"Displays percentage of device battery remaining (where applicable) and "
"status/voltage of external power supply."
msgstr ""
"Visar enhetens återstående batterikapacitet i procent (om applicerbart) och "
"status/spänning för extern strömkälla."

#: src/InfoBoxes/Content/Factory.cpp:656
#, no-c-format
msgid "Final GR"
msgstr "Final GR"

#: src/InfoBoxes/Content/Factory.cpp:657
#, no-c-format
msgid "Fin GR"
msgstr "Fin GR"

#: src/InfoBoxes/Content/Factory.cpp:658
#, no-c-format
msgid ""
"The required glide ratio over ground to finish the task, given by the "
"distance to go divided by the height required to arrive at the safety "
"arrival height."
msgstr ""
"Glidtal över mark nödvändigt för att slutföra banan, baserat på kvarvarande "
"distans dividerat med nödvändig höjd för målgång vid säkerhetshöjd."

#: src/InfoBoxes/Content/Factory.cpp:664
#, no-c-format
msgid "Alternate 1"
msgstr "Alternativ 1"

#: src/InfoBoxes/Content/Factory.cpp:665
#, no-c-format
msgid "Altn 1"
msgstr "Alt 1"

#: src/InfoBoxes/Content/Factory.cpp:666
#, no-c-format
msgid "Displays name and bearing to the best alternate landing location."
msgstr "Visar namn och bäring för bästa alternativa landningsplatsen."

#: src/InfoBoxes/Content/Factory.cpp:672
#, no-c-format
msgid "Alternate 2"
msgstr "Alternativ 2"

#: src/InfoBoxes/Content/Factory.cpp:673
#, no-c-format
msgid "Altn 2"
msgstr "Alt 2"

#: src/InfoBoxes/Content/Factory.cpp:674
#, no-c-format
msgid "Displays name and bearing to the second alternate landing location."
msgstr "Visar namn och bäring för näst bästa landningsplatsen."

#: src/InfoBoxes/Content/Factory.cpp:680
#, no-c-format
msgid "Alternate 1 GR"
msgstr "Alternativ 1 GT"

#: src/InfoBoxes/Content/Factory.cpp:681
#, no-c-format
msgid "Altn1 GR"
msgstr "Altn1 GR"

#: src/InfoBoxes/Content/Factory.cpp:682
#, no-c-format
msgid ""
"Geometric gradient to the arrival height above the best alternate. This is "
"not adjusted for total energy."
msgstr ""
"Geometrisk gradient för ankomsthöjd över bästa alternativet. Ej kompenserat "
"för total energi."

#: src/InfoBoxes/Content/Factory.cpp:688
#, no-c-format
msgid "Height above take-off"
msgstr "Höjd över start"

#: src/InfoBoxes/Content/Factory.cpp:689
#, no-c-format
msgid "H T/O"
msgstr "H T/O"

#: src/InfoBoxes/Content/Factory.cpp:690
#, no-c-format
msgid ""
"Height based on an automatic take-off reference elevation (like a QFE "
"reference)."
msgstr ""
"Höjd baserad på automatisk tryckreferens från startplatsen (jmf. QFE vid "
"start)."

#: src/InfoBoxes/Content/Factory.cpp:697
#, no-c-format
msgid "GR average"
msgstr "GR medel"

#: src/InfoBoxes/Content/Factory.cpp:698
#, no-c-format
msgid "GR Avg"
msgstr "GR medel"

#: src/InfoBoxes/Content/Factory.cpp:699
#, no-c-format
msgid ""
"The distance made in the configured period of time , divided by the altitude "
"lost since then. Negative values are shown as ^^^ and indicate climbing "
"cruise (height gain). Over 200 of GR the value is shown as +++ . You can "
"configure the period of averaging in the system setup. Suggested values are "
"60, 90 or 120. Lower values will be closed to GR Inst, and higher values "
"will be closed to GR Cruise. Notice that the distance is NOT the straight "
"line between your old and current position, it's exactly the distance you "
"have made even in a zigzag glide. This value is not calculated while "
"circling."
msgstr ""
"Tillryggalagd distans under den konfigurerade tidsperioden, dividerat med "
"dess höjdförlust. Negativa värden visas som ^^^och indikerar stigande glid "
"(höjdvinst). Glidtal större än 200 visas med +++. Du kan konfigurera "
"medelvärdes-perioden i system-inställningarna. Föreslagna värden är 60, 90 "
"eller 120. Lägre värden rundas mot momentant glidtal och högre värden mot "
"glidtal vid planflykt. Notera att avståndet INTE är den raka linjen mellan "
"föregående och nuvarande position. Det är exakt den tillryggalagd distansen, "
"även vid sicksack-flygning. Värdet beräknas ej under kurvning."

#: src/InfoBoxes/Content/Factory.cpp:705
#, no-c-format
msgid "Experimental 1"
msgstr "Experiment 1"

#: src/InfoBoxes/Content/Factory.cpp:706
#, no-c-format
msgid "Exp1"
msgstr "Exp1"

#: src/InfoBoxes/Content/Factory.cpp:713
#, no-c-format
msgid "Contest distance"
msgstr "Tävling distans"

#: src/InfoBoxes/Content/Factory.cpp:714
#, no-c-format
msgid "Cont Dist"
msgstr "Tävl. dist"

#: src/InfoBoxes/Content/Factory.cpp:715
#, no-c-format
msgid ""
"Instantaneous evaluation of the flown distance according to the configured "
"Contest rule set."
msgstr ""
"Momentan beräkning av flygdistans enligt konfigurerat regelverk för tävling."

#: src/InfoBoxes/Content/Factory.cpp:721
#, no-c-format
msgid "Experimental 2"
msgstr "Experiment 2"

#: src/InfoBoxes/Content/Factory.cpp:722
#, no-c-format
msgid "Exp2"
msgstr "Exp2"

#: src/InfoBoxes/Content/Factory.cpp:729
#, no-c-format
msgid "CPU load"
msgstr "Processorbelastning"

#: src/InfoBoxes/Content/Factory.cpp:730
#, no-c-format
msgid "CPU"
msgstr "CPU"

#: src/InfoBoxes/Content/Factory.cpp:731
#, no-c-format
msgid "CPU load consumed by XCSoar averaged over 5 seconds."
msgstr "CPU belastning för XCSoar senaste 5 sekunderna."

#: src/InfoBoxes/Content/Factory.cpp:737
#, no-c-format
msgid "Next altitude arrival"
msgstr "Ankomsthöjd nästa vägpunkt"

#: src/InfoBoxes/Content/Factory.cpp:738
#, no-c-format
msgid "WP AltA"
msgstr "WP AltA"

#: src/InfoBoxes/Content/Factory.cpp:739
#, no-c-format
msgid ""
"Absolute arrival altitude at the next waypoint in final glide.  For AAT "
"tasks, the target within the AAT sector is used."
msgstr ""
"Absolut ankomsthöjd vid nästa vägpunkt under finalglidning. För AAT "
"uppgifter används målet inom AAT sektorn."

#: src/InfoBoxes/Content/Factory.cpp:746 src/InfoBoxes/Content/Factory.cpp:747
#, no-c-format
msgid "Free RAM"
msgstr "Ledigt minne"

#: src/InfoBoxes/Content/Factory.cpp:748
#, no-c-format
msgid "Free RAM as reported by OS."
msgstr "Ledigt minne enligt OS."

#: src/InfoBoxes/Content/Factory.cpp:754
#, no-c-format
msgid "Flight level"
msgstr "Flygnivå"

#: src/InfoBoxes/Content/Factory.cpp:755
#, no-c-format
msgid "FL"
msgstr "FL"

#: src/InfoBoxes/Content/Factory.cpp:756
#, no-c-format
msgid ""
"Pressure Altitude given as Flight Level. If barometric altitude is not "
"available, FL is calculated from GPS altitude, given that the correct QNH is "
"set. In case the FL is calculated from the GPS altitude, the FL label is "
"coloured red."
msgstr ""
"Tryckhöjd som FL. Om barometrisk höjd ej finns tillgänglig beräknas FL m.h."
"a. GPS-höjd och under antagandet att QNH är korrekt angiven. Om GPS-höjd "
"används färgas FL-etiketten röd."

#: src/InfoBoxes/Content/Factory.cpp:763 src/InfoBoxes/Content/Factory.cpp:764
#, no-c-format
msgid "Barogram"
msgstr "Barogram"

#: src/InfoBoxes/Content/Factory.cpp:765
#, no-c-format
msgid "Trace of altitude during flight"
msgstr "Höjdspår under flygning"

#: src/InfoBoxes/Content/Factory.cpp:771
#, no-c-format
msgid "Vario trace"
msgstr "Variometerspår"

#: src/InfoBoxes/Content/Factory.cpp:772
#, no-c-format
msgid "Vario Trace"
msgstr "Variometerspår"

#: src/InfoBoxes/Content/Factory.cpp:773
#, no-c-format
msgid ""
"Trace of vertical speed, as reported by the GPS, or the intelligent vario "
"total energy vario value if connected to one."
msgstr ""
"Spår med vertikal hastighet, rapporterad från GPS eller, om intelligenta "
"vario är ansluten, variometervärde total energi."

#: src/InfoBoxes/Content/Factory.cpp:779
#, no-c-format
msgid "Netto vario trace"
msgstr "Netto vario spår"

#: src/InfoBoxes/Content/Factory.cpp:780
#, no-c-format
msgid "Netto Trace"
msgstr "Netto Spår"

#: src/InfoBoxes/Content/Factory.cpp:781
#, no-c-format
msgid ""
"Trace of vertical speed of air-mass, equal to vario value less the glider's "
"estimated sink rate."
msgstr ""
"Spår som visar vertikal hastighet av luftmassan, lika med variometerns värde "
"plus planets uppskattade sjunkhastighet."

#: src/InfoBoxes/Content/Factory.cpp:787
#, no-c-format
msgid "Thermal climb trace"
msgstr "Spår för termiskt stig"

#: src/InfoBoxes/Content/Factory.cpp:788
#, no-c-format
msgid "TC Trace"
msgstr "TC spår"

#: src/InfoBoxes/Content/Factory.cpp:789
#, no-c-format
msgid ""
"Trace of average climb rate each turn in circling, based of the reported GPS "
"altitude, or vario if available."
msgstr ""
"Spår efter medelstig för per varv under kurvning, baserat på GPS höjd eller "
"vario om tillgänglig."

#: src/InfoBoxes/Content/Factory.cpp:795
#, no-c-format
msgid "Climb band"
msgstr "Stigband"

#: src/InfoBoxes/Content/Factory.cpp:796
#, no-c-format
msgid "Climb Band"
msgstr "Stigband"

#: src/InfoBoxes/Content/Factory.cpp:797
#, no-c-format
msgid ""
"Graph of average circling climb rate (horizontal axis) as a function of "
"altitude (vertical axis)."
msgstr "Graf medelstig (x-axel) som funktion av höjd (y-axel)."

#: src/InfoBoxes/Content/Factory.cpp:803
#, no-c-format
msgid "Task progress"
msgstr "Banförlopp"

#: src/InfoBoxes/Content/Factory.cpp:804
#, no-c-format
msgid "Progress"
msgstr "Förlopp"

#: src/InfoBoxes/Content/Factory.cpp:805
#, no-c-format
msgid ""
"Clock-like display of distance remaining along task, showing achieved task "
"points."
msgstr ""
"Klockliknande display som visar återstående distans på banan och uppnådda "
"poäng."

#: src/InfoBoxes/Content/Factory.cpp:811
#, no-c-format
msgid "Time under max. start height"
msgstr "Tid under max. starthöjd"

#: src/InfoBoxes/Content/Factory.cpp:812
#, no-c-format
msgid "Start Height"
msgstr "Starthöjd"

#: src/InfoBoxes/Content/Factory.cpp:813
#, no-c-format
msgid ""
"The contiguous period the ship has been below the task start max. height."
msgstr ""
"Sammanhängande period som farkosten har varit lägre än banans maximala "
"starthöjd."

#: src/InfoBoxes/Content/Factory.cpp:819
#, no-c-format
msgid "Task time to go (ground speed)"
msgstr "Kvarstående tid bana (GS)"

#: src/InfoBoxes/Content/Factory.cpp:820
#, no-c-format
msgid "Fin ETE VMG"
msgstr "Fin ETE VMG"

#: src/InfoBoxes/Content/Factory.cpp:821
#, no-c-format
msgid ""
"Estimated time required to complete task, assuming current ground speed is "
"maintained."
msgstr ""
"Estimerad tid nödvändig för att slutföra banan, förutsatt nuvarande "
"markhastighet bibehålls."

#: src/InfoBoxes/Content/Factory.cpp:827
#, no-c-format
msgid "Next time to go (ground speed)"
msgstr "Tid till nästa vägpunkt (GS)"

#: src/InfoBoxes/Content/Factory.cpp:828
#, no-c-format
msgid "WP ETE VMG"
msgstr "WP ETE VMG"

#: src/InfoBoxes/Content/Factory.cpp:829
#, no-c-format
msgid ""
"Estimated time required to reach next waypoint, assuming current ground "
"speed is maintained."
msgstr ""
"Beräknad tid som krävs för att nå nästa vägpunkt, om nuvarande markhastighet "
"(GS) bibehålls."

#: src/InfoBoxes/Content/Factory.cpp:836
#, no-c-format
msgid "Attitude indicator"
msgstr "Attitudsvisare"

#: src/InfoBoxes/Content/Factory.cpp:838
#, no-c-format
msgid ""
"Attitude indicator (artificial horizon) display calculated from flight path, "
"supplemented with acceleration and variometer data if available."
msgstr ""
"Attitudsvisare (articifiell horisont) beräknad från rörelsemönster, och "
"accelerometer samt variometerdata om dessa finns tillgängliga."

#: src/InfoBoxes/Content/Factory.cpp:844
#, no-c-format
msgid "Nearest airspace horizontal"
msgstr "Närmsta luftrum horisontellt"

#: src/InfoBoxes/Content/Factory.cpp:845
#, no-c-format
msgid "Near AS H"
msgstr "Nära AS H"

#: src/InfoBoxes/Content/Factory.cpp:846
#, no-c-format
msgid "The horizontal distance to the nearest airspace."
msgstr "Horisontellt avstånd till närmsta luftrum."

#: src/InfoBoxes/Content/Factory.cpp:852
#, no-c-format
msgid "Nearest airspace vertical"
msgstr "Närmsta luftrum vertikalt"

#: src/InfoBoxes/Content/Factory.cpp:853
#, no-c-format
msgid "Near AS V"
msgstr "Nära AS V"

#: src/InfoBoxes/Content/Factory.cpp:854
#, no-c-format
msgid ""
"The vertical distance to the nearest airspace.  A positive value means the "
"airspace is above you, and negative means the airspace is below you."
msgstr ""
"Vertikalt avstånd till närmaste luftrum.  Ett positivt tal anger att "
"luftrumet är över dig och negativt att det är under dig."

#: src/InfoBoxes/Content/Factory.cpp:860
#, no-c-format
msgid "Next MC0 altitude difference"
msgstr "Nästa MC0 höjdskillnad"

#: src/InfoBoxes/Content/Factory.cpp:861
#, no-c-format
msgid "WP MC0 AltD"
msgstr "WP MC0 AltD"

#: src/InfoBoxes/Content/Factory.cpp:862
#, no-c-format
msgid ""
"Arrival altitude at the next waypoint with MC 0 setting relative to the "
"safety arrival height.  For AAT tasks, the target within the AAT sector is "
"used."
msgstr ""
"Ankomsthöjd vid nästa vägpunkt med inställning MC 0, relativt "
"säkerhetshöjden. För AAT uppgifter används målet inom AAT sektorn."

#: src/InfoBoxes/Content/Factory.cpp:869
#, no-c-format
msgid "Wind, head component"
msgstr "Motvindskomponent"

#: src/InfoBoxes/Content/Factory.cpp:870
#, no-c-format
msgid "Head Wind"
msgstr "Motvind"

#: src/InfoBoxes/Content/Factory.cpp:871
#, no-c-format
msgid ""
"The current head wind component. Head wind is calculated from TAS and GPS "
"ground speed if airspeed is available from external device. Otherwise the "
"estimated wind is used for the calculation."
msgstr ""
"Nuvarande motvindskomponent. Motvinden beräknas från TAS och GPS "
"markhastighet(GS) om lufthastighet är tillgänglig från extern enhet. Annars "
"används uppskattad vind för beräkningen."

#: src/InfoBoxes/Content/Factory.cpp:878
#, no-c-format
msgid "Terrain collision"
msgstr "Terrängkollision"

#: src/InfoBoxes/Content/Factory.cpp:879
#, no-c-format
msgid "Terr Coll"
msgstr "Terr Kollision"

#: src/InfoBoxes/Content/Factory.cpp:880
#, no-c-format
msgid ""
"The distance to the next terrain collision along the current task leg. At "
"this location, the altitude will be below the configured terrain clearance "
"altitude."
msgstr ""
"Distansen till nästa terrängkollision längs nuvarande ben på banan. Vid "
"denna plats, kommer höjden vara lägre än inställning för 'fri höjd över "
"terräng'."

#: src/InfoBoxes/Content/Factory.cpp:885
#, no-c-format
msgid "Altitude (Auto)"
msgstr "Höjd (Auto)"

#: src/InfoBoxes/Content/Factory.cpp:886
#, no-c-format
msgid "Alt Auto"
msgstr "Höjd Auto"

#: src/InfoBoxes/Content/Factory.cpp:887
#, no-c-format
msgid ""
"This is the barometric altitude obtained from a device equipped with a "
"pressure sensor or the GPS altitude if the barometric altitude is not "
"available."
msgstr ""
"Detta är den barometriska höjden från enhet utrustad med trycksensor, eller "
"GPS höjden om trycksensor saknas."

#: src/InfoBoxes/Content/Factory.cpp:894
#, no-c-format
msgid "Thermal next leg equivalent"
msgstr "Termik nästa ben ekvivalent"

#: src/InfoBoxes/Content/Factory.cpp:895
#, no-c-format
msgid "T Next Leg"
msgstr "T nästa ben"

#: src/InfoBoxes/Content/Factory.cpp:896
#, no-c-format
msgid ""
"The thermal rate of climb on next leg which is equivalent to a thermal equal "
"to the MacCready setting on current leg."
msgstr ""
"Termikens stig för nästa ben som motsvarar en blåsa lika med MacCready-"
"inställningen för nuvarande ben."

#: src/InfoBoxes/Content/Factory.cpp:902
#, no-c-format
msgid "Wind, head component (simplified)"
msgstr "Motvindskomponent (förenklad)"

#: src/InfoBoxes/Content/Factory.cpp:903
#, no-c-format
msgid "Head Wind *"
msgstr "Motvind *"

#: src/InfoBoxes/Content/Factory.cpp:904
#, no-c-format
msgid ""
"The current head wind component. The simplified head wind is calculated by "
"subtracting GPS ground speed from the TAS if airspeed is available from "
"external device."
msgstr ""
"Aktuell motvindskomponent. Den förenklade motvinden beräknas genom "
"subtraktion av GPS hastighet från TAS (True Air Speed) om externt instrument "
"finns."

#: src/InfoBoxes/Content/Factory.cpp:910
#, no-c-format
msgid "Task cruise efficiency"
msgstr "Effektivitet glidflyg uppgift"

#: src/InfoBoxes/Content/Factory.cpp:911
#, no-c-format
msgid "Cruise Eff"
msgstr "Effektivitet glid"

#: src/InfoBoxes/Content/Factory.cpp:912
#, no-c-format
msgid ""
"Efficiency of cruise.  100 indicates perfect MacCready performance. This "
"value estimates your cruise efficiency according to the current flight "
"history with the set MC value.  Calculation begins after task is started."
msgstr ""
"Effektivitet för glidflygning. 100 indikerar perfekt MacCready prestanda. "
"Värdet skattar effektiviteten enligt aktuell flyghistorik med inställt MC "
"värde. Beräkningen startar när uppgiften startar."

#: src/InfoBoxes/Content/Factory.cpp:928
#, no-c-format
msgid ""
"A circular thermal assistant that shows the lift distribution over each part "
"of the circle."
msgstr "En cirkulär assistant som visar blåsans form och stig."

#: src/InfoBoxes/Content/Factory.cpp:933
#, no-c-format
msgid "Start open/close countdown"
msgstr "Tid till start öppnar/stänger"

#: src/InfoBoxes/Content/Factory.cpp:934
#, no-c-format
msgid "Start open"
msgstr "Start öppnar"

#: src/InfoBoxes/Content/Factory.cpp:935
#, no-c-format
msgid "Shows the time left until the start point opens or closes."
msgstr "Återstående tid till start öppnar eller stänger."

#: src/InfoBoxes/Content/Factory.cpp:940
#, no-c-format
msgid "Start open/close countdown at reaching"
msgstr "Tid passad mot start öppnar/stänger"

#: src/InfoBoxes/Content/Factory.cpp:941
#, no-c-format
msgid "Start reach"
msgstr "Passa start"

#: src/InfoBoxes/Content/Factory.cpp:942
#, no-c-format
msgid ""
"Shows the time left until the start point opens or closes, compared to the "
"calculated time to reach it."
msgstr ""
"Tid tills dess att starten öppnar eller stänger, relativt beräknad tid att "
"nå startgränsen."

#: src/InfoBoxes/Content/Factory.cpp:947
#, no-c-format
msgid "Next radial"
msgstr "Nästa radial"

#: src/InfoBoxes/Content/Factory.cpp:949
#, no-c-format
msgid "True bearing from the next waypoint to your position."
msgstr "Bäring från nästa vägpunkt till din position."

#: src/InfoBoxes/Content/Factory.cpp:955 src/InfoBoxes/Content/Factory.cpp:956
#, no-c-format
msgid "ATC radial"
msgstr "ATC radial"

#: src/InfoBoxes/Content/Factory.cpp:957
#, fuzzy, no-c-format
msgid ""
"Bearing from the selected reference location to your position. The distance "
"is displayed in nautical miles for communication with ATC. If declination is "
"entered, magnetic bearing is given to match VOR radials."
msgstr ""
"Bäring från vald referenspunkt till din position. Avståndet visas i nautiska "
"miles för kommunikation med ATC."

#: src/InfoBoxes/Content/Factory.cpp:963
#, no-c-format
msgid "Speed task last hour"
msgstr "Banhastighet senaste timmen"

#: src/InfoBoxes/Content/Factory.cpp:964
#, no-c-format
msgid "V Task H"
msgstr "V uppg. H"

#: src/InfoBoxes/Content/Factory.cpp:965
#, no-c-format
msgid ""
"Average cross country speed while on current task over the last hour, not "
"compensated for altitude."
msgstr ""
"Medelhastighet distansflygning för aktuell uppgift över senaste timmen utan "
"kompensering för höjd."

#: src/InfoBoxes/Content/Factory.cpp:971
#, no-c-format
msgid "Next distance (nominal)"
msgstr "Nästa distans (nominellt)"

#: src/InfoBoxes/Content/Factory.cpp:972
#, no-c-format
msgid "WP Dist-N"
msgstr "WP Dist-N"

#: src/InfoBoxes/Content/Factory.cpp:973
#, no-c-format
msgid ""
"The distance to the currently selected waypoint. For AAT tasks, this is the "
"distance to the origin of the AAT sector."
msgstr ""
"Distansen till vald vägpunkt. För AAT uppg. är detta distansen till kanten "
"av AAT sektorn."

#: src/InfoBoxes/Content/Factory.cpp:979
#, no-c-format
msgid "Circle diameter"
msgstr "Kurvdiameter"

#: src/InfoBoxes/Content/Factory.cpp:980
#, no-c-format
msgid "Circle D"
msgstr "Cirkel D"

#: src/InfoBoxes/Content/Factory.cpp:981
#, no-c-format
msgid ""
"Circle diameter. Displays estimated circle diameter and full circle flight "
"time. Useful for evaluating best thermalling mode with a glider at different "
"wing loading."
msgstr ""
"Cirkel diameter. Visar uppskattad diameter vid kurvning, och tid för helt "
"varv. Användbar för att hitta bästa bankning vid kurvning med olika "
"vingbelastning."

#: src/InfoBoxes/Content/Factory.cpp:986
#, no-c-format
msgid "Distance takeoff"
msgstr "Distans till start"

#: src/InfoBoxes/Content/Factory.cpp:987
#, no-c-format
msgid "Takeoff Dist"
msgstr "Startpl. Dist"

#: src/InfoBoxes/Content/Factory.cpp:988
#, no-c-format
msgid "Distance to where take-off was detected."
msgstr "Avstånd till detekterad startplats."

#: src/InfoBoxes/Content/Factory.cpp:994
#, no-c-format
msgid "Contest speed"
msgstr "Tävling hastighet"

#: src/InfoBoxes/Content/Factory.cpp:995
#, no-c-format
msgid "Cont Speed"
msgstr "Tävl. Hast"

#: src/InfoBoxes/Content/Factory.cpp:996
#, no-c-format
msgid ""
"Instantaneous evaluation of the flown speed according to the configured "
"Contest rule set."
msgstr ""
"Momentan beräkning av flyghastighet enligt konfigurerat regelverk för "
"tävling."

#: src/InfoBoxes/Content/Factory.cpp:1001
#, no-c-format
msgid "Final MC0 altitude difference"
msgstr "Höjdskillnad mål MC0"

#: src/InfoBoxes/Content/Factory.cpp:1002
#, no-c-format
msgid "Fin MC0 AltD"
msgstr "Fin MC0 AltD"

#: src/InfoBoxes/Content/Factory.cpp:1003
#, no-c-format
msgid ""
"Arrival altitude at the final waypoint with MC 0 setting relative to the "
"safety arrival height."
msgstr ""
"Ankomsthöjd vid sista vägpunkt med MC 0 inställning relativt säker "
"ankomsthöjd."

#: src/InfoBoxes/Content/Factory.cpp:1009
#: src/InfoBoxes/Content/Factory.cpp:1010 src/InfoBoxes/Content/Task.cpp:883
#, no-c-format
msgid "Next arrow"
msgstr "Nästa WP pil"

#: src/InfoBoxes/Content/Factory.cpp:1011
#, no-c-format
msgid ""
"Arrow pointing to the currently selected waypoint. The name of the waypoint "
"and the distance are also shown. The position used is the optimized position "
"of the active waypoint in the current task, the center of a selected goto "
"waypoint or the target within the AAT sector for AAT tasks."
msgstr ""
"Pil riktad mot nuvarande valda vägpunkt. Dess namn och avstånd visas även. "
"Riktningen är optimal för aktiv vägpunkt i aktuell uppgift, centrum av en "
"goto vägpunkt eller målet inom en AAT sektor för en areauppgift."

#: src/InfoBoxes/Content/Factory.cpp:1021
#, no-c-format
msgid "Next waypoint arrival time (ground speed)"
msgstr "Ankomstid nästa vägpunkt (markhastighet)"

#: src/InfoBoxes/Content/Factory.cpp:1022
#, no-c-format
msgid "WP ETA VMG"
msgstr "WP ETA VMG"

#: src/InfoBoxes/Content/Factory.cpp:1023
#, no-c-format
msgid ""
"Estimated arrival time at next waypoint, assuming current ground speed is "
"maintained."
msgstr ""
"Estimerad ankomsttid till nästa vägpunkt, om nuvarande markhastighet "
"bibehålls."

#: src/InfoBoxes/Content/Factory.cpp:1030
#, no-c-format
msgid "Percentage non-circling climb"
msgstr "Procent av tid i stig (ej kurvande)"

#: src/InfoBoxes/Content/Factory.cpp:1031
#, no-c-format
msgid "% Str Climb"
msgstr "% rakt stig"

#: src/InfoBoxes/Content/Factory.cpp:1032
#, no-c-format
msgid ""
"Percentage of time spent climbing without circling. These statistics are "
"reset upon starting the task."
msgstr ""
"Procent av tid som i stig utan kurvning. Statistiken nollställs när "
"uppgiften startas."

#: src/InfoBoxes/Content/Factory.cpp:1038
#, no-c-format
msgid "Percentage climb chart"
msgstr "Procent stig diagram"

#: src/InfoBoxes/Content/Factory.cpp:1039
#, no-c-format
msgid "Climb %"
msgstr "Stig %"

#: src/InfoBoxes/Content/Factory.cpp:1040
#, no-c-format
msgid ""
"Pie chart of time circling and climbing, circling and descending, and "
"climbing non-circling."
msgstr ""
"Pajdiagram med tid med kurvning- och stig, kurvning och sjunk samt rakflykt "
"i stig."

#: src/InfoBoxes/Content/Factory.cpp:1046
#, no-c-format
msgid "Number of used satellites"
msgstr "Antal använda satelliter"

#: src/InfoBoxes/Content/Factory.cpp:1047
#, no-c-format
msgid "Satellites"
msgstr "Satelliter"

#: src/InfoBoxes/Content/Factory.cpp:1048
#, no-c-format
msgid ""
"The number of actually used (seen) satellites by GPS module. If this "
"information is unavailable, the displayed value is '---'."
msgstr ""
"Antal faktiskt använda (observerade) satelliter av GPS-modulen. Om "
"informationen saknas visas värde '---'."

#: src/InfoBoxes/Content/Factory.cpp:1054
#, no-c-format
msgid "Active Radio Frequency"
msgstr "Aktiv radiofrekvens"

#: src/InfoBoxes/Content/Factory.cpp:1055
#, no-c-format
msgid "Act Freq"
msgstr "Aktiv Freq"

#: src/InfoBoxes/Content/Factory.cpp:1056
#, no-c-format
msgid "The currently active Radio Frequency"
msgstr "För närvarande aktiv radiofrekvens"

#: src/InfoBoxes/Content/Factory.cpp:1061
#, no-c-format
msgid "Standby Radio Frequency"
msgstr "Standby radiofrekvens"

#: src/InfoBoxes/Content/Factory.cpp:1062
#, no-c-format
msgid "Stby Freq"
msgstr "Stby Frek"

#: src/InfoBoxes/Content/Factory.cpp:1063
#, no-c-format
msgid "The currently standby Radio Frequency"
msgstr "Aktuell standby radiofrekvens"

#: src/InfoBoxes/Content/Factory.cpp:1069
#, no-c-format
msgid "Thermal time"
msgstr "Termik tid"

#: src/InfoBoxes/Content/Factory.cpp:1070
#, no-c-format
msgid "TC Time"
msgstr "TC tid"

#: src/InfoBoxes/Content/Factory.cpp:1071
#, no-c-format
msgid "The time spend in the current thermal."
msgstr "Tiden spenderad i nuvarande termikblåsa."

#: src/InfoBoxes/Content/Factory.cpp:1077
#, no-c-format
msgid "Alternate 2 GR"
msgstr "Alternativ 2 GT"

#: src/InfoBoxes/Content/Factory.cpp:1078
#, no-c-format
msgid "Altn2 GR"
msgstr "Altn2 GR"

#: src/InfoBoxes/Content/Factory.cpp:1079
#, no-c-format
msgid ""
"Geometric gradient to the arrival height above the second alternate. This is "
"not adjusted for total energy."
msgstr ""
"Geometrisk gradient till ankomsthöjden över alternativ två. Ej kompenserat "
"för total energi."

#: src/InfoBoxes/Content/Factory.cpp:1085
#, no-c-format
msgid "Heart Rate"
msgstr "Hjärtfrekvens"

#: src/InfoBoxes/Content/Factory.cpp:1086
#, no-c-format
msgid "Heart"
msgstr "Hjärta"

#: src/InfoBoxes/Content/Factory.cpp:1087
#, no-c-format
msgid "Heart rate in beats per minute."
msgstr "Hjärtslag per minut."

#: src/InfoBoxes/Content/Factory.cpp:1093
#, fuzzy, no-c-format
msgid "Transponder Code"
msgstr "Transpondermottagare"

#: src/InfoBoxes/Content/Factory.cpp:1094
#, no-c-format
msgid "XPDR Code"
msgstr ""

#: src/InfoBoxes/Content/Factory.cpp:1095
#, fuzzy, no-c-format
msgid "The currently set Transponder code"
msgstr "Aktuell standby radiofrekvens"

#: src/InfoBoxes/Content/Factory.cpp:1101
#, no-c-format
msgid "Engine CHT"
msgstr ""

#: src/InfoBoxes/Content/Factory.cpp:1102
#, no-c-format
msgid "CHT"
msgstr ""

#: src/InfoBoxes/Content/Factory.cpp:1103
#, no-c-format
msgid "Engine Cylinder Head Temperature"
msgstr ""

#: src/InfoBoxes/Content/Factory.cpp:1109
#, no-c-format
msgid "Engine EGT"
msgstr ""

#: src/InfoBoxes/Content/Factory.cpp:1110
#, fuzzy, no-c-format
msgid "EGT"
msgstr "ETE"

#: src/InfoBoxes/Content/Factory.cpp:1111
#, fuzzy, no-c-format
msgid "Engine Exhaust Gas Temperature"
msgstr "Temperatur prognos"

#: src/InfoBoxes/Content/Factory.cpp:1117
#, no-c-format
msgid "Engine Revolutions Per Minute"
msgstr ""

#: src/InfoBoxes/Content/Factory.cpp:1118
#, no-c-format
msgid "RPM"
msgstr ""

#: src/InfoBoxes/Content/Factory.cpp:1119
#, no-c-format
msgid "Engine Revolutions Per Minute."
msgstr ""

#: src/InfoBoxes/Content/Alternate.cpp:54
#, fuzzy
msgid "Altn {}"
msgstr "Alt 1"

#: src/InfoBoxes/Content/Altitude.cpp:26
#: src/MapWindow/GlueMapWindowOverlays.cpp:333
#, no-c-format
msgid "Simulator"
msgstr "Simulator"

#: src/InfoBoxes/Content/Altitude.cpp:47 src/InfoBoxes/Content/Altitude.cpp:105
#: src/InfoBoxes/Content/Altitude.cpp:174
msgid "no QNH"
msgstr "QNH saknas"

#: src/InfoBoxes/Content/Altitude.cpp:128
msgid "Not flying"
msgstr "Flyger ej"

#: src/InfoBoxes/Content/MacCready.cpp:51
msgid "MC AUTO"
msgstr "AUTO MC"

#: src/InfoBoxes/Content/MacCready.cpp:51
msgid "MC MANUAL"
msgstr "MANUELL MC"

#: src/InfoBoxes/Content/Other.cpp:58 src/InfoBoxes/Content/Other.cpp:61
msgid "AC Off"
msgstr "AC Av"

#: src/InfoBoxes/Content/Other.cpp:66
msgid "AC ON"
msgstr "AC På"

#: src/InfoBoxes/Content/Other.cpp:187
msgid "No GPS"
msgstr "Ingen GPS"

#: src/InfoBoxes/Content/Speed.cpp:96
msgid "BLOCK"
msgstr "BLOCK"

#: src/InfoBoxes/Content/Speed.cpp:98
msgid "DOLPHIN"
msgstr "DELFIN"

#: src/InfoBoxes/Content/Task.cpp:112
msgid "Next"
msgstr "Nästa"

#: src/InfoBoxes/Content/Task.cpp:671
msgid "Time Below"
msgstr "Tid Under"

#: src/InfoBoxes/Content/Task.cpp:799 src/InfoBoxes/Content/Task.cpp:844
msgid "Closed"
msgstr "Stängd"

#: src/InfoBoxes/Content/Task.cpp:808 src/InfoBoxes/Content/Task.cpp:853
msgid "Open"
msgstr "Öppen"

#: src/InfoBoxes/Content/Task.cpp:813 src/InfoBoxes/Content/Task.cpp:858
msgid "Waiting"
msgstr "Väntar"

#: src/InfoBoxes/Content/Places.cpp:60
#, no-c-format
msgid "Reference"
msgstr "Referens"

#: src/InfoBoxes/InfoBoxSettings.cpp:59
#, no-c-format
msgid "Cruise"
msgstr "Kryssa"

#: src/InfoBoxes/InfoBoxSettings.cpp:60
#, no-c-format
msgid "FinalGlide"
msgstr "Finalglid"

#: src/InfoBoxes/Panel/ATCSetup.cpp:35
#, fuzzy
msgid "Mag declination"
msgstr "Sänder deklaration"

#: src/InfoBoxes/Panel/ATCSetup.cpp:36
msgid ""
"Magnetic declination used to calculate radial to reference. Negative values "
"are W declination, positive is E."
msgstr ""

#: src/MapWindow/GlueMapWindowItems.cpp:107
msgid "There is nothing interesting near this location."
msgstr "Finns inget intressant nära denna plats."

#: src/MapWindow/GlueMapWindowOverlays.cpp:113
msgid "Elevation: "
msgstr "Höjd: "

#: src/MapWindow/GlueMapWindowOverlays.cpp:152
msgid "GPS not connected"
msgstr "GPS ej ansluten"

#: src/MapWindow/GlueMapWindowOverlays.cpp:155
msgid "GPS waiting for fix"
msgstr "GPS väntar på fixering"

#: src/Computer/ConditionMonitor/ConditionMonitorAATTime.cpp:30
msgid "Expect early task arrival"
msgstr "Förväntad tidig målgång"

#: src/Computer/ConditionMonitor/ConditionMonitorSunset.cpp:48
msgid "Expect arrival past sunset"
msgstr "Ankomst efter solnedgången"

#: src/Computer/ConditionMonitor/ConditionMonitorWind.cpp:33
msgid "Significant wind change"
msgstr "Signifikant vindförändring"

#: src/Dialogs/Device/Vega/AlertParameters.hpp:12
#, no-c-format
msgid "Gear on delay"
msgstr "Växel på fördröjning"

#: src/Dialogs/Device/Vega/AlertParameters.hpp:15
#, no-c-format
msgid "Gear off delay"
msgstr "Fördröjning av växel"

#: src/Dialogs/Device/Vega/AlertParameters.hpp:18
#, no-c-format
msgid "Interval; gear"
msgstr "Intervall;växel"

#: src/Dialogs/Device/Vega/AlertParameters.hpp:21
#, no-c-format
msgid "Radio com. max. delay"
msgstr "Radio max fördröjning"

#: src/Dialogs/Device/Vega/AlertParameters.hpp:24
#, no-c-format
msgid "Battery low delay"
msgstr "Lågt batteri fördröjning"

#: src/Dialogs/Device/Vega/AlertParameters.hpp:27
#, no-c-format
msgid "Battery empty delay"
msgstr "Tomt batteri fördröjning"

#: src/Dialogs/Device/Vega/AlertParameters.hpp:30
#, no-c-format
msgid "Interval; battery"
msgstr "Intervall; batteri"

#: src/Dialogs/Device/Vega/AudioDeadbandParameters.hpp:11
#, no-c-format
msgid "Step"
msgstr "Steg"

#: src/Dialogs/Device/Vega/AudioDeadbandParameters.hpp:12
#, no-c-format
msgid "Ramp"
msgstr "Ramp"

#: src/Dialogs/Device/Vega/AudioDeadbandParameters.hpp:19
#, no-c-format
msgid "Circling deadband type"
msgstr "Dödbandstyp kurvning"

#: src/Dialogs/Device/Vega/AudioDeadbandParameters.hpp:20
#, no-c-format
msgid "Type of dead band used in circling mode."
msgstr "Typ av dödband som används i kurvläge."

#: src/Dialogs/Device/Vega/AudioDeadbandParameters.hpp:24
#, no-c-format
msgid "Circling hi cutoff"
msgstr "Kurvning övre gräns"

#: src/Dialogs/Device/Vega/AudioDeadbandParameters.hpp:25
#, no-c-format
msgid "High limit of circling dead band"
msgstr "Övre gräns dödband vid kurvning"

#: src/Dialogs/Device/Vega/AudioDeadbandParameters.hpp:29
#, no-c-format
msgid "Circling low cutoff"
msgstr "Nedre gräns kurvning"

#: src/Dialogs/Device/Vega/AudioDeadbandParameters.hpp:30
#, no-c-format
msgid "Low limit of circling dead band"
msgstr "Nedre gräns dödband vid kurvning"

#: src/Dialogs/Device/Vega/AudioDeadbandParameters.hpp:35
#, no-c-format
msgid "Cruise deadband type"
msgstr "Dödbandstyp glidflyg"

#: src/Dialogs/Device/Vega/AudioDeadbandParameters.hpp:36
#, no-c-format
msgid "Type of dead band used in cruise mode."
msgstr "Typ av dödband som används i glidläge."

#: src/Dialogs/Device/Vega/AudioDeadbandParameters.hpp:40
#, no-c-format
msgid "Cruise hi cutoff"
msgstr "Övre gräns dödband vid planflykt"

#: src/Dialogs/Device/Vega/AudioDeadbandParameters.hpp:41
#, no-c-format
msgid "High limit of cruise dead band"
msgstr "Övre gräns för dödband vid planflykt"

#: src/Dialogs/Device/Vega/AudioDeadbandParameters.hpp:45
#, no-c-format
msgid "Cruise low cutoff"
msgstr "Nedre gräns dödband vid planflykt"

#: src/Dialogs/Device/Vega/AudioDeadbandParameters.hpp:46
#, no-c-format
msgid "Low limit of cruise dead band"
msgstr "Nedre gräns för dödband vid planflykt"

#: src/Dialogs/Device/Vega/AudioModeParameters.hpp:51
#, no-c-format
msgid "Climb fast trigger"
msgstr "Stig snabb trigger"

#: src/Dialogs/Device/Vega/AudioModeParameters.hpp:52
#, no-c-format
msgid ""
"Comparison method used to detect climb states (HIGH/LOW).\n"
"[NONE]: State LOW disabled\n"
"[MACCREADY]: State High if gross vario is greater than MacCready setting.\n"
"[AVERAGE]: State HIGH if gross vario value is greater than average gross "
"vario value."
msgstr ""
"Jämförelsemetod för att detektera stig-lägen (HÖG/LÅG).\n"
"[INGEN]: Tillstånd LÅG inaktiverad\n"
"[MACREADY]: Tillstånd HÖG om brutto-vario överstiger MacCready inställning.\n"
"[AVERAGE]: Tillstånd HÖG om brutto-vario överstiger medel för brutto-vario."

#: src/Dialogs/Device/Vega/AudioModeParameters.hpp:56
#, no-c-format
msgid "Cruise lift trigger"
msgstr "Planflykt stig trigger"

#: src/Dialogs/Device/Vega/AudioModeParameters.hpp:57
#, no-c-format
msgid ""
"Comparison method used to detect cruise states for switching to lift tones "
"during cruise.\n"
"[NONE]: LIFT tone disabled in cruise\n"
"[RELATIVE ZERO] LIFT tone when relative vario greater than zero.\n"
"[GROSS ZERO] LIFT tone when glider is climbing.\n"
"[RELATIVE MC/2] LIFT tone when relative vario greater than half MC.\n"
"[NET MC/2] LIFT tone when airmass velocity greater than half MC."
msgstr ""
"Jämförelsemetod för att detektera glid-tillstånd för att växla till stig-"
"ljud under glid.\n"
"[INGEN]: Stigton inaktiverad under glid\n"
"[RELATIV NOLL] Stigton när relativ vario är positiv.\n"
"[BRUTTO NOLL] Stigton när farkost stiger.\n"
"[RELATIV MC/2] Stigton när relativ vario överstiger halva MC.\n"
"[NET MC/2] Stigton när luftmassans hastighet överstiger halva MC."

#: src/Dialogs/Device/Vega/AudioModeParameters.hpp:61
#, no-c-format
msgid "Climb averager scale"
msgstr "Skala stigmedelvärde"

#: src/Dialogs/Device/Vega/AudioModeParameters.hpp:61
#, no-c-format
msgid "Time scale used for vario averager."
msgstr "Tidsskala för varions medelvärde."

#: src/Dialogs/Device/Vega/AudioModeParameters.hpp:65
#, no-c-format
msgid "Cruise averager scale"
msgstr "Tidsskala för medelhastighet vid planflykt"

#: src/Dialogs/Device/Vega/AudioModeParameters.hpp:66
#, no-c-format
msgid "Time scale used for cruise speed command averager."
msgstr "Tidsfönster medelvärde för marchhastighets-kommando."

#: src/Dialogs/Device/Vega/AudioModeParameters.hpp:70
#, no-c-format
msgid "Circling volume"
msgstr "Volym kurvläge"

#: src/Dialogs/Device/Vega/AudioModeParameters.hpp:71
#, no-c-format
msgid "Mean volume level in circling modes."
msgstr "Medelvolym i kurvläge."

#: src/Dialogs/Device/Vega/AudioModeParameters.hpp:75
#, no-c-format
msgid "Cruise volume"
msgstr "Volym glid"

#: src/Dialogs/Device/Vega/AudioModeParameters.hpp:76
#, no-c-format
msgid ""
"Mean volume level in cruise modes.  If set to zero, scales with airspeed."
msgstr ""
"Medelvolym vid glidflygning. Om värdet är noll skalas den med hastigheten."

#: src/Dialogs/Device/Vega/AudioModeParameters.hpp:80
#, no-c-format
msgid "Base frequency"
msgstr "Basfrekvens"

#: src/Dialogs/Device/Vega/AudioModeParameters.hpp:81
#, no-c-format
msgid "Adjustment to base frequency of tones in all modes."
msgstr "Justering av basfrekvens för toner i alla instrumentlägen."

#: src/Dialogs/Device/Vega/AudioModeParameters.hpp:85
#, no-c-format
msgid "Filter circling"
msgstr "Filter kurvläge"

#: src/Dialogs/Device/Vega/AudioModeParameters.hpp:86
#, no-c-format
msgid "Variometer low pass filter time constant in circling mode."
msgstr "Tidskonstant för lågpassfilter för vario i kurvläge."

#: src/Dialogs/Device/Vega/AudioModeParameters.hpp:90
#, no-c-format
msgid "Filter cruise"
msgstr "Filter glidflyg"

#: src/Dialogs/Device/Vega/AudioModeParameters.hpp:91
#, no-c-format
msgid "Variometer low pass filter time constant in cruise mode."
msgstr "Tidskonstant lågpassfilter för vario i glidläge."

#: src/Dialogs/Device/Vega/AudioModeParameters.hpp:95
#, no-c-format
msgid "Tone pitch scale"
msgstr "Skalning tonläge"

#: src/Dialogs/Device/Vega/AudioModeParameters.hpp:96
#, no-c-format
msgid "Adjustment to base pitch scale of tones in all modes."
msgstr "Justering av grundton i alla instrumentlägen."

#: src/Dialogs/Device/Vega/AudioParameters.hpp:85
msgid "Beep type"
msgstr "Piptyp"

#: src/Dialogs/Device/Vega/AudioParameters.hpp:88
msgid "Pitch scheme"
msgstr "Tonschema"

#: src/Dialogs/Device/Vega/AudioParameters.hpp:91
msgid "Pitch scale"
msgstr "Tonskalning"

#: src/Dialogs/Device/Vega/AudioParameters.hpp:94
msgid "Period scheme"
msgstr "Periodschema"

#: src/Dialogs/Device/Vega/AudioParameters.hpp:97
msgid "Period scale"
msgstr "Periodskalning"

#: src/Dialogs/Device/Vega/CalibrationParameters.hpp:12
#, no-c-format
msgid "TE mixing"
msgstr "TE mix"

#: src/Dialogs/Device/Vega/CalibrationParameters.hpp:13
#, no-c-format
msgid ""
"Proportion of TE probe value used in total energy mixing with pitot/static "
"total energy."
msgstr ""
"Andel av TE probevärde som används vid mix av total energi med pitot/statisk "
"total energi."

#: src/Dialogs/Device/Vega/CalibrationParameters.hpp:17
#, no-c-format
msgid "ASI cal."
msgstr "ASI kalib."

#: src/Dialogs/Device/Vega/CalibrationParameters.hpp:18
#, no-c-format
msgid ""
"Calibration factor applied to measured airspeed to obtain indicated airspeed."
msgstr ""
"Kalibreringsfaktor för omvandling av uppmätt- till indikerad lufthastighet."

#: src/Dialogs/Device/Vega/CalibrationParameters.hpp:22
#, no-c-format
msgid "TE static cal."
msgstr "TE statisk kalib."

#: src/Dialogs/Device/Vega/CalibrationParameters.hpp:23
#, no-c-format
msgid ""
"Calibration factor applied to static pressure used in total energy "
"calculation."
msgstr ""
"Kalibreringsfaktor för statiskt tryck som används vid beräkning av total "
"energi."

#: src/Dialogs/Device/Vega/CalibrationParameters.hpp:27
#, no-c-format
msgid "TE dynamic cal."
msgstr "TE dyn. kalib."

#: src/Dialogs/Device/Vega/CalibrationParameters.hpp:28
#, no-c-format
msgid ""
"Calibration factor applied to dynamic pressure used in total energy "
"calculation."
msgstr ""
"Kalibreringsfaktor för dynamiskt tryck som används vid beräkning av total "
"energi."

#: src/Dialogs/Device/Vega/DisplayParameters.hpp:19
#, no-c-format
msgid "Needle gauge type"
msgstr "Nålvisare typ"

#: src/Dialogs/Device/Vega/DisplayParameters.hpp:21
#, no-c-format
msgid "LED bright"
msgstr "LED ljus"

#: src/Dialogs/Device/Vega/FlarmAlertParameters.hpp:21
#, no-c-format
msgid "Max. objects reported"
msgstr "Max antal rapporterade objekt"

#: src/Dialogs/Device/Vega/FlarmAlertParameters.hpp:23
#, no-c-format
msgid "Max. reported"
msgstr "Max rapporterade"

#: src/Dialogs/Device/Vega/FlarmAlertParameters.hpp:25
#, no-c-format
msgid "Flarm interface"
msgstr "FLARM gränssnitt"

#: src/Dialogs/Device/Vega/FlarmAlertParameters.hpp:27
#, no-c-format
msgid "Disable circling"
msgstr "Inaktivera kurvning"

#: src/Dialogs/Device/Vega/FlarmAlertParameters.hpp:29
#, no-c-format
msgid "No mode reports"
msgstr "Ingen rapportering"

#: src/Dialogs/Device/Vega/FlarmAlertParameters.hpp:31
#, no-c-format
msgid "No aircraft type"
msgstr "Ingen farkosttyp"

#: src/Dialogs/Device/Vega/FlarmIdentificationParameters.hpp:31
#, no-c-format
msgid "Privacy"
msgstr "Sekretess"

#: src/Dialogs/Device/Vega/FlarmIdentificationParameters.hpp:33
#, no-c-format
msgid "Aircraft type"
msgstr "Flygplanstyp"

#: src/Dialogs/Device/Vega/FlarmRepeatParameters.hpp:12
#, no-c-format
msgid "Interval; info"
msgstr "Intervall; info"

#: src/Dialogs/Device/Vega/FlarmRepeatParameters.hpp:15
#, no-c-format
msgid "Interval; caution"
msgstr "Intervall; upplysning"

#: src/Dialogs/Device/Vega/FlarmRepeatParameters.hpp:18
#, no-c-format
msgid "Interval; warning"
msgstr "Intervall; varning"

#: src/Dialogs/Device/Vega/HardwareParameters.hpp:31
#, no-c-format
msgid "TE port"
msgstr "TE port"

#: src/Dialogs/Device/Vega/HardwareParameters.hpp:31
#, no-c-format
msgid "Whether the Total Energy port is connected."
msgstr "Huruvida port för total energin är ansluten."

#: src/Dialogs/Device/Vega/HardwareParameters.hpp:34
#, no-c-format
msgid "Pitot port"
msgstr "Pitot port"

#: src/Dialogs/Device/Vega/HardwareParameters.hpp:34
#, no-c-format
msgid "Whether the Pitot port is connected."
msgstr "Huruvida pitot-porten är ansluten."

#: src/Dialogs/Device/Vega/HardwareParameters.hpp:37
#, no-c-format
msgid "Static port"
msgstr "Statisk port"

#: src/Dialogs/Device/Vega/HardwareParameters.hpp:37
#, no-c-format
msgid "Whether the Static port is connected."
msgstr "Huruvida statisk port är ansluten."

#: src/Dialogs/Device/Vega/HardwareParameters.hpp:40
#, no-c-format
msgid "Stall port"
msgstr "Stall-port"

#: src/Dialogs/Device/Vega/HardwareParameters.hpp:40
#, no-c-format
msgid "Whether the Stall pressure port is connected."
msgstr "Huruvida stalltryck porten är ansluten."

#: src/Dialogs/Device/Vega/HardwareParameters.hpp:43
#, no-c-format
msgid "Accelerometer"
msgstr "Accelerometer"

#: src/Dialogs/Device/Vega/HardwareParameters.hpp:44
#, no-c-format
msgid ""
"Whether the internal accelerometer is used.  Only change this if the "
"accelerometer has malfunctioned or the instrument cannot be installed with "
"correct alignment."
msgstr ""
"Huruvida den interna accelerometern används. Ändra detta bara om "
"accelerometern ej fungerar eller instrumentet ej kan installeras med korrekt "
"orientering."

#: src/Dialogs/Device/Vega/HardwareParameters.hpp:48
#, no-c-format
msgid ""
"Whether a temperature and humidity sensor is installed.  Set to 0 to "
"disable, 255 to enable auto-detect; otherwise the 1Wire device ID can be "
"specified."
msgstr ""
"Huruvida en temperatur och fuktighetsgivare är installerade. Sätt 0 för att "
"inaktivera, 255 för auto-detektering; annars kan 1-wire-enhetens id användas."

#: src/Dialogs/Device/Vega/HardwareParameters.hpp:52
#, no-c-format
msgid "Baud rate Vega"
msgstr "Baud rate Vega"

#: src/Dialogs/Device/Vega/HardwareParameters.hpp:53
#, no-c-format
msgid ""
"Baud rate of serial device connected to Vega port X1.  Use this as necessary "
"when using a third party GPS or data-logger instead of FLARM.  If FLARM is "
"connected the baud rate will be fixed at 38400.  For OzFLARM, the value can "
"be set to 19200."
msgstr ""
"Baudhastighet för seriell enhet ansluten till Vega-port X1. Använd detta vid "
"behov när du använder en tredjeparts-GPS eller dataloggare istället för "
"FLARM. Om FLARM är ansluten kommer baudhastigheten att vara fixerad till "
"38400. För OzFLARM kan värdet ställas in på 19200."

#: src/Dialogs/Device/Vega/HardwareParameters.hpp:57
#, no-c-format
msgid "FLARM connected"
msgstr "FLARM ansluten"

#: src/Dialogs/Device/Vega/HardwareParameters.hpp:58
#, no-c-format
msgid ""
"Enable detection of FLARM.  Disable only if FLARM is not used or "
"disconnected."
msgstr ""
"Aktivera FLARM detektering. Inaktivera bara om FLARM ej används eller "
"frånkopplad."

#: src/Dialogs/Device/Vega/HardwareParameters.hpp:61
#, no-c-format
msgid "PDA power"
msgstr "PDA matning"

#: src/Dialogs/Device/Vega/HardwareParameters.hpp:62
#, no-c-format
msgid ""
"Enable output of +5V power supply for PDA etc. at Vega connector~X2.  If "
"Vega is connected to Altair, this should be set to False."
msgstr ""
"Aktivera +5V matning för PDA etc. på Vega kontakt ~X2. Om Vega är ansluten "
"till Altair bör denna sättas till Falskt."

#: src/Dialogs/Device/Vega/LimitParameters.hpp:11
#, no-c-format
msgid "VNE"
msgstr "VNE"

#: src/Dialogs/Device/Vega/LimitParameters.hpp:13
#, no-c-format
msgid "V terrain"
msgstr "V terräng"

#: src/Dialogs/Device/Vega/LimitParameters.hpp:15
#, no-c-format
msgid "Height terrain"
msgstr "Högsta terräng"

#: src/Dialogs/Device/Vega/LimitParameters.hpp:17
#, no-c-format
msgid "V manoeuvering"
msgstr "V manöver"

#: src/Dialogs/Device/Vega/LimitParameters.hpp:19
#, no-c-format
msgid "V airbrake"
msgstr "V luftbroms"

#: src/Dialogs/Device/Vega/LimitParameters.hpp:21
#, no-c-format
msgid "V flap"
msgstr "V flaps"

#: src/Dialogs/Device/Vega/LoggerParameters.hpp:16
#, no-c-format
msgid "IGC logging"
msgstr "IGC-loggnig"

#: src/Dialogs/Device/Vega/MixerParameters.hpp:11
#, no-c-format
msgid "Mute vario on voice"
msgstr "Tysta vario vid röst"

#: src/Dialogs/Device/Vega/MixerParameters.hpp:12
#, no-c-format
msgid "Mute vario on radio"
msgstr "Tysta vario vid radio"

#: src/Dialogs/Device/Vega/MixerParameters.hpp:13
#, no-c-format
msgid "Vario muting"
msgstr "Tysta vario"

#: src/Dialogs/Device/Vega/MixerParameters.hpp:15
#, no-c-format
msgid "Voice muting"
msgstr "Tysta röst"

#: src/Dialogs/Device/Vega/MixerParameters.hpp:17
#, no-c-format
msgid "Speaker threshold"
msgstr "Högtalare tröskelnivå"

#: src/Dialogs/Device/Vega/MixerParameters.hpp:19
#, no-c-format
msgid "Headset threshold"
msgstr "Headset tröskelnivå"

#: src/Dialogs/Device/Vega/MixerParameters.hpp:21
#, no-c-format
msgid "Urgent min. volume"
msgstr "Viktigt minsta. volym"

#: Data/Input/default.xci:48
msgid "Takeoff"
msgstr "Start"

#: Data/Input/default.xci:59
msgid "Above final glide"
msgstr "Över finalglidbana"

#: Data/Input/default.xci:64
msgid "Below final glide"
msgstr "Under finalglidbanan"

#: Data/Input/default.xci:69
msgid "Final glide through terrain"
msgstr "Finalglidning genom terräng"

#: Data/Input/default.xci:128 Data/Input/default.xci:135
#: Data/Input/default.xci:477 Data/Input/default.xci:484
#: Data/Input/default.xci:492 Data/Input/default.xci:970
#: Data/Input/default.xci:977 Data/Input/default.xci:984
#: Data/Input/default.xci:1073
msgid "Zoom"
msgstr "Zoom"

<<<<<<< HEAD
#: Data/Input/default.xci:142 Data/Input/default.xci:808
#, fuzzy
=======
#: Data/Input/default.xci:142 Data/Input/default.xci:790
>>>>>>> 22f7d235
msgid "What's here?"
msgstr ""
"Finns\n"
"här?"

#: Data/Input/default.xci:373
msgid ""
"Nav\n"
"Page 2/2"
msgstr ""
"NAV\n"
"Sida 2/2"

<<<<<<< HEAD
#: Data/Input/default.xci:403 Data/Input/default.xci:1032
#, fuzzy
=======
#: Data/Input/default.xci:385 Data/Input/default.xci:1014
>>>>>>> 22f7d235
msgid "Waypoint List"
msgstr "Vägpunkter"

#: Data/Input/default.xci:437 Data/Input/default.xci:1080
msgid "Dropped marker"
msgstr "Släppt markör"

#: Data/Input/default.xci:440 Data/Input/default.xci:1083
msgid "Marker Drop"
msgstr "Släpp markör"

#: Data/Input/default.xci:447 Data/Input/default.xci:1262
msgid "Pilot event announced"
msgstr "Pilot event annonserad"

<<<<<<< HEAD
#: Data/Input/default.xci:450 Data/Input/default.xci:1265
#, fuzzy
=======
#: Data/Input/default.xci:432
>>>>>>> 22f7d235
msgid "Pilot Event Announce"
msgstr "Pilot event annonsering"

<<<<<<< HEAD
#: Data/Input/default.xci:458 Data/Input/default.xci:1064
#, fuzzy
=======
#: Data/Input/default.xci:440 Data/Input/default.xci:1046
>>>>>>> 22f7d235
msgid "Target Show"
msgstr "Visa mål"

#: Data/Input/default.xci:469
msgid ""
"Display\n"
"Page 2/2"
msgstr ""
"Visa\n"
"Sida 2/2"

#: Data/Input/default.xci:499
msgid "Page Show"
msgstr "Visa sida"

<<<<<<< HEAD
#: Data/Input/default.xci:506 Data/Input/default.xci:1090
#, fuzzy
=======
#: Data/Input/default.xci:488 Data/Input/default.xci:1072
>>>>>>> 22f7d235
msgid "Pan Mode"
msgstr "Panorera"

#: Data/Input/default.xci:525 Data/Input/default.xci:1098
msgid "Labels"
msgstr "Etiketter"

#: Data/Input/default.xci:533 Data/Input/default.xci:1106
msgid "Trail"
msgstr "Spår"

#: Data/Input/default.xci:547 Data/Input/default.xci:1120
msgid "Topo."
msgstr "Topo."

#: Data/Input/default.xci:564
msgid ""
"Config\n"
"Page 2/3"
msgstr ""
"Konfig.\n"
"Sida 2/3"

#: Data/Input/default.xci:614
msgid ""
"Config\n"
"Page 3/3"
msgstr ""
"Konfig.\n"
"Sida 3/3"

#: Data/Input/default.xci:671 Data/Input/default.xci:1176
msgid "Raw Logger"
msgstr "Logga Rådata"

#: Data/Input/default.xci:679
msgid "Lua"
msgstr "Lua"

#: Data/Input/default.xci:686 Data/Input/default.xci:737
msgid "Vega"
msgstr "Vega"

#: Data/Input/default.xci:697
msgid ""
"Vega\n"
"Page 2/2"
msgstr ""
"Vega\n"
"Sida 2/2"

<<<<<<< HEAD
#: Data/Input/default.xci:705
#, fuzzy
=======
#: Data/Input/default.xci:687
>>>>>>> 22f7d235
msgid "Airframe Switches"
msgstr "Flygskrov växlar"

<<<<<<< HEAD
#: Data/Input/default.xci:712
#, fuzzy
=======
#: Data/Input/default.xci:694
>>>>>>> 22f7d235
msgid "Manual Demo"
msgstr "Manual Demo"

<<<<<<< HEAD
#: Data/Input/default.xci:719
#, fuzzy
=======
#: Data/Input/default.xci:701
>>>>>>> 22f7d235
msgid "Setup Stall"
msgstr ""
"Inställning\n"
"Stall"

#: Data/Input/default.xci:726
msgid "Accel"
msgstr "axa"

#: Data/Input/default.xci:744
msgid "Vario ASI zeroed"
msgstr "Vario nollad"

<<<<<<< HEAD
#: Data/Input/default.xci:745
#, fuzzy
=======
#: Data/Input/default.xci:727
>>>>>>> 22f7d235
msgid "ASI Zero"
msgstr "Nollställ ASI"

#: Data/Input/default.xci:751
msgid "Accelerometer leveled"
msgstr "Acelerometer nollad"

<<<<<<< HEAD
#: Data/Input/default.xci:752
#, fuzzy
=======
#: Data/Input/default.xci:734
>>>>>>> 22f7d235
msgid "Accel Zero"
msgstr "Nollställ Accel"

#: Data/Input/default.xci:759
msgid "Stored to EEPROM"
msgstr "Sparad i EEPROM"

#: Data/Input/default.xci:760
msgid "Store"
msgstr "Lagra"

<<<<<<< HEAD
#: Data/Input/default.xci:767
#, fuzzy
=======
#: Data/Input/default.xci:749
>>>>>>> 22f7d235
msgid "Cruise Demo"
msgstr ""
"Planflykt\n"
"Demo"

<<<<<<< HEAD
#: Data/Input/default.xci:774
#, fuzzy
=======
#: Data/Input/default.xci:756
>>>>>>> 22f7d235
msgid "Climb Demo"
msgstr "Stig Demo"

#: Data/Input/default.xci:784
msgid ""
"Info\n"
"Page 2/3"
msgstr ""
"Info\n"
"Sida 2/3"

#: Data/Input/default.xci:792 Data/Input/default.xci:1199
msgid "FLARM Radar"
msgstr "FLARM radar"

#: Data/Input/default.xci:834
msgid ""
"Info\n"
"Page 3/3"
msgstr ""
"Info\n"
"Sida 3/3"

#: Data/Input/default.xci:858
msgid "Traffic List"
msgstr "Trafiklista"

#: Data/Input/default.xci:866 Data/Input/default.xci:1247
msgid "Thermal Assistant"
msgstr "Blåsassistent"

<<<<<<< HEAD
#: Data/Input/default.xci:900
#, fuzzy
=======
#: Data/Input/default.xci:882
>>>>>>> 22f7d235
msgid "Message Repeat"
msgstr ""
"Repetera\n"
"Meddelande"

#: Data/Input/default.xci:911
msgid "Nav"
msgstr "Nav"

#: Data/Input/default.xci:925
msgid "Config"
msgstr "Konfig"

<<<<<<< HEAD
#: Data/Input/default.xci:940
#, fuzzy
=======
#: Data/Input/default.xci:922
>>>>>>> 22f7d235
msgid "Lock Screen"
msgstr ""
"Lås\n"
"Skärm"

#: Data/Input/default.xci:998
msgid "AVG/ALT"
msgstr "AVG/ALT"

<<<<<<< HEAD
#: Data/Input/default.xci:1145
#, fuzzy
=======
#: Data/Input/default.xci:1127
>>>>>>> 22f7d235
msgid "Setup Wind"
msgstr ""
"Inställning\n"
"Vind"

<<<<<<< HEAD
#: Data/Input/default.xci:1153
#, fuzzy
=======
#: Data/Input/default.xci:1135
>>>>>>> 22f7d235
msgid "Setup System"
msgstr ""
"Inställning\n"
"System"

<<<<<<< HEAD
#: Data/Input/default.xci:1161
#, fuzzy
=======
#: Data/Input/default.xci:1143
>>>>>>> 22f7d235
msgid "Settings Airspace"
msgstr ""
"Inställning\n"
"Luftrum"

#: Data/Input/default.xci:1192
msgid "Setup Plane"
msgstr "Farkost inställning"

<<<<<<< HEAD
#: Data/Input/default.xci:1215
#, fuzzy
=======
#: Data/Input/default.xci:1197
>>>>>>> 22f7d235
msgid "Nearest Airspace"
msgstr ""
"Närmsta\n"
"Luftrum"

#~ msgid "Inverse InfoBoxes"
#~ msgstr "Inverterade Info-rutor"

#~ msgid "If true, the InfoBoxes are white on black, otherwise black on white."
#~ msgstr ""
#~ "Om markerad är text/bakgrund vit/svart i Info-rutor. Annars svart/vit."

#~ msgid "Uploads flights automatically after download from logger?"
#~ msgstr "Ladda upp flyg automatiskt efter överföring från logger?"

#, c-format
#~ msgid "Altn %d"
#~ msgstr "Altn %d"

#~ msgid ""
#~ "Team\n"
#~ "Code"
#~ msgstr ""
#~ "Team\n"
#~ "Kod"

#~ msgid ""
#~ "Flight\n"
#~ "Setup"
#~ msgstr ""
#~ "Inställning\n"
#~ "flyg"

#, no-c-format
#~ msgid ""
#~ "When the algorithm is switched off, the pilot is responsible for setting "
#~ "the wind estimate."
#~ msgstr ""
#~ "När algoritmen är avstängd är piloten ansvarig för att ange vindestimat."

#, no-c-format
#~ msgid "Requires only a GPS source."
#~ msgstr "Kräver endast en GPS källa."

#, no-c-format
#~ msgid "Requires GPS and an intelligent vario with airspeed output."
#~ msgstr "Kräver GPS och intelligent vario med utgång för lufthastighet."

#, no-c-format
#~ msgid "Use ZigZag and circling."
#~ msgstr "Används SickSack och kurvning."

#~ msgid "Auto wind"
#~ msgstr "Auto Vind"

#~ msgid "This allows switching on or off the automatic wind algorithm."
#~ msgstr "Detta tillåter att slå På/Av den automatiska vindalgoritmen."

#~ msgid "Loading Topography File..."
#~ msgstr "Laddar topografin..."

#, no-c-format
#~ msgid "Unkown"
#~ msgstr "Okänd"

#~ msgid "Dry Mass"
#~ msgstr "Tomvikt"

#~ msgid "Dry all-up flying mass of your plane"
#~ msgstr "Torrvikt för din kompletta farkost"

#~ msgid ""
#~ "Pan\n"
#~ "Off"
#~ msgstr ""
#~ "Panorera\n"
#~ "Av"

#~ msgid ""
#~ "Zoom\n"
#~ "In"
#~ msgstr ""
#~ "Zooma\n"
#~ "In"

#~ msgid ""
#~ "Zoom\n"
#~ "Out"
#~ msgstr ""
#~ "Zooma\n"
#~ "Ut"

#~ msgid ""
#~ "Check\n"
#~ "list"
#~ msgstr ""
#~ "Check-\n"
#~ "lista"

#~ msgid ""
#~ "Pilot\n"
#~ "Event"
#~ msgstr ""
#~ "Pilot-\n"
#~ "event"

#~ msgid ""
#~ "Pan\n"
#~ "On"
#~ msgstr ""
#~ "Panorera\n"
#~ "På"

#~ msgid "Parse Error at Line"
#~ msgstr "Syntaxfel på rad"

#~ msgid "Failed to erase waypoints."
#~ msgstr "Kunde inte radera vägpunkter."

#~ msgid "Task calc"
#~ msgstr "Beräkna Bana"

#, no-c-format
#~ msgid "24 Right (Landscape)"
#~ msgstr "24 höger (landskap)"

#~ msgid "Failed to download file."
#~ msgstr "Misslyckades att ladda ner fil."

#, no-c-format
#~ msgid "Wind V"
#~ msgstr "Vind H"

#, no-c-format
#~ msgid "Wind Brng"
#~ msgstr "Vind Bäring"

#~ msgid "Bluetooth LE"
#~ msgstr "Blåtand LE"

#~ msgid "Logger inactive, insufficient storage!"
#~ msgstr "Logger inaktiv, otillräckligt minne!"

#, no-c-format
#~ msgid "OLC Dist"
#~ msgstr "OLC dist"

#, no-c-format
#~ msgid "OLC Speed"
#~ msgstr "OLC hastighet"

#~ msgid "On-Line Contest"
#~ msgstr "Online-tävling"

#~ msgid ""
#~ "Pressure Altitude given as Flight Level. Only available if barometric "
#~ "altitude available and correct QNH set."
#~ msgstr ""
#~ "Tryckhöjd angiven som Flygnivå(FL). Fungerar endast om barometrisk höjd "
#~ "är tillgänglig och korrekt QNH inställd."

#~ msgid "The file manager requires Android 2.3."
#~ msgstr "Filhanteraren kräver Android 2.3."

#~ msgid "I2C Bus"
#~ msgstr "I2C Buss"

#~ msgid "I2C Addr"
#~ msgstr "I2C Adress"

#~ msgid "This enables the display of the thermal assistant gauge."
#~ msgstr "Aktiverar visning av blåsassistent."

#~ msgid "Battery voltage"
#~ msgstr "Batteri spänning"

#~ msgid "Enable warnings for final glide through terrain."
#~ msgstr "Aktivera varning för finalglidning genom terräng."

#~ msgid "Waypoint distance"
#~ msgstr "Vägpunkt distans"

#~ msgid ""
#~ "Enable voice read-back of the distance to next waypoint when in cruise "
#~ "mode."
#~ msgstr ""
#~ "Aktivera röstuppläsning av distansen till nästa vägpunkt under flyga-runt "
#~ "läget."

#~ msgid "MacCready"
#~ msgstr "MacCready"

#~ msgid "New waypoint"
#~ msgstr "Ny vägpunkt"

#~ msgid "Enable voice announcement that the task waypoint has changed."
#~ msgstr "Aktivera röst uppläsning när banans vägpunkt har ändrats."

#~ msgid "In sector"
#~ msgstr "I sektorn"

#~ msgid "Experimental Features"
#~ msgstr "Experimentella funktioner"

#~ msgid "Enables automatic backlight, responsive to light sensor."
#~ msgstr "Aktiverar automatiskt skärmljus, reagerar på ljussensorn."

#~ msgid "Brightness"
#~ msgstr "Ljusstyrka"

#~ msgid "Screen Brightness"
#~ msgstr "Skärmens ljusstyrka"

#~ msgid "Could not open IGC file!"
#~ msgstr "Kan inte öppna IGC-fil!"

#~ msgid "Generic"
#~ msgstr "Generell"

#~ msgid "Device model"
#~ msgstr "Enhet typ"

#~ msgid "Shade"
#~ msgstr "Skugga"

#~ msgid "Weather Forecast"
#~ msgstr "Väderprognos"

#~ msgid ""
#~ "METAR\n"
#~ "TAF"
#~ msgstr ""
#~ "METAR\n"
#~ "TAF"

#~ msgid ""
#~ "Start rules slightly violated\n"
#~ "but within margin"
#~ msgstr ""
#~ "MIld överträdelse av startregler\n"
#~ "men inom det tillåtna"

#~ msgid "Start rules violated"
#~ msgstr "Startvillkor ej uppfyllda"

#~ msgid "dropped %s ago"
#~ msgstr "släppt %s sedan"

#~ msgid "ACK Warn"
#~ msgstr "Bekr. Varn"

#~ msgid "ACK Space"
#~ msgstr "Bekr. Luftrum"

#~ msgid "Waypoints not editable"
#~ msgstr "Vägpunkt kan ej editeras"

#, fuzzy
#~ msgid "Normal"
#~ msgstr "Termik"

#, fuzzy
#~ msgid "Large"
#~ msgstr "Mål"

#~ msgid "left %s ago"
#~ msgstr "lämnade %s sedan"

#~ msgid "Prefer external wind"
#~ msgstr "Föredra extern vind"

#~ msgid "Fonts"
#~ msgstr "Typsnitt"

#~ msgid "Status message"
#~ msgstr "Status meddelande"

#~ msgid "InfoBox titles"
#~ msgstr "Info box titlar"

#~ msgid "Customize fonts"
#~ msgstr "Anpassa Typsnitt"

#~ msgid "Height"
#~ msgstr "Höjd"

#~ msgid "Italic"
#~ msgstr "Kursiv"

#~ msgid "Edit Font"
#~ msgstr "Ändra Typsnitt"

#~ msgid "MANUAL"
#~ msgstr "Manuell"

#~ msgid "AUTO"
#~ msgstr "Automatisk"

#~ msgid "Clear current task?"
#~ msgstr "Rensa nuvarande bana?"

#~ msgid "Unknown error creating task."
#~ msgstr "Okänt fel vid skapande av bana."

#~ msgid "Waypoint Info"
#~ msgstr "Vägpunktsinfo"

#~ msgid "Calc"
#~ msgstr "Beräkna"

#~ msgid "Delete Waypoint?"
#~ msgstr "Radera Brytpunkt?"

#~ msgid "Weather parameters"
#~ msgstr "Väderparametrar"

#~ msgid "V rough air"
#~ msgstr "Max Manöverfart"

#~ msgid "Dump time"
#~ msgstr "Tömningstid"

#~ msgid "Sunset"
#~ msgstr "Solnedgång"

#~ msgid "Lookup"
#~ msgstr "Hitta"

#~ msgid "Edit text"
#~ msgstr "Ändra text"

#~ msgid "Wind At Altitude"
#~ msgstr "Vind på höjd"

#~ msgid "Auto. wind"
#~ msgstr "Auto Vind"

#~ msgid "Insert In Task"
#~ msgstr "Infoga i Bana"

#~ msgid "Remove From Task"
#~ msgstr "Ta bort från Bana"

#~ msgid "Append To Task"
#~ msgstr "Lägg till i Bana"

#~ msgid "Height GPS"
#~ msgstr "GPS-höjd"

#~ msgid "Set As New Home"
#~ msgstr "Ange som HEM"

#~ msgid "Fly"
#~ msgstr "FLYG"

#~ msgid "Replace In Task"
#~ msgstr "Ersätt i Bana"

#~ msgid "Line skipped."
#~ msgstr "Rad ignorerad."

#~ msgid ""
#~ "This is the navigation altitude minus the terrain height obtained from "
#~ "the terrain file. The value is coloured red when the glider is below the "
#~ "terrain safety clearance height."
#~ msgstr ""
#~ "Detta är GPS-höjden minus terrängens höjd tagen från terrängfilen.  När "
#~ "värdet är mindre än säkerhetsmarginalen visas det i rött."

#~ msgid ""
#~ "FLARM\n"
#~ "Details"
#~ msgstr ""
#~ "FLARM\n"
#~ "Detaljer"

#~ msgid "Return"
#~ msgstr "Retur"

#~ msgid "No further information"
#~ msgstr "Ingen ytterligare information"

#~ msgid "Create xcsoar-checklist.txt\n"
#~ msgstr "Skapa xcsoar-checklist.txt\n"

#~ msgid "Loading of plane profile \"%s\" failed!"
#~ msgstr "Inläsning av flygplansprofil \"%s\" misslyckades!"

#~ msgid "A plane profile \"%s\" already exists. Do you want to overwrite it?"
#~ msgstr ""
#~ "En flygplansprofil  med namnet \"%s\" finns redan. Vill du skriva över?"

#~ msgid "Plane profile \"%s\" activated."
#~ msgstr "Flygplansprofil \"%s\" aktiverad"

#~ msgid "Do you want to load plane profile \"%s\"?"
#~ msgstr "Vill du ladda flygplansprofil \"%s\"?"

#~ msgid "Do you really want to delete plane profile \"%s\"?"
#~ msgstr "Vill du ta bort flygplansprofil \"%s\"?"

#~ msgid "H GND"
#~ msgstr "H Ter"

#~ msgid "Ignore checksum"
#~ msgstr "Ignorera checksumman"

#~ msgid ""
#~ "If your GPS device outputs invalid NMEA checksums, this will allow it's "
#~ "data to be used anyway."
#~ msgstr ""
#~ "Om din GPS ger felaktiga NMEA checksummor, så tillåter detta att data "
#~ "används ändå."

#~ msgid "Pan To Waypoint"
#~ msgstr "Panorera till Vägpunkt"

#~ msgid "Landpoint"
#~ msgstr "Landningsbart"

#~ msgid ""
#~ "Automatically zoom in when approaching a waypoint to keep the waypoint at "
#~ "a reasonable screen distance."
#~ msgstr ""
#~ "Zooma in automatiskt då man närmar sig en vägpunkt, för att hålla "
#~ "vägpunkten på ett rimligt skärmavstånd."

#~ msgid "Map labels on"
#~ msgstr "Kartetiketter På"

#~ msgid "Flight replay"
#~ msgstr "Spela upp flygning"

#~ msgid "Task Status"
#~ msgstr "Status Bana"

#~ msgid "Speed achieved"
#~ msgstr "Uppnådd Hast"

#~ msgid "Edit Text"
#~ msgstr "Ändra text"

#~ msgid "Aircraft Status"
#~ msgstr "Flygplan Status"

#~ msgid "(blank)"
#~ msgstr "(Tom)"

#~ msgid "Could not open NMEA file!"
#~ msgstr "Kan inte öppna NMEA-fil!"

#~ msgid "Declare Task?"
#~ msgstr "Deklarera Bana?"

#~ msgid "Task Declared!"
#~ msgstr "Bana Deklarerad!"

#~ msgid "ON"
#~ msgstr "På"

#~ msgid "OFF"
#~ msgstr "Av"

#~ msgid "SnailTrail OFF"
#~ msgstr "Spår Av"

#~ msgid "SnailTrail ON Long"
#~ msgstr "Spår På Långt"

#~ msgid "SnailTrail ON Short"
#~ msgstr "Spår På Kort"

#~ msgid "SnailTrail ON Full"
#~ msgstr "Spår På Full"

#~ msgid "AutoZoom ON"
#~ msgstr "AutoZoom På"

#~ msgid "AutoZoom OFF"
#~ msgstr "AutoZoom Av"

#~ msgid "Circling Zoom OFF"
#~ msgstr "Kurv Zoom Av"

#~ msgid "Pan mode OFF"
#~ msgstr "Panorera Av"

#~ msgid "No Active Waypoint!"
#~ msgstr "Ingen aktiv Brytpunkt!"

#~ msgid "Auto MacCready ON"
#~ msgstr "Auto MacCready På"

#~ msgid "Auto MacCready OFF"
#~ msgstr "Auto MacCready Av"

#~ msgid "NMEA Log ON"
#~ msgstr "NMEA Log På"

#~ msgid "NMEA Log OFF"
#~ msgstr "NMEA Log Av"

#~ msgid "Logger ON"
#~ msgstr "Logger På"

#~ msgid "Logger OFF"
#~ msgstr "Logger Av"

#~ msgid "Map labels ON"
#~ msgstr "Kartetiketter På"

#~ msgid "Map labels OFF"
#~ msgstr "Kartetiketter Av"

#~ msgid "Task Start"
#~ msgstr "Startpunkt"

#~ msgid "Task Finish"
#~ msgstr "MåL"

#~ msgid "Loading Topology File..."
#~ msgstr "Laddar Topologi-fil.."

#~ msgid "Av climb"
#~ msgstr "Snitt Stig"

#~ msgid "Best LD"
#~ msgstr "Bästa L/D"

#~ msgid "Min sink"
#~ msgstr "Min sjunk"

#~ msgid "Configuration saved"
#~ msgstr "Inställning sparad"

#~ msgid "Set wind"
#~ msgstr "Ange vind"

#~ msgid "Temp trace"
#~ msgstr "Temp kurva"

#~ msgid "Site"
#~ msgstr "Data"

#~ msgid "Terrain Display"
#~ msgstr "Terräng"

#~ msgid "Safety factors"
#~ msgstr "Säkerhetsparametrar"

#~ msgid "ON/Fixed"
#~ msgstr "På/Låst"

#~ msgid "ON/Scaled"
#~ msgstr "På/Skalad"

#~ msgid "Names"
#~ msgstr "Namn"

#~ msgid "Numbers"
#~ msgstr "Nummer"

#~ msgid "First 5"
#~ msgstr "Första 5"

#~ msgid "First 3"
#~ msgstr "Första 3"

#~ msgid "Names in task"
#~ msgstr "Namn i Bana"

#~ msgid "Nautical"
#~ msgstr "Nautisk"

#~ msgid "Metric"
#~ msgstr "Metrisk"

#~ msgid "15 seconds"
#~ msgstr "15 sekunder"

#~ msgid "30 seconds"
#~ msgstr "30 sekunder"

#~ msgid "60 seconds"
#~ msgstr "60 sekunder"

#~ msgid "90 seconds"
#~ msgstr "90 sekunder"

#~ msgid "3 minutes"
#~ msgstr "3 minuter"

#~ msgid "White outline"
#~ msgstr "Vit kontur"

#~ msgid "Alternate"
#~ msgstr "Alternativ"

#~ msgid "Changes to configuration saved."
#~ msgstr "Ändring sparad."

#~ msgid "TRUE"
#~ msgstr "Ja"

#~ msgid "FALSE"
#~ msgstr "Nej"

#~ msgid "add waypoint"
#~ msgstr "Lägg till brytpunkt"

#~ msgid "FAI Sector"
#~ msgstr "FAI Sektor"

#~ msgid "Append to task"
#~ msgstr "Lägg till i Bana"

#~ msgid "Info box titles"
#~ msgstr "Info box titlar"

#~ msgid "Aircraft/wind speed"
#~ msgstr "Vindstyrka"

#~ msgid "Start max height"
#~ msgstr "Max Starthöjd"

#~ msgid "Start max speed"
#~ msgstr "Max StartHast"

#~ msgid "Start Anyway"
#~ msgstr "Starta ändå"

#~ msgid "File browser"
#~ msgstr "Filutforskare"

#~ msgid "Infobox Geometry"
#~ msgstr "Infobox Geometri"

#~ msgid "Map waypoints"
#~ msgstr "Kartbrytpunkter"

#~ msgid "Lat/Lon"
#~ msgstr "Lat/Long"

#~ msgid "New Waypoint"
#~ msgstr "Ny Brytpunkt"

#~ msgid "Device A"
#~ msgstr "Enhet A"

#~ msgid "Acknowledge time*"
#~ msgstr "Bekr. Tid*"

#~ msgid "Device B"
#~ msgstr "Enhet B"

#~ msgid "Finish alt min"
#~ msgstr "Min Målgångshöjd"

#~ msgid "V rem"
#~ msgstr "Återstående Hast"

#~ msgid "Achieved Speed"
#~ msgstr "Uppnådd Hast"

#~ msgid "Refresh"
#~ msgstr "Förnya"

#~ msgid "Declared"
#~ msgstr "Deklarerad"

#~ msgid "Set speed remaining"
#~ msgstr "Återstående Hastighet"

#~ msgid "Finish min height"
#~ msgstr "Min Målgångshöjd"

#~ msgid "Select colour"
#~ msgstr "Välj Färg"

#~ msgid "Customize Fonts"
#~ msgstr "Anpassa Typsnitt"

#~ msgid "Polar file"
#~ msgstr "Polar fil"

#~ msgid "FAI finish height"
#~ msgstr "FAI Målgångshöjd"

#~ msgid "Free"
#~ msgstr "Ledig"

#~ msgid "Select pattern"
#~ msgstr "Välj Mönster"

#~ msgid "Dialog boxes"
#~ msgstr "Dialogrutor"

#~ msgid "Topology labels"
#~ msgstr "Topologi etiketter"

#~ msgid "Insert in task"
#~ msgstr "Infoga i Bana"

#~ msgid "Warning time*"
#~ msgstr "Varningstid*"

#~ msgid "Topology display"
#~ msgstr "Topologi display"

#~ msgid "Start height ref"
#~ msgstr "Starthöjd ref"

#~ msgid "Safety lock"
#~ msgstr "Säkerhetslås"

#~ msgid "Use black outline*"
#~ msgstr "Svart kontur*"

#~ msgid "AAT min time"
#~ msgstr "AAT min tid"

#~ msgid "Task Calculator"
#~ msgstr "Uppgiftskalkylator"

#~ msgid "Info box values small"
#~ msgstr "Info box värden små"

#~ msgid "Glider position"
#~ msgstr "Flygplanssymbol"

#~ msgid "Below Final Glide"
#~ msgstr "Under Glidbanan!"

#~ msgid "Waiting for GPS Connection"
#~ msgstr "Väntar på GPS-anslutning"

#~ msgid "Above Final Glide"
#~ msgstr "Över glidbanan!"

#~ msgid "Restarting Comm Ports"
#~ msgstr "Startar om Com-portar"

#~ msgid "Marks cleared"
#~ msgstr "Markeringar rensade"

#~ msgid "Waiting for GPS Fix"
#~ msgstr "Väntar på GPS-låsning"

#~ msgid "Final Glide Through Terrain"
#~ msgstr "Finalglidning genom terräng!"

#~ msgid ""
#~ "Error occured,\n"
#~ "Task NOT Declared!"
#~ msgstr ""
#~ "Ett fel har uppstått\n"
#~ "Ingen bana deklarerad"

#~ msgid "OK to invalidate declaration?"
#~ msgstr "OK att ogiltigförklara deklarationen?"

#~ msgid "Additional altitude required to reach the next turn point."
#~ msgstr "Extra höjd som behövs för att nå nästa brytpunkt"

#~ msgid "L/D cruise"
#~ msgstr "L/D glid"

#~ msgid "L/D Inst"
#~ msgstr "L/D mom"

#~ msgid "L/D Cru"
#~ msgstr "L/D Cru"

#~ msgid ""
#~ "Instantaneous glide ratio, given by the ground speed divided by the "
#~ "vertical speed (GPS speed) over the last 20 seconds. Negative values "
#~ "indicate climbing cruise. If the vertical speed is close to zero, the "
#~ "displayed value is '---'."
#~ msgstr ""
#~ "Momentant glidtal, beräknat genom att dividera distans över marken med "
#~ "höjdförlust, över 20 sekunder. Negativa värden visar på höjdvinst, och om "
#~ "höjdförslusten är nära noll visas '---'."

#~ msgid "V Gnd"
#~ msgstr "V Gnd"

#~ msgid "L/D instantaneous"
#~ msgstr "momentant glidtal"

#~ msgid "Acknowledge for day?"
#~ msgstr "Bekräfta i dag?"

#~ msgid "Fin LD"
#~ msgstr "Fin LD"

#~ msgid ""
#~ "Altitude gained/lost in the current thermal, divided by time spent "
#~ "thermaling."
#~ msgstr ""
#~ "Blåsans höjdvinst  i meter,  delat med kurvnings-tiden. Kurvning i sjunk "
#~ "ger negativa världen."

#~ msgid "Wind B"
#~ msgstr "Vind R"

#, fuzzy
#~ msgid "Start open arr"
#~ msgstr "Starta logger"<|MERGE_RESOLUTION|>--- conflicted
+++ resolved
@@ -7,15 +7,9 @@
 msgstr ""
 "Project-Id-Version: xcsoar\n"
 "Report-Msgid-Bugs-To: \n"
-<<<<<<< HEAD
 "POT-Creation-Date: 2023-06-12 17:17+0200\n"
-"PO-Revision-Date: 2023-05-02 21:52+0000\n"
-"Last-Translator: Markus Bagge <markus.bagge@gmail.com>\n"
-=======
-"POT-Creation-Date: 2022-09-20 21:13+0200\n"
 "PO-Revision-Date: 2023-07-24 22:05+0000\n"
 "Last-Translator: Luna Jernberg <droidbittin@gmail.com>\n"
->>>>>>> 22f7d235
 "Language-Team: Swedish <https://hosted.weblate.org/projects/xcsoar/"
 "translations/sv/>\n"
 "Language: sv\n"
@@ -184,13 +178,8 @@
 "En 90 graders sektor med oändligt långa sidor. Korsa en sida, och poängen "
 "räknas från spetsen."
 
-<<<<<<< HEAD
 #: src/Task/TypeStrings.cpp:61
-#, fuzzy, no-c-format
-=======
-#: src/Task/TypeStrings.cpp:81
-#, no-c-format
->>>>>>> 22f7d235
+#, no-c-format
 msgid "A keyhole.  Scored from center."
 msgstr "Nyckelhål.  Poängsatt från centrum."
 
@@ -309,13 +298,8 @@
 msgid "FAI quadrant"
 msgstr "FAI kvadrant"
 
-<<<<<<< HEAD
 #: src/Task/TypeStrings.cpp:97
-#, fuzzy, no-c-format
-=======
-#: src/Task/TypeStrings.cpp:117
-#, no-c-format
->>>>>>> 22f7d235
+#, no-c-format
 msgid "Keyhole sector"
 msgstr "Nyckelhålssektor"
 
@@ -481,27 +465,11 @@
 msgid "Comp. ID"
 msgstr "Tävlings ID"
 
-<<<<<<< HEAD
 #: src/net/client/WeGlide/UploadIGCFile.cpp:97
-#, fuzzy
-=======
-#. upload successful!
-#: src/net/client/WeGlide/UploadIGCFile.cpp:118
-#: src/net/client/WeGlide/UploadIGCFile.cpp:176
->>>>>>> 22f7d235
 msgid "WeGlide Upload"
 msgstr "WeGlide Ladda upp"
 
-<<<<<<< HEAD
 #: src/net/client/WeGlide/UploadIGCFile.cpp:120
-#, fuzzy
-=======
-#: src/net/client/WeGlide/UploadIGCFile.cpp:142 src/Input/InputEventsLua.cpp:60
-msgid "Not found"
-msgstr "Hittades ej"
-
-#: src/net/client/WeGlide/UploadIGCFile.cpp:149
->>>>>>> 22f7d235
 msgid "Upload Flight"
 msgstr "Ladda upp flyg"
 
@@ -675,21 +643,11 @@
 msgstr "Nedladdning av flygning misslyckades."
 
 #. ask whether this IGC should be uploaded to WeGlide
-<<<<<<< HEAD
 #: src/Logger/ExternalLogger.cpp:336
-#, fuzzy
-=======
-#: src/Logger/ExternalLogger.cpp:356
->>>>>>> 22f7d235
 msgid "Do you want to upload this flight to WeGlide?"
 msgstr "Ladda upp flyget till WeGlide?"
 
-<<<<<<< HEAD
 #: src/Logger/ExternalLogger.cpp:337
-#, fuzzy
-=======
-#: src/Logger/ExternalLogger.cpp:357
->>>>>>> 22f7d235
 msgid "Upload flight"
 msgstr "Ladda upp flyg"
 
@@ -1016,25 +974,13 @@
 msgid "Terrain Off"
 msgstr "Terräng Av"
 
-<<<<<<< HEAD
 #: src/Menu/ExpandMacros.cpp:342 src/Menu/ExpandMacros.cpp:344
 #: src/Menu/ExpandMacros.cpp:346
-#, fuzzy
-=======
-#: src/Menu/ExpandMacros.cpp:362 src/Menu/ExpandMacros.cpp:364
-#: src/Menu/ExpandMacros.cpp:366
->>>>>>> 22f7d235
 msgid "Hide"
 msgstr "Göm"
 
-<<<<<<< HEAD
 #: src/Menu/ExpandMacros.cpp:342 src/Menu/ExpandMacros.cpp:344
 #: src/Menu/ExpandMacros.cpp:346
-#, fuzzy
-=======
-#: src/Menu/ExpandMacros.cpp:362 src/Menu/ExpandMacros.cpp:364
-#: src/Menu/ExpandMacros.cpp:366
->>>>>>> 22f7d235
 msgid "Show"
 msgstr "Visa"
 
@@ -2857,12 +2803,7 @@
 msgid "Airspace Warnings"
 msgstr "Luftrumsvarning"
 
-<<<<<<< HEAD
 #: src/Dialogs/Settings/WindSettingsPanel.cpp:40
-#, fuzzy
-=======
-#: src/Dialogs/Settings/WindSettingsPanel.cpp:60
->>>>>>> 22f7d235
 msgid "Circling wind"
 msgstr "Vind kurvläge"
 
@@ -2870,12 +2811,7 @@
 msgid "Estimate the wind vector while circling.  Requires only a GPS."
 msgstr "Skatta vindriktning vid kurvning. Kräver GPS endast."
 
-<<<<<<< HEAD
 #: src/Dialogs/Settings/WindSettingsPanel.cpp:44
-#, fuzzy
-=======
-#: src/Dialogs/Settings/WindSettingsPanel.cpp:64
->>>>>>> 22f7d235
 msgid "ZigZag wind"
 msgstr "Sicksack vind"
 
@@ -2951,12 +2887,7 @@
 msgid "Ballast"
 msgstr "Tankar"
 
-<<<<<<< HEAD
 #: src/Dialogs/Settings/dlgBasicSettings.cpp:274
-#, fuzzy
-=======
-#: src/Dialogs/Settings/dlgBasicSettings.cpp:294
->>>>>>> 22f7d235
 msgid ""
 "Ballast of the glider. Press \"Dump/Stop\" to toggle count-down of the "
 "ballast volume according to the dump rate specified in the configuration "
@@ -3492,21 +3423,11 @@
 msgid "Wing Area"
 msgstr "Vingarea"
 
-<<<<<<< HEAD
 #: src/Dialogs/Plane/PlaneDetailsDialog.cpp:104
-#, fuzzy
-=======
-#: src/Dialogs/Plane/PlaneDetailsDialog.cpp:124
->>>>>>> 22f7d235
 msgid "Empty Mass"
 msgstr "Tomvikt"
 
-<<<<<<< HEAD
 #: src/Dialogs/Plane/PlaneDetailsDialog.cpp:104
-#, fuzzy
-=======
-#: src/Dialogs/Plane/PlaneDetailsDialog.cpp:124
->>>>>>> 22f7d235
 msgid "Net mass of the rigged plane."
 msgstr "Nettovikt för riggad farkost."
 
@@ -3539,12 +3460,7 @@
 msgid "Reference Mass"
 msgstr "Referensvikt"
 
-<<<<<<< HEAD
 #: src/Dialogs/Plane/PlanePolarDialog.cpp:114
-#, fuzzy
-=======
-#: src/Dialogs/Plane/PlanePolarDialog.cpp:134
->>>>>>> 22f7d235
 msgid "Reference mass of the polar."
 msgstr "Referensvikt för polaren."
 
@@ -4869,13 +4785,8 @@
 msgid "15 Split in 3 rows"
 msgstr "15-delat på 3 rader"
 
-<<<<<<< HEAD
 #: src/Dialogs/Settings/Panels/LayoutConfigPanel.cpp:76
-#, fuzzy, no-c-format
-=======
-#: src/Dialogs/Settings/Panels/LayoutConfigPanel.cpp:96
-#, no-c-format
->>>>>>> 22f7d235
+#, no-c-format
 msgid "18 Split in 3 rows"
 msgstr "18-delat på 3 rader"
 
@@ -7271,12 +7182,7 @@
 msgid "Browse"
 msgstr "Bläddra"
 
-<<<<<<< HEAD
 #: src/Dialogs/Task/Manager/TaskActionsPanel.cpp:150
-#, fuzzy
-=======
-#: src/Dialogs/Task/Manager/TaskActionsPanel.cpp:168
->>>>>>> 22f7d235
 msgid "Download WeGlide task"
 msgstr "Ladda ner WeGlide uppgift"
 
@@ -10575,12 +10481,7 @@
 msgid "Zoom"
 msgstr "Zoom"
 
-<<<<<<< HEAD
 #: Data/Input/default.xci:142 Data/Input/default.xci:808
-#, fuzzy
-=======
-#: Data/Input/default.xci:142 Data/Input/default.xci:790
->>>>>>> 22f7d235
 msgid "What's here?"
 msgstr ""
 "Finns\n"
@@ -10594,12 +10495,7 @@
 "NAV\n"
 "Sida 2/2"
 
-<<<<<<< HEAD
 #: Data/Input/default.xci:403 Data/Input/default.xci:1032
-#, fuzzy
-=======
-#: Data/Input/default.xci:385 Data/Input/default.xci:1014
->>>>>>> 22f7d235
 msgid "Waypoint List"
 msgstr "Vägpunkter"
 
@@ -10615,21 +10511,11 @@
 msgid "Pilot event announced"
 msgstr "Pilot event annonserad"
 
-<<<<<<< HEAD
 #: Data/Input/default.xci:450 Data/Input/default.xci:1265
-#, fuzzy
-=======
-#: Data/Input/default.xci:432
->>>>>>> 22f7d235
 msgid "Pilot Event Announce"
 msgstr "Pilot event annonsering"
 
-<<<<<<< HEAD
 #: Data/Input/default.xci:458 Data/Input/default.xci:1064
-#, fuzzy
-=======
-#: Data/Input/default.xci:440 Data/Input/default.xci:1046
->>>>>>> 22f7d235
 msgid "Target Show"
 msgstr "Visa mål"
 
@@ -10645,12 +10531,7 @@
 msgid "Page Show"
 msgstr "Visa sida"
 
-<<<<<<< HEAD
 #: Data/Input/default.xci:506 Data/Input/default.xci:1090
-#, fuzzy
-=======
-#: Data/Input/default.xci:488 Data/Input/default.xci:1072
->>>>>>> 22f7d235
 msgid "Pan Mode"
 msgstr "Panorera"
 
@@ -10702,30 +10583,15 @@
 "Vega\n"
 "Sida 2/2"
 
-<<<<<<< HEAD
 #: Data/Input/default.xci:705
-#, fuzzy
-=======
-#: Data/Input/default.xci:687
->>>>>>> 22f7d235
 msgid "Airframe Switches"
 msgstr "Flygskrov växlar"
 
-<<<<<<< HEAD
 #: Data/Input/default.xci:712
-#, fuzzy
-=======
-#: Data/Input/default.xci:694
->>>>>>> 22f7d235
 msgid "Manual Demo"
 msgstr "Manual Demo"
 
-<<<<<<< HEAD
 #: Data/Input/default.xci:719
-#, fuzzy
-=======
-#: Data/Input/default.xci:701
->>>>>>> 22f7d235
 msgid "Setup Stall"
 msgstr ""
 "Inställning\n"
@@ -10739,12 +10605,7 @@
 msgid "Vario ASI zeroed"
 msgstr "Vario nollad"
 
-<<<<<<< HEAD
 #: Data/Input/default.xci:745
-#, fuzzy
-=======
-#: Data/Input/default.xci:727
->>>>>>> 22f7d235
 msgid "ASI Zero"
 msgstr "Nollställ ASI"
 
@@ -10752,12 +10613,7 @@
 msgid "Accelerometer leveled"
 msgstr "Acelerometer nollad"
 
-<<<<<<< HEAD
 #: Data/Input/default.xci:752
-#, fuzzy
-=======
-#: Data/Input/default.xci:734
->>>>>>> 22f7d235
 msgid "Accel Zero"
 msgstr "Nollställ Accel"
 
@@ -10769,23 +10625,13 @@
 msgid "Store"
 msgstr "Lagra"
 
-<<<<<<< HEAD
 #: Data/Input/default.xci:767
-#, fuzzy
-=======
-#: Data/Input/default.xci:749
->>>>>>> 22f7d235
 msgid "Cruise Demo"
 msgstr ""
 "Planflykt\n"
 "Demo"
 
-<<<<<<< HEAD
 #: Data/Input/default.xci:774
-#, fuzzy
-=======
-#: Data/Input/default.xci:756
->>>>>>> 22f7d235
 msgid "Climb Demo"
 msgstr "Stig Demo"
 
@@ -10817,12 +10663,7 @@
 msgid "Thermal Assistant"
 msgstr "Blåsassistent"
 
-<<<<<<< HEAD
 #: Data/Input/default.xci:900
-#, fuzzy
-=======
-#: Data/Input/default.xci:882
->>>>>>> 22f7d235
 msgid "Message Repeat"
 msgstr ""
 "Repetera\n"
@@ -10836,12 +10677,7 @@
 msgid "Config"
 msgstr "Konfig"
 
-<<<<<<< HEAD
 #: Data/Input/default.xci:940
-#, fuzzy
-=======
-#: Data/Input/default.xci:922
->>>>>>> 22f7d235
 msgid "Lock Screen"
 msgstr ""
 "Lås\n"
@@ -10851,34 +10687,19 @@
 msgid "AVG/ALT"
 msgstr "AVG/ALT"
 
-<<<<<<< HEAD
 #: Data/Input/default.xci:1145
-#, fuzzy
-=======
-#: Data/Input/default.xci:1127
->>>>>>> 22f7d235
 msgid "Setup Wind"
 msgstr ""
 "Inställning\n"
 "Vind"
 
-<<<<<<< HEAD
 #: Data/Input/default.xci:1153
-#, fuzzy
-=======
-#: Data/Input/default.xci:1135
->>>>>>> 22f7d235
 msgid "Setup System"
 msgstr ""
 "Inställning\n"
 "System"
 
-<<<<<<< HEAD
 #: Data/Input/default.xci:1161
-#, fuzzy
-=======
-#: Data/Input/default.xci:1143
->>>>>>> 22f7d235
 msgid "Settings Airspace"
 msgstr ""
 "Inställning\n"
@@ -10888,12 +10709,7 @@
 msgid "Setup Plane"
 msgstr "Farkost inställning"
 
-<<<<<<< HEAD
 #: Data/Input/default.xci:1215
-#, fuzzy
-=======
-#: Data/Input/default.xci:1197
->>>>>>> 22f7d235
 msgid "Nearest Airspace"
 msgstr ""
 "Närmsta\n"
