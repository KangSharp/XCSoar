--- conflicted
+++ resolved
@@ -567,7 +567,6 @@
   nmea_info.clock = fixed_one;
 
   ok1(device->ParseNMEA("$PWES0,20,-25,25,-22,2,-100,589,589,1260,1296,128,295*01",
-<<<<<<< HEAD
                         nmea_info));
   ok1(nmea_info.baro_altitude_available);
   ok1(equals(nmea_info.baro_altitude, 589));
@@ -581,27 +580,9 @@
   ok1(nmea_info.voltage_available);
   ok1(equals(nmea_info.voltage, 12.8));
   ok1(nmea_info.temperature_available);
-  ok1(equals(nmea_info.temperature, 29.5));
+  ok1(equals(nmea_info.temperature, 29.5 + 273.15));
 
   ok1(device->ParseNMEA("$PWES1,20,21,0,030,1,6,385,10*1a", nmea_info));
-=======
-                    &nmea_info));
-  ok1(nmea_info.BaroAltitudeAvailable);
-  ok1(equals(nmea_info.BaroAltitude, 589));
-  ok1(nmea_info.TotalEnergyVarioAvailable);
-  ok1(equals(nmea_info.TotalEnergyVario, -2.5));
-  ok1(nmea_info.NettoVarioAvailable);
-  ok1(equals(nmea_info.NettoVario, -2.2));
-  ok1(nmea_info.AirspeedAvailable);
-  ok1(equals(nmea_info.IndicatedAirspeed, 35));
-  ok1(equals(nmea_info.TrueAirspeed, 36));
-  ok1(nmea_info.SupplyBatteryVoltageAvailable);
-  ok1(equals(nmea_info.SupplyBatteryVoltage, 12.8));
-  ok1(nmea_info.TemperatureAvailable);
-  ok1(equals(nmea_info.OutsideAirTemperature, 29.5 + 273.15));
-
-  ok1(device->ParseNMEA("$PWES1,20,21*21", &nmea_info));
->>>>>>> dc78322b
   ok1(nmea_info.settings.mac_cready_available);
   ok1(equals(nmea_info.settings.mac_cready, 2.1));
   ok1(nmea_info.settings.wing_loading_available);
